--- conflicted
+++ resolved
@@ -41,228 +41,6 @@
                                                                           labels=self.label))
 
 
-<<<<<<< HEAD
-def test_estimator_graph():
-    import zoo.orca.data.pandas
-
-    tf.reset_default_graph()
-
-    model = SimpleModel()
-    file_path = os.path.join(resource_path, "orca/learn/ncf.csv")
-    data_shard = zoo.orca.data.pandas.read_csv(file_path)
-
-    def transform(df):
-        result = {
-            "x": (df['user'].to_numpy(), df['item'].to_numpy()),
-            "y": df['label'].to_numpy()
-        }
-        return result
-
-    data_shard = data_shard.transform_shard(transform)
-
-    est = Estimator.from_graph(
-        inputs=[model.user, model.item],
-        labels=[model.label],
-        outputs=[model.logits],
-        loss=model.loss,
-        optimizer=tf.train.AdamOptimizer(),
-        metrics={"loss": model.loss})
-    est.fit(data=data_shard,
-            batch_size=8,
-            epochs=10,
-            validation_data=data_shard)
-
-    data_shard = zoo.orca.data.pandas.read_csv(file_path)
-
-    def transform(df):
-        result = {
-            "x": (df['user'].to_numpy(), df['item'].to_numpy()),
-        }
-        return result
-
-    data_shard = data_shard.transform_shard(transform)
-    predictions = est.predict(data_shard).collect()
-    print(predictions)
-
-
-def test_estimator_graph_fit():
-    import zoo.orca.data.pandas
-    tf.reset_default_graph()
-
-    model = SimpleModel()
-    file_path = os.path.join(resource_path, "orca/learn/ncf.csv")
-    data_shard = zoo.orca.data.pandas.read_csv(file_path)
-
-    def transform(df):
-        result = {
-            "x": (df['user'].to_numpy(), df['item'].to_numpy()),
-            "y": df['label'].to_numpy()
-        }
-        return result
-
-    data_shard = data_shard.transform_shard(transform)
-
-    est = Estimator.from_graph(
-        inputs=[model.user, model.item],
-        labels=[model.label],
-        loss=model.loss,
-        optimizer=tf.train.AdamOptimizer(),
-        metrics={"loss": model.loss})
-    est.fit(data=data_shard,
-            batch_size=8,
-            epochs=10,
-            validation_data=data_shard)
-
-
-def test_estimator_graph_evaluate():
-    import zoo.orca.data.pandas
-    tf.reset_default_graph()
-
-    model = SimpleModel()
-    file_path = os.path.join(resource_path, "orca/learn/ncf.csv")
-    data_shard = zoo.orca.data.pandas.read_csv(file_path)
-
-    def transform(df):
-        result = {
-            "x": (df['user'].to_numpy(), df['item'].to_numpy()),
-            "y": df['label'].to_numpy()
-        }
-        return result
-
-    data_shard = data_shard.transform_shard(transform)
-
-    est = Estimator.from_graph(
-        inputs=[model.user, model.item],
-        labels=[model.label],
-        loss=model.loss,
-        optimizer=tf.train.AdamOptimizer(),
-        metrics={"loss": model.loss})
-    result = est.evaluate(data_shard)
-    assert "loss" in result
-    print(result)
-
-
-def test_estimator_graph_predict():
-    import zoo.orca.data.pandas
-    tf.reset_default_graph()
-
-    model = SimpleModel()
-    file_path = os.path.join(resource_path, "orca/learn/ncf.csv")
-    data_shard = zoo.orca.data.pandas.read_csv(file_path)
-
-    est = Estimator.from_graph(
-        inputs=[model.user, model.item],
-        outputs=[model.logits])
-
-    def transform(df):
-        result = {
-            "x": (df['user'].to_numpy(), df['item'].to_numpy()),
-        }
-        return result
-
-    data_shard = data_shard.transform_shard(transform)
-    predictions = est.predict(data_shard).collect()
-    print(predictions)
-
-
-def test_estimator_graph_fit_clip():
-    import zoo.orca.data.pandas
-    tf.reset_default_graph()
-
-    model = SimpleModel()
-    file_path = os.path.join(resource_path, "orca/learn/ncf.csv")
-    data_shard = zoo.orca.data.pandas.read_csv(file_path)
-
-    def transform(df):
-        result = {
-            "x": (df['user'].to_numpy(), df['item'].to_numpy()),
-            "y": df['label'].to_numpy()
-        }
-        return result
-
-    data_shard = data_shard.transform_shard(transform)
-
-    est = Estimator.from_graph(
-        inputs=[model.user, model.item],
-        labels=[model.label],
-        loss=model.loss,
-        optimizer=tf.train.AdamOptimizer(),
-        clip_norm=1.2,
-        metrics={"loss": model.loss})
-    est.fit(data=data_shard,
-            batch_size=8,
-            epochs=10,
-            validation_data=data_shard)
-
-    est = Estimator.from_graph(
-        inputs=[model.user, model.item],
-        labels=[model.label],
-        loss=model.loss,
-        optimizer=tf.train.AdamOptimizer(),
-        clip_value=0.2,
-        metrics={"loss": model.loss})
-    est.fit(data=data_shard,
-            batch_size=8,
-            epochs=10,
-            validation_data=data_shard)
-
-
-def test_estimator_graph_fit_dataset():
-    import zoo.orca.data.pandas
-    tf.reset_default_graph()
-    model = SimpleModel()
-
-    file_path = os.path.join(resource_path, "orca/learn/ncf.csv")
-    data_shard = zoo.orca.data.pandas.read_csv(file_path)
-
-    def transform(df):
-        result = {
-            "x": (df['user'].to_numpy(), df['item'].to_numpy()),
-            "y": df['label'].to_numpy()
-        }
-        return result
-
-    data_shard = data_shard.transform_shard(transform)
-    dataset = Dataset.from_tensor_slices(data_shard)
-
-    est = Estimator.from_graph(
-        inputs=[model.user, model.item],
-        labels=[model.label],
-        loss=model.loss,
-        optimizer=tf.train.AdamOptimizer(),
-        metrics={"loss": model.loss})
-    est.fit(data=dataset,
-            batch_size=8,
-            epochs=10,
-            validation_data=dataset)
-
-    result = est.evaluate(dataset, batch_size=4)
-    assert 'loss' in result
-
-
-def test_estimator_graph_predict_dataset():
-
-    tf.reset_default_graph()
-
-    model = SimpleModel()
-    file_path = os.path.join(resource_path, "orca/learn/ncf.csv")
-    data_shard = zoo.orca.data.pandas.read_csv(file_path)
-
-    est = Estimator.from_graph(
-        inputs=[model.user, model.item],
-        outputs=[model.logits])
-
-    def transform(df):
-        result = {
-            "x": (df['user'].to_numpy(), df['item'].to_numpy()),
-        }
-        return result
-
-    data_shard = data_shard.transform_shard(transform)
-    dataset = Dataset.from_tensor_slices(data_shard)
-    predictions = est.predict(dataset).collect()
-    assert len(predictions) == 10
-=======
 class TestEstimatorForGraph(TestCase):
 
     def test_estimator_graph(self):
@@ -383,6 +161,47 @@
         data_shard = data_shard.transform_shard(transform)
         predictions = est.predict(data_shard).collect()
         print(predictions)
+
+    def test_estimator_graph_fit_clip(self):
+        import zoo.orca.data.pandas
+        tf.reset_default_graph()
+
+        model = SimpleModel()
+        file_path = os.path.join(resource_path, "orca/learn/ncf.csv")
+        data_shard = zoo.orca.data.pandas.read_csv(file_path)
+
+        def transform(df):
+            result = {
+                "x": (df['user'].to_numpy(), df['item'].to_numpy()),
+                "y": df['label'].to_numpy()
+            }
+            return result
+
+        data_shard = data_shard.transform_shard(transform)
+
+        est = Estimator.from_graph(
+            inputs=[model.user, model.item],
+            labels=[model.label],
+            loss=model.loss,
+            optimizer=tf.train.AdamOptimizer(),
+            clip_norm=1.2,
+            metrics={"loss": model.loss})
+        est.fit(data=data_shard,
+                batch_size=8,
+                epochs=10,
+                validation_data=data_shard)
+
+        est = Estimator.from_graph(
+            inputs=[model.user, model.item],
+            labels=[model.label],
+            loss=model.loss,
+            optimizer=tf.train.AdamOptimizer(),
+            clip_value=0.2,
+            metrics={"loss": model.loss})
+        est.fit(data=data_shard,
+                batch_size=8,
+                epochs=10,
+                validation_data=data_shard)
 
     def test_estimator_graph_fit_dataset(self):
         import zoo.orca.data.pandas
@@ -519,7 +338,6 @@
                     validation_data=[1, 2, 3])
         self.assertTrue('train data and validation data should be both Spark DataFrame'
                         in str(context.exception))
->>>>>>> 65c5193c
 
 
 if __name__ == "__main__":
