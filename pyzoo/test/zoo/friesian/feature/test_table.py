--- conflicted
+++ resolved
@@ -920,10 +920,8 @@
         print(dictionary)
         assert dictionary["name"] == ['jack', 'alice', 'rose']
 
-<<<<<<< HEAD
     def test_to_pandas(self):
         spark = OrcaContext.get_spark_session()
-        # test the case the column of key is unique
         data = [("jack", "123", 14),
                 ("alice", "34", 25),
                 ("rose", "25344", 23)]
@@ -934,8 +932,6 @@
         pddf = tbl.to_pandas()
         assert(pddf["name"].values.tolist() == ['jack', 'alice', 'rose'])
 
-=======
->>>>>>> db5cfe1c
     def test_from_pandas(self):
         import pandas as pd
         data = [['tom', 10], ['nick', 15], ['juli', 14]]
