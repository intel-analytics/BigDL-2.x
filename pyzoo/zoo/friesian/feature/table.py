--- conflicted
+++ resolved
@@ -14,24 +14,18 @@
 # limitations under the License.
 #
 import os
-<<<<<<< HEAD
 import hashlib
 from functools import reduce
-=======
->>>>>>> 569b2bb4
 
 from pyspark.sql.types import IntegerType, ShortType, LongType, FloatType, DecimalType, \
     DoubleType, ArrayType, DataType
 from pyspark.ml import Pipeline
 from pyspark.ml.feature import MinMaxScaler
 from pyspark.ml.feature import VectorAssembler
-<<<<<<< HEAD
 from pyspark.sql.functions import col, concat, udf, array, broadcast
-=======
 from pyspark.sql.functions import col as pyspark_col, udf, array, broadcast, lit
 from pyspark.sql import Row
 import pyspark.sql.functions as F
->>>>>>> 569b2bb4
 
 from zoo.orca import OrcaContext
 from zoo.friesian.feature.utils import *
