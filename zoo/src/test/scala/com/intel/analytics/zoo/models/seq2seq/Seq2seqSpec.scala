--- conflicted
+++ resolved
@@ -385,11 +385,8 @@
     val cell = LSTM[Float](3).asInstanceOf[Recurrent[Float]]
     val layer = RNNEncoder[Float](Array(cell), Embedding[Float](10, 4), Shape(2))
     layer.build(Shape(1, 2))
-<<<<<<< HEAD
-=======
     val w = layer.parameters()._1
     w.foreach(_.fill(100.0f))
->>>>>>> 31457ef0
     val input = Tensor[Float](1, 2).rand()
     runSerializationTest(layer, input)
   }
@@ -404,15 +401,6 @@
     val shape3 = SingleShape(List(1, 6))
     val shape4 = SingleShape(List(1, 6))
     val mul2 = MultiShape(List(MultiShape(List(shape3, shape4))))
-
-<<<<<<< HEAD
-    val shape = MultiShape(List(Shape(2, 6), mul))
-    val layer = RNNDecoder[Float]("lstm", 1, 6, inputShape = shape)
-
-    layer.build(MultiShape(List(Shape(1, 2, 6), mul2)))
-    val states = T(T(Tensor[Float](1, 6).rand(), Tensor[Float](1, 6).rand()))
-    val input = T(Tensor[Float](1, 2, 6).rand(), states)
-=======
     val shape = MultiShape(List(Shape(2), mul))
     val layer = RNNDecoder[Float]("lstm", 1, 6, inputShape = shape,
       embedding = Embedding[Float](100, 6))
@@ -422,7 +410,6 @@
     w.foreach(_.fill(50.0f))
     val states = T(T(Tensor[Float](1, 6).rand(), Tensor[Float](1, 6).rand()))
     val input = T(Tensor[Float](1, 2).rand(), states)
->>>>>>> 31457ef0
     runSerializationTest(layer, input)
   }
 }
@@ -436,11 +423,8 @@
     val input2 = Tensor[Float](1, 2, 2)
     val model = Seq2seq[Float](encoder, decoder,
       SingleShape(List(2, 2)), SingleShape(List(2, 2)))
-<<<<<<< HEAD
-=======
     val w = model.parameters()._1
     w.foreach(_.fill(150.0f))
->>>>>>> 31457ef0
 
     ZooSpecHelper.testZooModelLoadSave2(
       model.asInstanceOf[ZooModel[Table, Tensor[Float], Float]],
