--- conflicted
+++ resolved
@@ -37,14 +37,9 @@
                          "InternalRecurrent", "InternalTimeDistributed", "InternalMM", "Recurrent",
                          "InternalLocalOptimizer", "InternalDistriOptimizer",
                          "EmbeddingMatrixHolder", "InternalParameter", "KerasParameter",
-<<<<<<< HEAD
-                         "InternalCAddTable",
+                         "InternalCAddTable", "InternalGetShape",
                          "EmbeddingMatrixHolder", "Pooling2D", "InternalSplitTensor",
                          "SplitTensor", "SelectTable", "Expand"}
-=======
-                         "InternalCAddTable", "InternalGetShape",
-                         "EmbeddingMatrixHolder", "Pooling2D", "Expand"}
->>>>>>> f5c3d2de
     content = "\n".join([line for line in open(class_path).readlines()
                          if all([key not in line for key in exclude_key_words])])
     match = re.findall(r"class ([\w]+)[^{]+", content)
