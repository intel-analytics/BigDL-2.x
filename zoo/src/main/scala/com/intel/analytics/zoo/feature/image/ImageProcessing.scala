--- conflicted
+++ resolved
@@ -32,13 +32,8 @@
 }
 
 /**
-<<<<<<< HEAD
-  * A transformer chain two ImageProcessing together.
-  */
-=======
  * A transformer chain two ImageProcessing together.
  */
->>>>>>> 35b188fe
 class ChainedImageProcessing(first: ImageProcessing, last: ImageProcessing) extends
   ImageProcessing {
 
