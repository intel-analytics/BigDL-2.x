--- conflicted
+++ resolved
@@ -62,11 +62,7 @@
                                             nb_filter,
                                             filter_length,
                                             init,
-<<<<<<< HEAD
-                                            limits,
-=======
                                             list(limits) if limits else None,
->>>>>>> 8233071f
                                             activation,
                                             border_mode,
                                             subsample_length,
