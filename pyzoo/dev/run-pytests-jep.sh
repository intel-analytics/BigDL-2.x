--- conflicted
+++ resolved
@@ -19,13 +19,9 @@
 cd "`dirname $0`"
 
 echo "Running Jep tests"
-<<<<<<< HEAD
-python -m pytest -v ../test/zoo/pipeline/api/torch/
-                 -v ../test/zoo/orca/learn/jep/
-=======
+python -m pytest -v ../test/zoo/orca/learn/jep/
 python -m pytest -v ../test/zoo/pipeline/api/torch/test_torch_estimator.py
 python -m pytest -v ../test/zoo/pipeline/api/torch/test_torch.py
->>>>>>> d65ade61
 exit_status_1=$?
 if [ $exit_status_1 -ne 0 ];
 then
