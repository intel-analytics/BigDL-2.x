#
# Copyright 2018 Analytics Zoo Authors.
#
# Licensed under the Apache License, Version 2.0 (the "License");
# you may not use this file except in compliance with the License.
# You may obtain a copy of the License at
#
#     http://www.apache.org/licenses/LICENSE-2.0
#
# Unless required by applicable law or agreed to in writing, software
# distributed under the License is distributed on an "AS IS" BASIS,
# WITHOUT WARRANTIES OR CONDITIONS OF ANY KIND, either express or implied.
# See the License for the specific language governing permissions and
# limitations under the License.
#
import time

from zoo.automl.common.metrics import Evaluator
from zoo.automl.pipeline.abstract import Pipeline
from zoo.automl.common.util import *
from zoo.automl.feature.time_sequence import TimeSequenceFeatureTransformer
from zoo.automl.model.time_sequence import TimeSequenceModel
from zoo.automl.common.parameters import *


class TimeSequencePipeline(Pipeline):

    def __init__(self, feature_transformers=None, model=None, config=None, name=None):
        """
        initialize a pipeline
        :param model: the internal model
        :param feature_transformers: the feature transformers
        """
        self.feature_transformers = feature_transformers
        self.model = model
        self.config = config
        self.name = name
        self.time = time.strftime("%Y%m%d-%H%M%S")

    def describe(self):
        init_info = ['future_seq_len', 'dt_col', 'target_col', 'extra_features_col', 'drop_missing']
        print("**** Initialization info ****")
        for info in init_info:
            print(info + ":", self.config[info])
        print("")

    def fit(self, input_df, validation_df=None, mc=False, epoch_num=20):
        x, y = self.feature_transformers.transform(input_df, is_train=True)
        if validation_df is not None and not validation_df.empty:
            validation_data = self.feature_transformers.transform(validation_df)
        else:
            validation_data = None
        new_config = {'epochs': epoch_num}
        self.model.fit_eval(x, y, validation_data, mc=mc, verbose=1, **new_config)
        print('Fit done!')

    def _is_val_df_valid(self, validation_df):
        df_not_empty = isinstance(validation_df, pd.DataFrame) and not validation_df.empty
        df_list_not_empty = isinstance(validation_df, list) \
            and validation_df and not all([d.empty for d in validation_df])
        if validation_df is not None and (df_not_empty or df_list_not_empty):
            return True
        else:
            return False

    def _check_configs(self):
        required_configs = {'future_seq_len'}
        if not self.config.keys() & required_configs:
            raise ValueError("Missing required parameters in configuration. " +
                             "Required parameters are: " + str(required_configs))
        default_config = {'dt_col': 'datetime', 'target_col': 'value', 'extra_features_col': None,
                          'drop_missing': True, 'past_seq_len': 2, 'batch_size': 64, 'lr': 0.001,
                          'dropout': 0.2, 'epochs': 10, 'metric': 'mse'}
        for config, value in default_config.items():
            if config not in self.config:
                print('Config: \'{}\' is not specified. '
                      'A default value of {} will be used.'.format(config, value))

    def get_default_configs(self):
        default_configs = {'dt_col': 'datetime',
                           'target_col': 'value',
                           'extra_features_col': None,
                           'drop_missing': True,
                           'future_seq_len': 1,
                           'past_seq_len': 2,
                           'batch_size': 64,
                           'lr': 0.001,
                           'dropout': 0.2,
                           'epochs': 10,
                           'metric': 'mean_squared_error'}
        print("**** default config: ****")
        for config in default_configs:
            print(config + ":", default_configs[config])
        print("You can change any fields in the default configs by passing into "
              "fit_with_fixed_configs(). Otherwise, the default values will be used.")
        return default_configs

    def fit_with_fixed_configs(self, input_df, validation_df=None, mc=False, **user_configs):
        """
        Fit pipeline with fixed configs. The model will be trained from initialization
        with the hyper-parameter specified in configs. The configs contain both identity configs
        (Eg. "future_seq_len", "dt_col", "target_col", "metric") and automl tunable configs
        (Eg. "past_seq_len", "batch_size").
        We recommend calling get_default_configs to see the name and default values of configs you
        you can specify.
        :param input_df: one data frame or a list of data frames
        :param validation_df: one data frame or a list of data frames
        :param user_configs: you can overwrite or add more configs with user_configs. Eg. "epochs"
        :return:
        """
        # self._check_configs()
        if self.config is None:
            self.config = self.get_default_configs()
        if user_configs is not None:
            self.config.update(user_configs)
        ft_id_config_set = {'future_seq_len', 'dt_col', 'target_col',
                            'extra_features_col', 'drop_missing'}
        ft_id_configs = {a: self.config[a] for a in ft_id_config_set}
        self.feature_transformers = TimeSequenceFeatureTransformer(**ft_id_configs)
        model_id_config_set = {'future_seq_len'}
        ft_id_configs = {a: self.config[a] for a in model_id_config_set}
        self.model = TimeSequenceModel(check_optional_config=False, **ft_id_configs)
        all_available_features = self.feature_transformers.get_feature_list(input_df)
        self.config.update({"selected_features": all_available_features})
        (x_train, y_train) = self.feature_transformers.fit_transform(input_df, **self.config)
        if self._is_val_df_valid(validation_df):
            validation_data = self.feature_transformers.transform(validation_df)
        else:
            validation_data = None

        self.model.fit_eval(x_train, y_train,
                            validation_data=validation_data,
                            mc=mc,
                            verbose=1, **self.config)

    def evaluate(self,
                 input_df,
                 metrics=["mse"],
                 multioutput='raw_values'
                 ):
        """
        evaluate the pipeline
        :param input_df:
        :param metrics: subset of ['mean_squared_error', 'r_square', 'sMAPE']
        :param multioutput: string in ['raw_values', 'uniform_average']
                'raw_values' :
                    Returns a full set of errors in case of multioutput input.
                'uniform_average' :
                    Errors of all outputs are averaged with uniform weight.
        :return:
        """
        if isinstance(metrics, str):
            metrics = [metrics]
        # if not isinstance(metrics, list):
        #    raise ValueError("Expected metrics to be a list!")

        x, y = self.feature_transformers.transform(input_df, is_train=True)
        y_pred = self.model.predict(x)
        if len(y_pred.shape) > 1 and y_pred.shape[1] == 1:
            multioutput = 'uniform_average'
        y_unscale, y_pred_unscale = self.feature_transformers.post_processing(input_df,
                                                                              y_pred,
                                                                              is_train=True)

        return [Evaluator.evaluate(m, y_unscale, y_pred_unscale, multioutput=multioutput)
                for m in metrics]

    def predict(self, input_df):
        """
        predict test data with the pipeline fitted
        :param input_df:
        :return:
        """
        x, _ = self.feature_transformers.transform(input_df, is_train=False)
        y_pred = self.model.predict(x)
        y_output = self.feature_transformers.post_processing(input_df, y_pred, is_train=False)
        return y_output

    def predict_with_uncertainty(self, input_df, n_iter=100):
        x, _ = self.feature_transformers.transform(input_df, is_train=False)
        y_pred, y_pred_uncertainty = self.model.predict_with_uncertainty(x=x, n_iter=n_iter)
        y_output = self.feature_transformers.post_processing(input_df, y_pred, is_train=False)
        y_uncertainty = self.feature_transformers.unscale_uncertainty(y_pred_uncertainty)
        return y_output, y_uncertainty

    def save(self, ppl_file=None):
        """
        save pipeline to file, contains feature transformer, model, trial config.
        :param ppl_file:
        :return:
        """
        ppl_file = ppl_file or os.path.join(DEFAULT_PPL_DIR, "{}_{}.ppl".
                                            format(self.name, self.time))
        save_zip(ppl_file, self.feature_transformers, self.model, self.config)
        print("Pipeline is saved in", ppl_file)
        return ppl_file

    def config_save(self, config_file=None):
        """
        save all configs to file.
        :param config_file:
        :return:
        """
        config_file = config_file or os.path.join(DEFAULT_CONFIG_DIR, "{}_{}.json".
                                                  format(self.name, self.time))
        save_config(config_file, self.config, replace=True)
        return config_file


def load_ts_pipeline(file):
    feature_transformers = TimeSequenceFeatureTransformer()
    model = TimeSequenceModel(check_optional_config=False)

    all_config = restore_zip(file, feature_transformers, model)
    ts_pipeline = TimeSequencePipeline(feature_transformers=feature_transformers,
                                       model=model,
                                       config=all_config)
    print("Restore pipeline from", file)
    return ts_pipeline


def load_xgboost_pipeline(file, model_type="regressor"):
    from zoo.automl.feature.identity_transformer import IdentityTransformer
<<<<<<< HEAD
    from zoo.automl.model import XGBoost
=======
    from zoo.automl.model.XGBoostRegressor import XGBoostRegressor
>>>>>>> f72e6da4
    feature_transformers = IdentityTransformer()
    model = XGBoost(model_type=model_type)

    all_config = restore_zip(file, feature_transformers, model)
    ts_pipeline = TimeSequencePipeline(feature_transformers=feature_transformers,
                                       model=model,
                                       config=all_config)
    print("Restore pipeline from", file)
    return ts_pipeline<|MERGE_RESOLUTION|>--- conflicted
+++ resolved
@@ -221,11 +221,7 @@
 
 def load_xgboost_pipeline(file, model_type="regressor"):
     from zoo.automl.feature.identity_transformer import IdentityTransformer
-<<<<<<< HEAD
     from zoo.automl.model import XGBoost
-=======
-    from zoo.automl.model.XGBoostRegressor import XGBoostRegressor
->>>>>>> f72e6da4
     feature_transformers = IdentityTransformer()
     model = XGBoost(model_type=model_type)
 
