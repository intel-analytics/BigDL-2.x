#
# Copyright 2018 Analytics Zoo Authors.
#
# Licensed under the Apache License, Version 2.0 (the "License");
# you may not use this file except in compliance with the License.
# You may obtain a copy of the License at
#
#     http://www.apache.org/licenses/LICENSE-2.0
#
# Unless required by applicable law or agreed to in writing, software
# distributed under the License is distributed on an "AS IS" BASIS,
# WITHOUT WARRANTIES OR CONDITIONS OF ANY KIND, either express or implied.
# See the License for the specific language governing permissions and
# limitations under the License.
#

import os


def open_text(path):
    # Return a list of lines
    if path.startswith("hdfs"):  # hdfs://url:port/file_path
        import pyarrow as pa
        fs = pa.hdfs.connect()
        with fs.open(path, 'rb') as f:
            lines = f.read().decode("utf-8").strip().split("\n")
    elif path.startswith("s3"):  # s3://bucket/file_path
        access_key_id = os.environ["AWS_ACCESS_KEY_ID"]
        secret_access_key = os.environ["AWS_SECRET_ACCESS_KEY"]
        import boto3
        s3_client = boto3.Session(
            aws_access_key_id=access_key_id,
            aws_secret_access_key=secret_access_key).client('s3', verify=False)
        path_parts = path.split("://")[1].split('/')
        bucket = path_parts.pop(0)
        key = "/".join(path_parts)
        data = s3_client.get_object(Bucket=bucket, Key=key)
        lines = data["Body"].read().decode("utf-8").strip().split("\n")
    else:  # Local path
        lines = []
        for line in open(path):
            lines.append(line)
    return [line.strip() for line in lines]


def open_image(path):
    from PIL import Image
    if path.startswith("hdfs"):  # hdfs://url:port/file_path
        import pyarrow as pa
        fs = pa.hdfs.connect()
        with fs.open(path, 'rb') as f:
            return Image.open(f)
    elif path.startswith("s3"):  # s3://bucket/file_path
        access_key_id = os.environ["AWS_ACCESS_KEY_ID"]
        secret_access_key = os.environ["AWS_SECRET_ACCESS_KEY"]
        import boto3
        from io import BytesIO
        s3_client = boto3.Session(
            aws_access_key_id=access_key_id,
            aws_secret_access_key=secret_access_key).client('s3', verify=False)
        path_parts = path.split("://")[1].split('/')
        bucket = path_parts.pop(0)
        key = "/".join(path_parts)
        data = s3_client.get_object(Bucket=bucket, Key=key)
        return Image.open(BytesIO(data["Body"].read()))
    else:  # Local path
        return Image.open(path)


def load_numpy(path):
    import numpy as np
    if path.startswith("hdfs"):  # hdfs://url:port/file_path
        import pyarrow as pa
        fs = pa.hdfs.connect()
        with fs.open(path, 'rb') as f:
            return np.load(f)
    elif path.startswith("s3"):  # s3://bucket/file_path
        access_key_id = os.environ["AWS_ACCESS_KEY_ID"]
        secret_access_key = os.environ["AWS_SECRET_ACCESS_KEY"]
        import boto3
        from io import BytesIO
        s3_client = boto3.Session(
            aws_access_key_id=access_key_id,
            aws_secret_access_key=secret_access_key).client('s3', verify=False)
        path_parts = path.split("://")[1].split('/')
        bucket = path_parts.pop(0)
        key = "/".join(path_parts)
        data = s3_client.get_object(Bucket=bucket, Key=key)
        return np.load(BytesIO(data["Body"].read()))
    else:  # Local path
        return np.load(path)


def exists(path):
    if path.startswith("hdfs"):  # hdfs://url:port/file_path
        import pyarrow as pa
        fs = pa.hdfs.connect()
        return fs.exists(path)
    elif path.startswith("s3"):  # s3://bucket/file_path
        access_key_id = os.environ["AWS_ACCESS_KEY_ID"]
        secret_access_key = os.environ["AWS_SECRET_ACCESS_KEY"]
        import boto3
        s3_client = boto3.Session(
            aws_access_key_id=access_key_id,
            aws_secret_access_key=secret_access_key).client('s3', verify=False)
        path_parts = path.split("://")[1].split('/')
        bucket = path_parts.pop(0)
        key = "/".join(path_parts)
        try:
            s3_client.get_object(Bucket=bucket, Key=key)
        except Exception as ex:
            if ex.response['Error']['Code'] == 'NoSuchKey':
                return False
            raise ex
        return True
    else:
        return os.path.exists(path)


def makedirs(path):
    if path.startswith("hdfs"):  # hdfs://url:port/file_path
        import pyarrow as pa
        fs = pa.hdfs.connect()
        if not fs.exists(path):
            return fs.mkdir(path)
    elif path.startswith("s3"):  # s3://bucket/file_path
        access_key_id = os.environ["AWS_ACCESS_KEY_ID"]
        secret_access_key = os.environ["AWS_SECRET_ACCESS_KEY"]
        import boto3
        s3_client = boto3.Session(
            aws_access_key_id=access_key_id,
            aws_secret_access_key=secret_access_key).client('s3', verify=False)
        path_parts = path.split("://")[1].split('/')
        bucket = path_parts.pop(0)
        key = "/".join(path_parts)
        return s3_client.put_object(Bucket=bucket, Key=key, Body='')
    else:
<<<<<<< HEAD
        return os.makedirs(path)


def write_text(path, text):
    if path.startswith("hdfs"):  # hdfs://url:port/file_path
        import pyarrow as pa
        fs = pa.hdfs.connect()
        with fs.open(path, 'wb') as f:
            result = f.write(text.encode('utf-8'))
            f.close()
            return result
    elif path.startswith("s3"): # s3://bucket/file_path
        access_key_id = os.environ["AWS_ACCESS_KEY_ID"]
        secret_access_key = os.environ["AWS_SECRET_ACCESS_KEY"]
        import boto3
        s3_client = boto3.Session(
            aws_access_key_id=access_key_id,
            aws_secret_access_key=secret_access_key).client('s3', verify=False)
        path_parts = path.split("://")[1].split('/')
        bucket = path_parts.pop(0)
        key = "/".join(path_parts)
        return s3_client.put_object(Bucket=bucket, Key=key, Body=text)
    else:
        with open(path, 'w') as f:
            result = f.write(text)
            f.close()
            return result
=======
        return os.makedirs(path)
>>>>>>> 99bb88c9
<|MERGE_RESOLUTION|>--- conflicted
+++ resolved
@@ -135,9 +135,7 @@
         key = "/".join(path_parts)
         return s3_client.put_object(Bucket=bucket, Key=key, Body='')
     else:
-<<<<<<< HEAD
         return os.makedirs(path)
-
 
 def write_text(path, text):
     if path.startswith("hdfs"):  # hdfs://url:port/file_path
@@ -162,7 +160,4 @@
         with open(path, 'w') as f:
             result = f.write(text)
             f.close()
-            return result
-=======
-        return os.makedirs(path)
->>>>>>> 99bb88c9
+            return result