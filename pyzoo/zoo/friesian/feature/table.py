#
# Copyright 2018 Analytics Zoo Authors.
#
# Licensed under the Apache License, Version 2.0 (the "License");
# you may not use this file except in compliance with the License.
# You may obtain a copy of the License at
#
#     http://www.apache.org/licenses/LICENSE-2.0
#
# Unless required by applicable law or agreed to in writing, software
# distributed under the License is distributed on an "AS IS" BASIS,
# WITHOUT WARRANTIES OR CONDITIONS OF ANY KIND, either express or implied.
# See the License for the specific language governing permissions and
# limitations under the License.
#
import os

from pyspark.sql.types import IntegerType, ShortType, LongType, FloatType, DecimalType, \
    DoubleType, ArrayType, DataType
from pyspark.ml import Pipeline
from pyspark.ml.feature import MinMaxScaler
from pyspark.ml.feature import VectorAssembler
from pyspark.sql.functions import col as pyspark_col, udf, array, broadcast, lit
from pyspark.sql import Row
import pyspark.sql.functions as F

from zoo.orca import OrcaContext
from zoo.friesian.feature.utils import *
from zoo.common.utils import callZooFunc


JAVA_INT_MIN = -2147483648
JAVA_INT_MAX = 2147483647


class Table:
    def __init__(self, df):
        self.df = df
        self.__column_names = self.df.schema.names

    @staticmethod
    def _read_parquet(paths):
        if not isinstance(paths, list):
            paths = [paths]
        spark = OrcaContext.get_spark_session()
        df = spark.read.parquet(*paths)
        return df

    @staticmethod
    def _read_json(paths, cols):
        if not isinstance(paths, list):
            paths = [paths]
        spark = OrcaContext.get_spark_session()
        df = spark.read.json(paths)
        if cols:
            if isinstance(cols, list):
                df = df.select(*cols)
            elif isinstance(cols, str):
                df = df.select(cols)
            else:
                raise Exception("cols should be a column name or list of column names")
        return df

    def _clone(self, df):
        return Table(df)

    def compute(self):
        """
        Trigger computation of the Table.
        """
        compute(self.df)
        return self

    def to_spark_df(self):
        """
        Convert the current Table to a Spark DataFrame.

        :return: The converted Spark DataFrame.
        """
        return self.df

    def size(self):
        """
        Returns the number of rows in this Table.

        :return: The number of rows in the current Table.
        """
        cnt = self.df.count()
        return cnt

    def broadcast(self):
        """
        Marks the Table as small enough for use in broadcast join.
        """
        self.df = broadcast(self.df)

    def select(self, *cols):
        """
        Select specific columns.

        :param cols: a string or a list of strings that specifies column names. If it is '*',
                     select all the columns.

        :return: A new Table that contains the specified columns.
        """
        # If cols is None, it makes more sense to raise error
        # instead of returning an empty Table.
        if not cols:
            raise ValueError("cols should be str or a list of str, but got None.")
        return self._clone(self.df.select(*cols))

    def drop(self, *cols):
        """
        Returns a new Table that drops the specified column.
        This is a no-op if schema doesn't contain the given column name(s).

        :param cols: a string name of the column to drop, or a list of string name of the columns
               to drop.

        :return: A new Table that drops the specified column.
        """
        return self._clone(self.df.drop(*cols))

    def fillna(self, value, columns):
        """
        Replace null values.

        :param value: int, long, float, string, or boolean.
               Value to replace null values with.
        :param columns: list of str, the target columns to be filled. If columns=None and value
               is int, all columns of integer type will be filled. If columns=None and value is
               long, float, string or boolean, all columns will be filled.

        :return: A new Table that replaced the null values with specified value
        """
        if columns and not isinstance(columns, list):
            columns = [columns]
        if columns:
            check_col_exists(self.df, columns)
        if isinstance(value, int) and JAVA_INT_MIN <= value <= JAVA_INT_MAX:
            if columns:
                col_not_int_list = list(filter(lambda x: x[0] in columns and x[1] != "int",
                                               self.df.dtypes))
                if len(col_not_int_list) == 0:
                    return self._clone(fill_na_int(self.df, value, columns))
            else:
                return self._clone(fill_na_int(self.df, value, columns))
        return self._clone(fill_na(self.df, value, columns))

    def dropna(self, columns, how='any', thresh=None):
        """
        Drops the rows containing null values in the specified columns.

        :param columns: a string or a list of strings that specifies column names. If it is None,
               it will operate on all columns.
        :param how: If `how` is "any", then drop rows containing any null values in `columns`.
               If `how` is "all", then drop rows only if every column in `columns` is null for
               that row.
        :param thresh: int, if specified, drop rows that have less than thresh non-null values.
               Default is None.

        :return: A new Table that drops the rows containing null values in the specified columns.
        """
        return self._clone(self.df.dropna(how, thresh, subset=columns))

    def distinct(self):
        """
        Select the distinct rows of the Table.

        :return: A new Table that only contains distinct rows.
        """
        return self._clone(self.df.distinct())

    def filter(self, condition):
        """
        Filters the rows that satisfy `condition`. For instance, filter("col_1 == 1") will filter
        the rows that has value 1 at column col_1.

        :param condition: a string that gives the condition for filtering.

        :return: A new Table with filtered rows.
        """
        return self._clone(self.df.filter(condition))

    def clip(self, columns, min=None, max=None):
        """
        Clips continuous values so that they are within the range [min, max]. For instance, by
        setting the min value to 0, all negative values in columns will be replaced with 0.

        :param columns: str or list of str, the target columns to be clipped.
        :param min: numeric, the minimum value to clip values to. Values less than this will be
               replaced with this value.
        :param max: numeric, the maximum value to clip values to. Values greater than this will be
               replaced with this value.

        :return: A new Table that replaced the value less than `min` with specified `min` and the
                 value greater than `max` with specified `max`.
        """
        assert min is not None or max is not None, "at least one of min and max should be not None"
        if columns is None:
            raise ValueError("columns should be str or list of str, but got None.")
        if not isinstance(columns, list):
            columns = [columns]
        check_col_exists(self.df, columns)
        return self._clone(clip(self.df, columns, min, max))

    def log(self, columns, clipping=True):
        """
        Calculates the log of continuous columns.

        :param columns: str or list of str, the target columns to calculate log.
        :param clipping: boolean, if clipping=True, the negative values in columns will be
               clipped to 0 and `log(x+1)` will be calculated. If clipping=False, `log(x)` will be
               calculated.

        :return: A new Table that replaced value in columns with logged value.
        """
        if columns is None:
            raise ValueError("columns should be str or list of str, but got None.")
        if not isinstance(columns, list):
            columns = [columns]
        check_col_exists(self.df, columns)
        return self._clone(log_with_clip(self.df, columns, clipping))

    def fill_median(self, columns):
        """
        Replaces null values with the median in the specified numeric columns. Any column to be
        filled should not contain only null values.

        :param columns: a string or a list of strings that specifies column names. If it is None,
               it will operate on all numeric columns.

        :return: A new Table that replaces null values with the median in the specified numeric
                 columns.
        """
        if columns and not isinstance(columns, list):
            columns = [columns]
        if columns:
            check_col_exists(self.df, columns)
        return self._clone(fill_median(self.df, columns))

    def median(self, columns):
        """
        Returns a new Table that has two columns, `column` and `median`, containing the column
        names and the medians of the specified numeric columns.

        :param columns: a string or a list of strings that specifies column names. If it is None,
               it will operate on all numeric columns.

        :return: A new Table that contains the medians of the specified columns.
        """
        if columns and not isinstance(columns, list):
            columns = [columns]
        if columns:
            check_col_exists(self.df, columns)
        return self._clone(median(self.df, columns))

    # Merge column values as a list to a new col
    def merge_cols(self, columns, target):
        """
        Merge column values as a list to a new col.

        :param columns: list of str, the target columns to be merged.
        :param target: str, the new column name of the merged column.

        :return: A new Table that replaced columns with a new target column of merged list value.
        """
        assert isinstance(columns, list)
        return self._clone(self.df.withColumn(target, array(columns)).drop(*columns))

    def rename(self, columns):
        """
        Rename columns with new column names

        :param columns: dict. Name pairs. For instance, {'old_name1': 'new_name1', 'old_name2':
               'new_name2'}".

        :return: A new Table with new column names.
        """
        assert isinstance(columns, dict), "columns should be a dictionary of {'old_name1': " \
                                          "'new_name1', 'old_name2': 'new_name2'}"
        new_df = self.df
        for old_name, new_name in columns.items():
            new_df = new_df.withColumnRenamed(old_name, new_name)
        return self._clone(new_df)

    def show(self, n=20, truncate=True):
        """
        Prints the first `n` rows to the console.

        :param n: int, the number of rows to show.
        :param truncate: If set to True, truncate strings longer than 20 chars by default.
               If set to a number greater than one, truncates long strings to length `truncate` and
               align cells right.
        """
        self.df.show(n, truncate)

<<<<<<< HEAD
    def get_stats(self, columns, aggr):
        """
        Calculate statistics of the values over target column/columns.

        :param columns: str or list of str, specifies names of target column/columns.
        :param aggr:
        str: specifies aggreegate funtion, must be min/max/avg/sum/count.
        dict: the key is the column to perform aggregation on, and the value is the
        aggregate function.

        :return: dict, the key is the column, and the value is the aggregation result.
=======
    def add(self, columns, value=1):
        """
        Increase all of values of the target numeric column(s) by a constant value.

        :param columns: str or list of str, the target columns to be increased.
        :param value: numeric (int/float/double/short/long), the constant value to be added.

        :return: A new Table with updated numeric values on specified columns.
>>>>>>> 5b11bfeb
        """
        if columns is None:
            raise ValueError("Columns should be str or list of str, but got None")
        if not isinstance(columns, list):
            columns = [columns]
        check_col_exists(self.df, columns)
<<<<<<< HEAD
        stats = {}
        for column in columns:
            if isinstance(aggr, str):
                a = aggr
            else:
                if column not in aggr:
                    raise ValueError("aggregate funtion not defined for target \
                        column {}.".format(column))
                a = aggr[column]
            if a not in ["min", "max", "avg", "sum", "count"]:
                raise ValueError("aggregate function must be min/max/avg/sum/count, \
                    but get {}.".format(a))
            value = self.df.agg({column: a}).collect()[0][0]
            stats[column] = value
        return stats

    def convert_to_list(self, column):
        """
        Convert all values of the target column to a list.

        :param column: str, specifies the name of target column.

        :return: list, contains all values of the target column.
        """
        check_col_exists(self.df, [column])
        return self.df.select(column).rdd.flatMap(lambda x: x).collect()

    def convert_to_dict(self, column):
        """
        Convert the Table to a dictionary, the Table must be small.

        :param column: str, itentifies the key of the dictionary,
        must be a column of the Table.

        :return: dict, with format {key -> {column name -> value}}.
        """
        check_col_exists(self.df, [column])
        if len(set(self.convert_to_list(column))) != len(set(self.convert_to_list(column))):
            raise ValueError("the value of column must be unique")
        ret = map(lambda row: row.asDict(), self.df.collect())
        return {person[column]: person for person in ret}
=======
        new_df = self.df
        for column in columns:
            if new_df.schema[column].dataType not in [IntegerType(), ShortType(),
                                                      LongType(), FloatType(),
                                                      DecimalType(), DoubleType()]:
                raise ValueError("Column type should be numeric, but have type {} \
                    for column {}".format(new_df.schema[column].dataType, column))
            new_df = new_df.withColumn(column, pyspark_col(column) + lit(value))
        return self._clone(new_df)

    @property
    def columns(self):
        """
        Get column names of the Table.

        :return: A list of strings that specify column names.
        """
        return self.__column_names

    def sample(self, fraction, replace=False, seed=None):
        """
        Return a sampled subset of Table.

        :param fraction: float, fraction of rows to generate, should be within the
        range [0, 1].
        :param replace: allow or disallow sampling of the same row more than once.
        :param seed: seed for sampling.

        :return: A new Table with sampled rows.
        """
        return self._clone(self.df.sample(withReplacement=replace, fraction=fraction, seed=seed))
>>>>>>> 5b11bfeb

    def write_parquet(self, path, mode="overwrite"):
        self.df.write.mode(mode).parquet(path)

    def cast(self, columns, type):
        """
        Cast columns to the specified type.

        :param columns: a string or a list of strings that specifies column names.
                        If it is None, then cast all of the columns.
        :param type: a string ("string", "boolean", "int", "long", "short", "float", "double")
                     that specifies the type.

        :return: A new Table that casts all of the specified columns to the specified type.
        """
        if columns is None:
            columns = self.df.columns
        elif not isinstance(columns, list):
            columns = [columns]
            check_col_exists(self.df, columns)
        valid_types = ["str", "string", "bool", "boolean", "int",
                       "integer", "long", "short", "float", "double"]
        if not (isinstance(type, str) and (type in valid_types)) \
           and not isinstance(type, DataType):
            raise ValueError(
                "type should be string, boolean, int, long, short, float, double.")
        transform_dict = {"str": "string", "bool": "boolean", "integer": "int"}
        type = transform_dict[type] if type in transform_dict else type
        df_cast = self._clone(self.df)
        for i in columns:
            df_cast.df = df_cast.df.withColumn(i, pyspark_col(i).cast(type))
        return df_cast

    def __getattr__(self, name):
        return self.df.__getattr__(name)

    def col(self, name):
        return pyspark_col(name)


class FeatureTable(Table):
    @classmethod
    def read_parquet(cls, paths):
        """
        Loads Parquet files as a FeatureTable.

        :param paths: str or a list of str. The path/paths to Parquet file(s).

        :return: A FeatureTable for recommendation data.
        """
        return cls(Table._read_parquet(paths))

    @classmethod
    def read_json(cls, paths, cols=None):
        return cls(Table._read_json(paths, cols))

    def encode_string(self, columns, indices):
        """
        Encode columns with provided list of StringIndex.

        :param columns: str or a list of str, target columns to be encoded.
        :param indices: StringIndex or a list of StringIndex, StringIndexes of target columns.
               The StringIndex should at least have two columns: id and the corresponding
               categorical column.
               Or it can be a dict or a list of dicts. In this case,
               the keys of the dict should be within the categorical column
               and the values are the target ids to be encoded.

        :return: A new FeatureTable which transforms categorical features into unique integer
                 values with provided StringIndexes.
        """
        if not isinstance(columns, list):
            columns = [columns]
        if not isinstance(indices, list):
            indices = [indices]
        assert len(columns) == len(indices)
        if isinstance(indices[0], dict):
            indices = list(map(lambda x: StringIndex.from_dict(x[1], columns[x[0]]),
                               enumerate(indices)))
        data_df = self.df
        for i in range(len(columns)):
            index_tbl = indices[i]
            col_name = columns[i]
            index_tbl.broadcast()
            data_df = data_df.join(index_tbl.df, col_name, how="left") \
                .drop(col_name).withColumnRenamed("id", col_name)\
                .dropna(subset=[col_name])
        return FeatureTable(data_df)

    def gen_string_idx(self, columns, freq_limit):
        """
        Generate unique index value of categorical features.

        :param columns: str or a list of str, target columns to generate StringIndex.
        :param freq_limit: int, dict or None. Categories with a count/frequency below freq_limit
               will be omitted from the encoding. Can be represented as both an integer,
               dict or None. For instance, 15, {'col_4': 10, 'col_5': 2} etc. None means all the
               categories that appear will be encoded.

        :return: A list of StringIndex.
        """
        if columns is None:
            raise ValueError("columns should be str or list of str, but got None.")
        if not isinstance(columns, list):
            columns = [columns]
        check_col_exists(self.df, columns)
        if freq_limit:
            if isinstance(freq_limit, int):
                freq_limit = str(freq_limit)
            elif isinstance(freq_limit, dict):
                freq_limit = ",".join(str(k) + ":" + str(v) for k, v in freq_limit.items())
            else:
                raise ValueError("freq_limit only supports int, dict or None, but get " +
                                 freq_limit.__class__.__name__)
        df_id_list = generate_string_idx(self.df, columns, freq_limit)
        string_idx_list = list(map(lambda x: StringIndex(x[0], x[1]),
                                   zip(df_id_list, columns)))
        return string_idx_list

    def gen_ind2ind(self, cols, indices):
        """
        Generate a mapping between of indices

        :param cols: a list of str, target columns to generate StringIndex.
        :param indices:  list of StringIndex

        :return: FeatureTable
        """
        df = self.encode_string(cols, indices).df.select(*cols).distinct()
        return FeatureTable(df)

    def _clone(self, df):
        return FeatureTable(df)

    def cross_columns(self, crossed_columns, bucket_sizes):
        """
        Cross columns and hashed to specified bucket size
        :param crossed_columns: list of column name pairs to be crossed.
        i.e. [['a', 'b'], ['c', 'd']]
        :param bucket_sizes: hash bucket size for crossed pairs. i.e. [1000, 300]
        :return: FeatureTable include crossed columns(i.e. 'a_b', 'c_d')
        """
        df = cross_columns(self.df, crossed_columns, bucket_sizes)
        return FeatureTable(df)

    def normalize(self, columns):
        """
        Normalize numeric columns
        :param columns: list of column names
        :return: FeatureTable
        """
        df = self.df
        types = [x[1] for x in self.df.select(*columns).dtypes]
        scalar_cols = [columns[i] for i in range(len(columns))
                       if types[i] == "int" or types[i] == "bigint"
                       or types[i] == "float" or types[i] == "double"]
        array_cols = [columns[i] for i in range(len(columns))
                      if types[i] == "array<int>" or types[i] == "array<bigint>"
                      or types[i] == "array<float>" or types[i] == "array<double>"]
        vector_cols = [columns[i] for i in range(len(columns)) if types[i] == "vector"]
        if scalar_cols:
            assembler = VectorAssembler(inputCols=scalar_cols, outputCol="vect")

            # MinMaxScaler Transformation
            scaler = MinMaxScaler(inputCol="vect", outputCol="scaled")

            # Pipeline of VectorAssembler and MinMaxScaler
            pipeline = Pipeline(stages=[assembler, scaler])

            tolist = udf(lambda x: x.toArray().tolist(), ArrayType(DoubleType()))

            # Fitting pipeline on dataframe
            df = pipeline.fit(df).transform(df) \
                .withColumn("scaled_list", tolist(pyspark_col("scaled"))) \
                .drop("vect").drop("scaled")
            for i in range(len(scalar_cols)):
                df = df.withColumn(scalar_cols[i], pyspark_col("scaled_list")[i])
            df = df.drop("scaled_list")

            # cast to float
            for c in scalar_cols:
                df = df.withColumn(c, pyspark_col(c).cast("float"))

        for c in array_cols:
            df = normalize_array(df, c)

        for c in vector_cols:
            scaler = MinMaxScaler(inputCol=c, outputCol="scaled")
            df = scaler.fit(df).transform(df).withColumnRenamed("scaled", c)

        return FeatureTable(df)

    def add_negative_samples(self, item_size, item_col="item", label_col="label", neg_num=1):
        """
        Generate negative item visits for each positive item visit

        :param item_size: integer, max of item.
        :param item_col:  string, name of item column
        :param label_col:  string, name of label column
        :param neg_num:  integer, for each positive record, add neg_num of negative samples

        :return: FeatureTable
        """
        df = callZooFunc("float", "addNegSamples", self.df, item_size, item_col, label_col, neg_num)
        return FeatureTable(df)

    def add_hist_seq(self, user_col, cols, sort_col='time', min_len=1, max_len=100):
        """
        Generate a list of item visits in history

        :param user_col: string, user column.
        :param cols:  list of string, ctolumns need to be aggragated
        :param sort_col:  string, sort by sort_col
        :param min_len:  int, minimal length of a history list
        :param max_len:  int, maximal length of a history list

        :return: FeatureTable
        """
        df = callZooFunc("float", "addHistSeq", self.df, user_col, cols, sort_col, min_len, max_len)
        return FeatureTable(df)

    def add_neg_hist_seq(self, item_size, item_history_col, neg_num):
        """
        Generate a list negative samples for each item in item_history_col

        :param item_size: int, max of item.
        :param item2cat:  FeatureTable with a dataframe of item to catgory mapping
        :param item_history_col:  string, this column should be a list of visits in history
        :param neg_num:  int, for each positive record, add neg_num of negative samples

        :return: FeatureTable
        """
        df = callZooFunc("float", "addNegHisSeq", self.df, item_size, item_history_col, neg_num)
        return FeatureTable(df)

    def pad(self, padding_cols, seq_len=100):
        """
        Post padding padding columns

        :param padding_cols: list of string, columns need to be padded with 0s.
        :param seq_len:  int, length of padded column

        :return: FeatureTable
        """
        df = callZooFunc("float", "postPad", self.df, padding_cols, seq_len)
        return FeatureTable(df)

    def mask(self, mask_cols, seq_len=100):
        """
        Mask mask_cols columns

        :param mask_cols: list of string, columns need to be masked with 1s and 0s.
        :param seq_len:  int, length of masked column

        :return: FeatureTable
        """
        df = callZooFunc("float", "mask", self.df, mask_cols, seq_len)
        return FeatureTable(df)

    def add_length(self, col_name):
        """
        Generate the length of a columb.

        :param col_name: string.

        :return: FeatureTable
        """
        df = callZooFunc("float", "addLength", self.df, col_name)
        return FeatureTable(df)

    def mask_pad(self, padding_cols, mask_cols, seq_len=100):
        """
        Mask and pad columns

        :param padding_cols: list of string, columns need to be padded with 0s.
        :param mask_cols: list of string, columns need to be masked with 1s and 0s.
        :param seq_len:  int, length of masked column

        :return: FeatureTable
        """
        table = self.mask(mask_cols, seq_len)
        return table.pad(padding_cols, seq_len)

    def transform_python_udf(self, in_col, out_col, udf_func):
        """
        Transform a FeatureTable using a python udf

        :param in_col: string, name of column needed to be transformed.
        :param out_col: string, output column.
        :param udf_func: user defined python function

        :return: FeatureTable
        """
        df = self.df.withColumn(out_col, udf_func(pyspark_col(in_col)))
        return FeatureTable(df)

    def join(self, table, on=None, how=None):
        """
        Join a FeatureTable with another FeatureTable, it is wrapper of spark dataframe join

        :param table: FeatureTable
        :param on: string, join on this column
        :param how: string

        :return: FeatureTable
        """
        assert isinstance(table, Table), "the joined table should be a Table"
        joined_df = self.df.join(table.df, on=on, how=how)
        return FeatureTable(joined_df)

    def add_feature(self, item_cols, feature_tbl, default_value):
        """
        Get the category or other field from another map like FeatureTable

        :param item_cols: list[string]
        :param feature_tbl: FeatureTable with two columns [category, item]
        :param defalut_cat_index: default value for category if key does not exist

        :return: FeatureTable
        """
        item2cat_map = dict(feature_tbl.df.distinct().rdd.map(lambda row: (row[0], row[1]))
                            .collect())

        def gen_cat(items):
            getcat = lambda item: item2cat_map.get(item, default_value)
            if isinstance(items, int):
                cats = getcat(items)
            elif isinstance(items, list) and isinstance(items[0], int):
                cats = [getcat(item) for item in items]
            elif isinstance(items, list) and isinstance(items[0], list) and isinstance(items[0][0],
                                                                                       int):
                cats = []
                for line in items:
                    line_cats = [getcat(item) for item in line]
                    cats.append(line_cats)
            else:
                raise ValueError('only int, list[int], and list[list[int]] are supported.')
            return cats

        df = self.df
        for c in item_cols:
            col_type = df.schema[c].dataType
            cat_udf = udf(gen_cat, col_type)
            df = df.withColumn(c.replace("item", "category"), cat_udf(pyspark_col(c)))
        return FeatureTable(df)

    def group_by(self, columns=[], agg="count", join=False):
        """
        Group the Table with specified columns and then run aggregation. Optionally join the result
        with the original Table.

        :param columns: str or list of str. Columns to group the Table. If it is an empty list,
               aggregation is run directly without grouping. Default is [].
        :param agg: str, list or dict. Aggragate functions to be applied to grouped Table.
               Default is "count".
               Supported aggregate functions are: "max", "min", "count", "sum", "avg", "mean",
               "sumDistinct", "stddev", "stddev_pop", "variance", "var_pop", "skewness", "kurtosis",
               "collect_list", "collect_set", "approx_count_distinct", "first", "last".
               If agg is a str, then agg is the aggregate function and the aggregation is performed
               on all columns that are not in `columns`.
               If agg is a list of str, then agg is a list of aggregate function and the aggregation
               is performed on all columns that are not in `columns`.
               If agg is a single dict mapping from string to string, then the key is the column
               to perform aggregation on, and the value is the aggregate function.
               If agg is a single dict mapping from string to list, then the key is the
               column to perform aggregation on, and the value is list of aggregate functions.

               Examples:
               agg="sum"
               agg=["last", "stddev"]
               agg={"*":"count"}
               agg={"col_1":"sum", "col_2":["count", "mean"]}
        :param join: boolean. If join is True, join the aggragation result with original Table.

        :return: A new Table with aggregated column fields.
        """
        if isinstance(columns, str):
            columns = [columns]
        assert isinstance(columns, list), "columns should be str or list of str"
        grouped_data = self.df.groupBy(columns)

        if isinstance(agg, str):
            agg_exprs_dict = {agg_column: agg for agg_column in self.df.columns
                              if agg_column not in columns}
            agg_df = grouped_data.agg(agg_exprs_dict)
        elif isinstance(agg, list):
            agg_exprs_list = []
            for stat in agg:
                stat_func = getattr(F, stat)
                agg_exprs_list += [stat_func(agg_column) for agg_column in self.df.columns
                                   if agg_column not in columns]
            agg_df = grouped_data.agg(*agg_exprs_list)
        elif isinstance(agg, dict):
            if all(isinstance(stats, str) for agg_column, stats in agg.items()):
                agg_df = grouped_data.agg(agg)
            else:
                agg_exprs_list = []
                for agg_column, stats in agg.items():
                    if isinstance(stats, str):
                        stats = [stats]
                    assert isinstance(stats, list), "value in agg should be str or list of str"
                    for stat in stats:
                        stat_func = getattr(F, stat)
                        agg_exprs_list += [stat_func(agg_column)]
                agg_df = grouped_data.agg(*agg_exprs_list)
        else:
            raise TypeError("agg should be str, list of str, or dict")

        if join:
            assert columns, "columns can not be empty if join is True"
            result_df = self.df.join(agg_df, on=columns, how="left")
            return FeatureTable(result_df)
        else:
            return FeatureTable(agg_df)


class StringIndex(Table):
    def __init__(self, df, col_name):
        super().__init__(df)
        cols = df.columns
        assert len(cols) >= 2, "StringIndex should have >= 2 columns: col_name, id and other " \
                               "columns"
        assert "id" in cols, "id should be a column of the DataFrame"
        assert col_name in cols, col_name + " should be a column of the DataFrame"
        self.col_name = col_name

    @classmethod
    def read_parquet(cls, paths, col_name=None):
        """
        Loads Parquet files as a StringIndex.

        :param paths: str or a list of str. The path/paths to Parquet file(s).
        :param col_name: str. The column name of the corresponding categorical column. If
               col_name is None, the file name will be used as col_name.

        :return: A StringIndex.
        """
        if not isinstance(paths, list):
            paths = [paths]
        if col_name is None and len(paths) >= 1:
            col_name = os.path.basename(paths[0]).split(".")[0]
        return cls(Table._read_parquet(paths), col_name)

    @classmethod
    def from_dict(cls, indices, col_name):
        """
        Create the StringIndex from a dict of indices.

        :param indices: dict. The key is the categorical column,
                        the value is the corresponding index.
                        We assume that the key is a str and the value is a int.
        :param col_name: str. The column name of the categorical column.

        :return: A StringIndex.
        """
        spark = OrcaContext.get_spark_session()
        if not isinstance(indices, dict):
            raise ValueError('indices should be dict, but get ' + indices.__class__.__name__)
        if not col_name:
            raise ValueError('col_name should be str, but get None')
        if not isinstance(col_name, str):
            raise ValueError('col_name should be str, but get ' + col_name.__class__.__name__)
        indices = map(lambda x: {col_name: x[0], 'id': x[1]}, indices.items())
        df = spark.createDataFrame(Row(**x) for x in indices)
        return cls(df, col_name)

    def _clone(self, df):
        return StringIndex(df, self.col_name)

    def write_parquet(self, path, mode="overwrite"):
        """
        Write StringIndex to Parquet file.

        :param path: str. The path to the `folder` of the Parquet file. Note that the col_name
               will be used as basename of the Parquet file.
        :param mode: str. `append`, `overwrite`, `error` or `ignore`. `append`: Append contents
               of this StringIndex to existing data. `overwrite`: Overwrite existing data.
               `error`: Throw an exception if data already exists. `ignore`: Silently ignore this
               operation if data already exists.
        """
        path = path + "/" + self.col_name + ".parquet"
        self.df.write.parquet(path, mode=mode)<|MERGE_RESOLUTION|>--- conflicted
+++ resolved
@@ -295,7 +295,6 @@
         """
         self.df.show(n, truncate)
 
-<<<<<<< HEAD
     def get_stats(self, columns, aggr):
         """
         Calculate statistics of the values over target column/columns.
@@ -307,23 +306,12 @@
         aggregate function.
 
         :return: dict, the key is the column, and the value is the aggregation result.
-=======
-    def add(self, columns, value=1):
-        """
-        Increase all of values of the target numeric column(s) by a constant value.
-
-        :param columns: str or list of str, the target columns to be increased.
-        :param value: numeric (int/float/double/short/long), the constant value to be added.
-
-        :return: A new Table with updated numeric values on specified columns.
->>>>>>> 5b11bfeb
-        """
         if columns is None:
             raise ValueError("Columns should be str or list of str, but got None")
         if not isinstance(columns, list):
             columns = [columns]
         check_col_exists(self.df, columns)
-<<<<<<< HEAD
+
         stats = {}
         for column in columns:
             if isinstance(aggr, str):
@@ -365,7 +353,16 @@
             raise ValueError("the value of column must be unique")
         ret = map(lambda row: row.asDict(), self.df.collect())
         return {person[column]: person for person in ret}
-=======
+    
+    def add(self, columns, value=1):
+        """
+        Increase all of values of the target numeric column(s) by a constant value.
+
+        :param columns: str or list of str, the target columns to be increased.
+        :param value: numeric (int/float/double/short/long), the constant value to be added.
+
+        :return: A new Table with updated numeric values on specified columns.
+        """
         new_df = self.df
         for column in columns:
             if new_df.schema[column].dataType not in [IntegerType(), ShortType(),
@@ -397,7 +394,6 @@
         :return: A new Table with sampled rows.
         """
         return self._clone(self.df.sample(withReplacement=replace, fraction=fraction, seed=seed))
->>>>>>> 5b11bfeb
 
     def write_parquet(self, path, mode="overwrite"):
         self.df.write.mode(mode).parquet(path)
