--- conflicted
+++ resolved
@@ -41,23 +41,13 @@
  * @param inputShape input shape, default is null
  */
 class TransformerLayer[T: ClassTag](
-<<<<<<< HEAD
   val nBlock: Int,
   val residPdrop: Double,
   val attnPdrop: Double,
   val nHead: Int,
   val maskAttention: Boolean,
-  val embeddingLayer: Net,
+  val embeddingLayer: KerasNet[T],
   var inputShape: Shape = null)(implicit ev: TensorNumeric[T])
-=======
-   val nLayer: Int,
-   val residPdrop: Double,
-   val attnPdrop: Double,
-   val nHead: Int,
-   val maskAttention: Boolean,
-   val embeddingLayer: KerasNet[T],
-   var inputShape: Shape = null)(implicit ev: TensorNumeric[T])
->>>>>>> 12b75fe0
   extends KerasLayer[Tensor[T], Tensor[T], T](KerasUtils.addBatch(inputShape))
     with Net {
 
