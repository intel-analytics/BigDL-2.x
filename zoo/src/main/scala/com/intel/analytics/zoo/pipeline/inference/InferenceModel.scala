/*
 * Copyright 2018 Analytics Zoo Authors.
 *
 * Licensed under the Apache License, Version 2.0 (the "License");
 * you may not use this file except in compliance with the License.
 * You may obtain a copy of the License at
 *
 *     http://www.apache.org/licenses/LICENSE-2.0
 *
 * Unless required by applicable law or agreed to in writing, software
 * distributed under the License is distributed on an "AS IS" BASIS,
 * WITHOUT WARRANTIES OR CONDITIONS OF ANY KIND, either express or implied.
 * See the License for the specific language governing permissions and
 * limitations under the License.
 */

package com.intel.analytics.zoo.pipeline.inference

import java.io.FileWriter
import java.lang.{Float => JFloat, Integer => JInt}
import java.util
import java.util.concurrent.LinkedBlockingQueue
import java.util.{List => JList}

import com.intel.analytics.bigdl.nn.abstractnn.Activity
import com.intel.analytics.zoo.pipeline.inference.DeviceType.DeviceTypeEnumVal
import com.sun.xml.internal.bind.v2.TODO

import scala.collection.JavaConverters._

class InferenceModel(private var autoScalingEnabled: Boolean = true,
                     private var concurrentNum: Int = 20,
                     private var originalModel: AbstractModel = null,
                     private[inference] var modelQueue:
                     LinkedBlockingQueue[AbstractModel] = null)
  extends InferenceSupportive with Serializable {

  require(concurrentNum > 0, "concurrentNum should > 0")

  private var batchCnt: Int = 0
  @transient private var inferenceSummary: InferenceSummary = null
  /**
   * default constructor, will create a InferenceModel with auto-scaling enabled.
   *
   * @return an auto-scaling enabled InferenceModel
   */
  def this() = this(true, 20, null, null)

  /**
   * create an auto-scaling disabled InferenceModel with supportedConcurrentNum
   *
   * @param concurrentNum the concurrentNum of the InferenceModel
   * @return an auto-scaling disabled InferenceModel
   */
  def this(concurrentNum: Int) = this(false, concurrentNum, null, null)

  /**
   * create an InferenceModel with specified autoScalingEnabled, supportedConcurrentNum
   * and maxConcurrentNum
   *
   * @param autoScalingEnabled     if auto-scaling is enabled
   * @param concurrentNum          the concurrentNum of the InferenceModel
   * @return a specified InferenceModel
   */
  def this(autoScalingEnabled: Boolean, concurrentNum: Int) =
    this(autoScalingEnabled, concurrentNum, null, null)

  this.modelQueue = new LinkedBlockingQueue[AbstractModel](concurrentNum)

  this.originalModel match {
    case null =>
    case _ => offerModelQueue()
  }

  /**
   * loads a bigdl, analytics-zoo model
   *
   * @param modelPath  the file path of the model
   * @param weightPath the file path of the weights
   */
  def doLoad(modelPath: String, weightPath: String = null): Unit = {
    clearModelQueue()
    this.originalModel = InferenceModelFactory.loadFloatModel(modelPath, weightPath)
    offerModelQueue()
  }

  /**
   * loads a caffe model
   *
   * @param modelPath  the path of the prototxt file
   * @param weightPath the path of the caffemodel file
   */
  def doLoadCaffe(modelPath: String, weightPath: String): Unit = {
    clearModelQueue()
    this.originalModel = InferenceModelFactory.loadFloatModelForCaffe(modelPath, weightPath)
    offerModelQueue()
  }

  /**
   * loads a TF frozen model as TFNet
   *
   * @param modelPath the path of the tensorflow frozen model file
   */
  def doLoadTF(modelPath: String): Unit = {
    doLoadTensorflowModel(modelPath, 1, 1, true)
  }

  /**
   * loads a TF frozen model as TFNet
   *
   * @param modelPath                 the path of the tensorflow frozen model
   * @param intraOpParallelismThreads the num of intraOpParallelismThreads
   * @param interOpParallelismThreads the num of interOpParallelismThreads
   * @param usePerSessionThreads      whether to perSessionThreads
   */
  def doLoadTF(modelPath: String,
               intraOpParallelismThreads: Int,
               interOpParallelismThreads: Int,
               usePerSessionThreads: Boolean): Unit = {
    doLoadTensorflowModel(
      modelPath,
      intraOpParallelismThreads,
      interOpParallelismThreads,
      usePerSessionThreads)
  }

  /**
   * loads a TF saved model as TFNet
   *
   * @param modelPath  the path of the tensorflow saved model dir
   * @param inputs     the inputs of the model
   * @param outputs    the outputs of the model
   */
  def doLoadTF(modelPath: String, inputs: Array[String], outputs: Array[String]): Unit = {
    doLoadTensorflowSavedModel(modelPath, inputs, outputs, 1, 1, true)
  }

  /**
   * loads a TF saved model as TFNet
   *
   * @param modelPath                  the path of the tensorflow saved model dir
   * @param inputs                     the inputs of the model
   * @param outputs                    the outputs of the model
   * @param intraOpParallelismThreads  the num of intraOpParallelismThreads
   * @param interOpParallelismThreads  the num of interOpParallelismThreads
   * @param usePerSessionThreads       whether to perSessionThreads
   */
  def doLoadTF(modelPath: String,
               inputs: Array[String],
               outputs: Array[String],
               intraOpParallelismThreads: Int,
               interOpParallelismThreads: Int,
               usePerSessionThreads: Boolean): Unit = {
    doLoadTensorflowSavedModel(
      modelPath,
      inputs,
      outputs,
      intraOpParallelismThreads,
      interOpParallelismThreads,
      usePerSessionThreads)
  }

  /**
   * loads a TF model as OpenVINO
   *
   * @param modelPath the path of the tensorflow model
   * @param objectDetectionModelType the type of the tensorflow model,
   *                  please refer to [[ModelType]]
   *                  e.g. faster_rcnn_resnet101_coco, mask_rcnn_inception_v2_coco,
   *                  rfcn_resnet101_coco, ssd_inception_v2_coco
   */
  def doLoadTF(modelPath: String, objectDetectionModelType: String): Unit = {
    doLoadTensorflowModelAsOpenVINO(
      modelPath,
      objectDetectionModelType,
      null,
      null)
  }

  /**
   * loads a TF model as OpenVINO
   *
   * @param modelPath            the path of the tensorflow model
   * @param pipelineConfigPath   the path of the pipeline configure file
   * @param extensionsConfigPath the path of the extensions configure file
   */
  def doLoadTF(modelPath: String,
               pipelineConfigPath: String,
               extensionsConfigPath: String): Unit = {
    doLoadTensorflowModelAsOpenVINO(
      modelPath,
      null,
      pipelineConfigPath,
      extensionsConfigPath
    )
  }

  /**
   * loads a TF model as OpenVINO
   *
   * @param modelPath            the path of the tensorflow model
   * @param objectDetectionModelType  the type of the tensorflow model,
   *                             please refer to [[ModelType]]
   *                             e.g. faster_rcnn_resnet101_coco, mask_rcnn_inception_v2_coco,
   *                             rfcn_resnet101_coco, ssd_inception_v2_coco
   * @param pipelineConfigPath   the path of the pipeline configure file
   * @param extensionsConfigPath the path of the extensions configure file
   */
  def doLoadTF(modelPath: String,
               objectDetectionModelType: String,
               pipelineConfigPath: String,
               extensionsConfigPath: String): Unit = {
    doLoadTensorflowModelAsOpenVINO(
      modelPath,
      objectDetectionModelType,
      pipelineConfigPath,
      extensionsConfigPath
    )
  }

  /**
   * load TF model as OpenVINO IR
   *
   * @param modelPath              the path of the tensorflow model
   * @param imageClassificationModelType the type of the tensorflow model
   * @param checkpointPath         the path of the tensorflow checkpoint file
   * @param inputShape             input shape that should be fed to an input node(s) of the model
   * @param ifReverseInputChannels the boolean value of if need reverse input channels.
   *                               switch the input channels order from RGB to BGR (or vice versa).
   * @param meanValues             all input values coming from original network inputs
   *                               will be divided by this value.
   * @param scale                  the scale value, to be used for the input image per channel.
   */
  def doLoadTF(modelPath: String,
               imageClassificationModelType: String,
               checkpointPath: String,
               inputShape: Array[Int],
               ifReverseInputChannels: Boolean,
               meanValues: Array[Float],
               scale: Float): Unit = {
    doLoadTensorflowModelAsOpenVINO(
      modelPath, imageClassificationModelType, checkpointPath,
      inputShape, ifReverseInputChannels, meanValues, scale)
  }

  /**
   * load TF model as OpenVINO IR
   *
   * @param modelBytes             the bytes of the tensorflow model
   * @param imageClassificationModelType the type of the tensorflow model
   * @param checkpointBytes        the bytes of the tensorflow checkpoint file
   * @param inputShape             input shape that should be fed to an input node(s) of the model
   * @param ifReverseInputChannels the boolean value of if need reverse input channels.
   *                               switch the input channels order from RGB to BGR (or vice versa).
   * @param meanValues             all input values coming from original network inputs
   *                               will be divided by this value.
   * @param scale                  the scale value, to be used for the input image per channel.
   */
  def doLoadTF(modelBytes: Array[Byte],
               imageClassificationModelType: String,
               checkpointBytes: Array[Byte],
               inputShape: Array[Int],
               ifReverseInputChannels: Boolean,
               meanValues: Array[Float],
               scale: Float): Unit = {
    doLoadTensorflowModelAsOpenVINO(
      modelBytes, imageClassificationModelType, checkpointBytes,
      inputShape, ifReverseInputChannels, meanValues, scale)
  }

  /**
   * load TF model as OpenVINO IR
   *
   * @param savedModelDir          the dir path of the tensorflow saved model
   * @param inputShape             input shape that should be fed to an input node(s) of the model
   * @param ifReverseInputChannels the boolean value of if need reverse input channels.
   *                               switch the input channels order from RGB to BGR (or vice versa).
   * @param meanValues             all input values coming from original network inputs
   *                               will be divided by this value.
   * @param scale                  the scale value, to be used for the input image per channel.
   * @param input                  the name of the input operation of the given model
   */
  def doLoadTF(savedModelDir: String,
               inputShape: Array[Int],
               ifReverseInputChannels: Boolean,
               meanValues: Array[Float],
               scale: Float,
               input: String): Unit = {
    doLoadTensorflowModelAsOpenVINO(savedModelDir, inputShape,
      ifReverseInputChannels, meanValues, scale, input)
  }

  /**
   * load TF model as OpenVINO IR
   *
   * @param savedModelBytes        the bytes of the tensorflow saved model tar
   * @param inputShape             input shape that should be fed to an input node(s) of the model
   * @param ifReverseInputChannels the boolean value of if need reverse input channels.
   *                               switch the input channels order from RGB to BGR (or vice versa).
   * @param meanValues             all input values coming from original network inputs
   *                               will be divided by this value.
   * @param scale                  the scale value, to be used for the input image per channel.
   * @param input                  the name of the input operation of the given model
   */
  def doLoadTF(savedModelBytes: Array[Byte],
               inputShape: Array[Int],
               ifReverseInputChannels: Boolean,
               meanValues: Array[Float],
               scale: Float,
               input: String): Unit = {
    doLoadTensorflowModelAsOpenVINO(savedModelBytes, inputShape,
      ifReverseInputChannels, meanValues, scale, input)
  }

  /**
   * load TF model as Calibrated OpenVINO IR
   *
   * @param modelPath              the path of the tensorflow model
   * @param modelType              the type of the tensorflow model
   * @param checkpointPath         the path of the tensorflow checkpoint file
   * @param inputShape             input shape that should be fed to an input node(s) of the model
   * @param ifReverseInputChannels the boolean value of if need reverse input channels.
   *                               switch the input channels order from RGB to BGR (or vice versa).
   * @param meanValues             all input values coming from original network inputs
   *                               will be divided by this value.
   * @param scale                  the scale value, to be used for the input image per channel.
   * @param networkType            Type of an inferred network,
   *                               "C" to calibrate Classification,
   *                               "OD" to calibrate Object Detection,
   *                               "RawC" to collect only statistics for Classification,
   *                               "RawOD" to collect only statistics for Object Detection
   * @param validationFilePath     Path to a file with validation images
   * @param subset                 Number of pictures from the whole validation set
   *                               to create the calibration dataset.
   * @param opencvLibPath          the lib path whwere libopencv_imgcodecs.so.4.0,
   *                               libopencv_core.so.4.0
   *                               and libopencv_imgproc.so.4.0 can be found
   */
  def doLoadTFAsCalibratedOpenVINO(modelPath: String,
                                   modelType: String,
                                   checkpointPath: String,
                                   inputShape: Array[Int],
                                   ifReverseInputChannels: Boolean,
                                   meanValues: Array[Float],
                                   scale: Float,
                                   networkType: String,
                                   validationFilePath: String,
                                   subset: Int,
                                   opencvLibPath: String): Unit = {
    doLoadTensorflowModelAsCalibratedOpenVINO(
      modelPath, modelType, checkpointPath,
      inputShape, ifReverseInputChannels, meanValues, scale,
      networkType, validationFilePath, subset, opencvLibPath)
  }

  /**
   * loads a openvino IR
   *
   * @param modelPath  the path of openvino ir xml file
   * @param weightPath the path of openvino ir bin file
   */
  def doLoadOpenVINO(modelPath: String, weightPath: String, batchSize: Int = 0): Unit = {
    if (concurrentNum > 1) {
      InferenceSupportive.logger.warn(s"concurrentNum is $concurrentNum > 1, " +
        s"openvino model does not support shared weights model copies")
    }
    clearModelQueue()
    this.originalModel =
      InferenceModelFactory.loadOpenVINOModelForIR(modelPath, weightPath,
        DeviceType.CPU, batchSize)
    offerModelQueue()
  }

  /**
   * loads a openvino IR
   *
   * @param modelBytes  the bytes of openvino ir xml file
   * @param weightBytes the bytes of openvino ir bin file
   * @param batchSize   the batchsize of openvino ir
   */
  def doLoadOpenVINO(modelBytes: Array[Byte],
                     weightBytes: Array[Byte], batchSize: Int): Unit = {
    if (concurrentNum > 1) {
      InferenceSupportive.logger.warn(s"concurrentNum is $concurrentNum > 1, " +
        s"openvino model does not support shared weights model copies")
    }
    clearModelQueue()
    this.originalModel =
      InferenceModelFactory.loadOpenVINOModelForIR(modelBytes, weightBytes,
        DeviceType.CPU, batchSize)
    offerModelQueue()
  }

  private def doLoadTensorflowModel(modelPath: String,
                                    intraOpParallelismThreads: Int,
                                    interOpParallelismThreads: Int,
                                    usePerSessionThreads: Boolean): Unit = {
    clearModelQueue()
    this.originalModel =
      InferenceModelFactory.loadFloatModelForTF(modelPath,
        intraOpParallelismThreads, interOpParallelismThreads, usePerSessionThreads)
    offerModelQueue()
  }

  private def doLoadTensorflowSavedModel(modelPath: String,
                                         inputs: Array[String],
                                         outputs: Array[String],
                                         intraOpParallelismThreads: Int,
                                         interOpParallelismThreads: Int,
                                         usePerSessionThreads: Boolean): Unit = {
    clearModelQueue()
    this.originalModel =
      InferenceModelFactory.loadFloatModelForTFSavedModel(modelPath,
        inputs, outputs, intraOpParallelismThreads, interOpParallelismThreads, usePerSessionThreads)
    offerModelQueue()
  }

  private def doLoadTensorflowModelAsOpenVINO(modelPath: String,
                                              modelType: String,
                                              pipelineConfigPath: String,
                                              extensionsConfigPath: String): Unit = {
    if (concurrentNum > 1) {
      InferenceSupportive.logger.warn(s"concurrentNum is $concurrentNum > 1, " +
        s"openvino model does not support shared weights model copies")
    }
    clearModelQueue()
    this.originalModel = InferenceModelFactory.loadOpenVINOModelForTF(
      modelPath, modelType, pipelineConfigPath, extensionsConfigPath)
    offerModelQueue()
  }

  private def doLoadTensorflowModelAsOpenVINO(modelPath: String,
                                              imageClassificationModelType: String,
                                              checkpointPath: String,
                                              inputShape: Array[Int],
                                              ifReverseInputChannels: Boolean,
                                              meanValues: Array[Float],
                                              scale: Float): Unit = {
    if (concurrentNum > 1) {
      InferenceSupportive.logger.warn(s"concurrentNum is $concurrentNum > 1, " +
        s"openvino model does not support shared weights model copies")
    }
    clearModelQueue()
    this.originalModel = InferenceModelFactory.loadOpenVINOModelForTF(
      modelPath, imageClassificationModelType, checkpointPath,
      inputShape, ifReverseInputChannels, meanValues, scale)
    offerModelQueue()
  }

  private def doLoadTensorflowModelAsOpenVINO(modelBytes: Array[Byte],
                                              imageClassificationModelType: String,
                                              checkpointBytes: Array[Byte],
                                              inputShape: Array[Int],
                                              ifReverseInputChannels: Boolean,
                                              meanValues: Array[Float],
                                              scale: Float): Unit = {
    if (concurrentNum > 1) {
      InferenceSupportive.logger.warn(s"concurrentNum is $concurrentNum > 1, " +
        s"openvino model does not support shared weights model copies")
    }
    clearModelQueue()
    this.originalModel = InferenceModelFactory.loadOpenVINOModelForTF(
      modelBytes, imageClassificationModelType, checkpointBytes,
      inputShape, ifReverseInputChannels, meanValues, scale)
    offerModelQueue()
  }

  private def doLoadTensorflowModelAsOpenVINO(savedModelDir: String,
                                              inputShape: Array[Int],
                                              ifReverseInputChannels: Boolean,
                                              meanValues: Array[Float],
                                              scale: Float,
                                              input: String): Unit = {
    if (concurrentNum > 1) {
      InferenceSupportive.logger.warn(s"concurrentNum is $concurrentNum > 1, " +
        s"openvino model does not support shared weights model copies")
    }
    clearModelQueue()
    this.originalModel = InferenceModelFactory.loadOpenVINOModelForTF(
      savedModelDir, inputShape, ifReverseInputChannels, meanValues, scale, input)
    offerModelQueue()
  }

  private def doLoadTensorflowModelAsOpenVINO(savedModelBytes: Array[Byte],
                                              inputShape: Array[Int],
                                              ifReverseInputChannels: Boolean,
                                              meanValues: Array[Float],
                                              scale: Float,
                                              input: String): Unit = {
    if (concurrentNum > 1) {
      InferenceSupportive.logger.warn(s"concurrentNum is $concurrentNum > 1, " +
        s"openvino model does not support shared weights model copies")
    }
    clearModelQueue()
    this.originalModel = InferenceModelFactory.loadOpenVINOModelForTF(
      savedModelBytes, inputShape, ifReverseInputChannels, meanValues, scale, input)
    offerModelQueue()
  }

  private def doLoadTensorflowModelAsCalibratedOpenVINO(modelPath: String,
                                                        modelType: String,
                                                        checkpointPath: String,
                                                        inputShape: Array[Int],
                                                        ifReverseInputChannels: Boolean,
                                                        meanValues: Array[Float],
                                                        scale: Float,
                                                        networkType: String,
                                                        validationFilePath: String,
                                                        subset: Int,
                                                        opencvLibPath: String): Unit = {
    if (concurrentNum > 1) {
      InferenceSupportive.logger.warn(s"concurrentNum is $concurrentNum > 1, " +
        s"openvino model does not support shared weights model copies")
    }
    clearModelQueue()
    this.originalModel = InferenceModelFactory.loadCalibratedOpenVINOModelForTF(
      modelPath, modelType, checkpointPath,
      inputShape, ifReverseInputChannels, meanValues, scale,
      networkType, validationFilePath, subset, opencvLibPath)
    offerModelQueue()
  }


  /**
   * reloads the bigdl, analytics-zoo model
   *
   * @param modelPath  the file path of the model
   * @param weightPath the file path of the weights
   */
  def doReload(modelPath: String, weightPath: String): Unit = {
    clearModelQueue()
    doLoad(modelPath, weightPath)
  }

  @deprecated
  def doPredict(input: JList[JFloat], shape: JList[JInt]): JList[JFloat] = {
    timing("model predict") {
      val inputTensor = new JTensor(input, shape)
      val inputList = util.Arrays.asList({
        inputTensor
      })
      val inputs = util.Arrays.asList({
        inputList
      })
      val results = predict(inputs)
      results.get(0).get(0).getData.toList.asJava.asInstanceOf[JList[JFloat]]
    }
  }

  /**
   * predicts the inference result
   *
   * @param inputs the input tensor with batch
   * @return the output tensor with batch
   */
  def doPredict(inputs: JList[JList[JTensor]]): JList[JList[JTensor]] = {
    val batchSize = inputs.size()
    require(batchSize > 0, "inputs size should > 0")
    timing(s"model predict batch size " + batchSize) {
      predict(inputs)
    }
  }

  /**
   * predicts the inference result
   *
   * @param inputActivity the input activity
   * @return the output activity
   */
  def doPredict(inputActivity: Activity): Activity = {
    predict(inputActivity)
  }

  /**
   * release original model and all the cloned ones in the queue
   */
  def doRelease(): Unit = {
    clearModelQueue()
  }

  private def predict(inputActivity: Activity): Activity = {
    val model: AbstractModel = retrieveModel()
    try {
      val begin = System.nanoTime()

      val result = model.predict(inputActivity)
      val end = System.nanoTime()
<<<<<<< HEAD
      val batchSize = inputActivity.toTensor[Float].size()(0)
=======
      val batchSize = result.toTensor[Float].size(1)
>>>>>>> b110146d
      val latency = end - begin
      val name = s"model predict for batch ${batchSize}"
      InferenceSupportive.logger.info(s"$name time elapsed [${latency/1e9} s, ${latency/1e6} ms].")

<<<<<<< HEAD
      if (inferenceSummary != null) {
        val throughput = batchSize / (latency/1e9)
        inferenceSummary.addScalar("Throughput", throughput.toFloat, batchCnt)
        batchCnt += 1
      }
=======
      val bb = System.nanoTime()
      if (inferenceSummary != null) {
        val resultTensor = result.toTensor[Float]
        var zeroCnt: Int = 0
        // we do not check all values here
        // we only check the first value of each output
        // e.g for a 1000-class classification
        // we only check the number of zeros of first class output cell

        //TODO: this is just for image classification task
        // for more task, e.g. object detection, check output dim first
        for (i <- 1 to resultTensor.size(2)) {
          if (resultTensor.valueAt(1, i) == 0) {
            zeroCnt += 1
          }
        }
        val throughput = batchSize / (latency / 1e9)
        inferenceSummary.addScalar("Throughput", throughput.toFloat, batchCnt)
        inferenceSummary.addScalar("Zero Value per Batch", zeroCnt, batchCnt)
        batchCnt += 1
      }
      val ee = System.nanoTime()
//      InferenceSupportive.logger.info("Calculating and writing summary seconds"
//        + ((ee - bb) / 1e9).toString)
>>>>>>> b110146d
      result
    } finally {
      model match {
        case null =>
        case _ =>
          val success = modelQueue.offer(model)
          success match {
            case true =>
            case false => model.release()
          }
      }
    }
  }

  private def predict(inputs: JList[JList[JTensor]]): JList[JList[JTensor]] = {
    val model: AbstractModel = retrieveModel()
    try {
      model.predict(inputs)
    } finally {
      model match {
        case null =>
        case _ =>
          val success = modelQueue.offer(model)
          success match {
            case true =>
            case false => model.release()
          }
      }
    }
  }

  private def retrieveModel(): AbstractModel = {
    var model: AbstractModel = null
    autoScalingEnabled match {
      case false =>
        // if auto-scaling is not enabled, will take a model, waiting if necessary.
        try {
          model = modelQueue.take
        } catch {
          case e: InterruptedException =>
            throw new InferenceRuntimeException("no model available", e);
        }
      case true =>
        // if auto-scaling is enabled, will poll a model, no waiting but scale 1 model if necessary.
        model = modelQueue.poll()
        model match {
          case null => model = this.originalModel.copy(1)(0)
          case _ =>
        }
    }
    model
  }

  private def clearModelQueue(): Unit = {
    this.originalModel match {
      case null =>
      case _ => this.originalModel.release(); this.originalModel = null
    }
    List.range(0, this.modelQueue.size()).map(_ => {
      val model = this.modelQueue.take
      this.modelQueue.remove(model)
      model.release()
    })
    this.modelQueue.clear()
  }

  private def offerModelQueue(): Unit = {
    require(this.originalModel != null, "original model can not be null")
    require(this.concurrentNum > 0, "supported concurrent number should > 0")
    autoScalingEnabled match {
      case true =>
      case false =>
        val models = this.originalModel.copy(concurrentNum)
        models.map(this.modelQueue.offer(_))
    }
  }
  def setInferenceSummary(value: InferenceSummary): this.type = {
    this.inferenceSummary = value
    this
  }


  def getOriginalModel: AbstractModel = originalModel

  override def toString: String =
    s"InferenceModel($autoScalingEnabled, $concurrentNum, $originalModel, $modelQueue)"



}

object InferenceModel {
  /**
   * optimize TF model as OpenVINO IR
   *
   * @param modelPath              the path of the tensorflow model
   * @param objectDetectionModelType  the type of the tensorflow model
   * @param pipelineConfigPath     the path of the pipeline configure file
   * @param extensionsConfigPath   the path of the extensions configure file
   * @param outputDir              the output dir
   */
  def doOptimizeTF(modelPath: String,
                   objectDetectionModelType: String,
                   pipelineConfigPath: String,
                   extensionsConfigPath: String,
                   outputDir: String): Unit = {
    OpenVinoInferenceSupportive.optimizeTFObjectDetectionModel(
      modelPath, objectDetectionModelType, pipelineConfigPath, extensionsConfigPath, outputDir)
  }

  /**
   * optimize TF model as OpenVINO IR
   *
   * @param modelPath              the path of the tensorflow model
   * @param imageClassificationModelType  the type of the tensorflow model
   * @param checkpointPath         the path of the tensorflow checkpoint file
   * @param inputShape             input shape that should be fed to an input node(s) of the model
   * @param ifReverseInputChannels the boolean value of if need reverse input channels.
   *                               switch the input channels order from RGB to BGR (or vice versa).
   * @param meanValues             all input values coming from original network inputs
   *                               will be divided by this value.
   * @param scale                  the scale value, to be used for the input image per channel.
   * @param outputDir              the output dir
   */
  def doOptimizeTF(modelPath: String,
                   imageClassificationModelType: String,
                   checkpointPath: String,
                   inputShape: Array[Int],
                   ifReverseInputChannels: Boolean,
                   meanValues: Array[Float],
                   scale: Float,
                   outputDir: String): Unit = {
    OpenVinoInferenceSupportive.optimizeTFImageClassificationModel(
      modelPath, imageClassificationModelType, checkpointPath, inputShape,
      ifReverseInputChannels, meanValues, scale, outputDir)
  }

  /**
   * calibrate tensorflow model
   *
   * @param modelPath            Path to an .xml file with a trained model
   * @param networkType          Type of an inferred network,
   *                             "C" to calibrate Classification,
   *                             "OD" to calibrate Object Detection,
   *                             "RawC" to collect only statistics for Classification,
   *                             "RawOD" to collect only statistics for Object Detection
   * @param validationFilePath   Path to a directory with validation images
   * @param subset               Number of pictures from the whole validation set
   *                             to create the calibration dataset.
   * @param opencvLibPath        the lib path whwere libopencv_imgcodecs.so.4.0,
   *                             libopencv_core.so.4.0
   *                             and libopencv_imgproc.so.4.0 can be found
   * @param outputDir            the output directory
   */
  def doCalibrateTF(modelPath: String,
                    networkType: String,
                    validationFilePath: String,
                    subset: Int,
                    opencvLibPath: String,
                    outputDir: String): Unit = {
    OpenVinoInferenceSupportive.calibrateTensorflowModel(
      modelPath, networkType, validationFilePath, subset, opencvLibPath, outputDir)
  }

}<|MERGE_RESOLUTION|>--- conflicted
+++ resolved
@@ -585,22 +585,18 @@
 
       val result = model.predict(inputActivity)
       val end = System.nanoTime()
-<<<<<<< HEAD
       val batchSize = inputActivity.toTensor[Float].size()(0)
-=======
-      val batchSize = result.toTensor[Float].size(1)
->>>>>>> b110146d
+
       val latency = end - begin
       val name = s"model predict for batch ${batchSize}"
       InferenceSupportive.logger.info(s"$name time elapsed [${latency/1e9} s, ${latency/1e6} ms].")
 
-<<<<<<< HEAD
       if (inferenceSummary != null) {
         val throughput = batchSize / (latency/1e9)
         inferenceSummary.addScalar("Throughput", throughput.toFloat, batchCnt)
         batchCnt += 1
       }
-=======
+
       val bb = System.nanoTime()
       if (inferenceSummary != null) {
         val resultTensor = result.toTensor[Float]
@@ -625,7 +621,7 @@
       val ee = System.nanoTime()
 //      InferenceSupportive.logger.info("Calculating and writing summary seconds"
 //        + ((ee - bb) / 1e9).toString)
->>>>>>> b110146d
+
       result
     } finally {
       model match {
