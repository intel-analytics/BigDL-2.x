--- conflicted
+++ resolved
@@ -143,47 +143,15 @@
             return client.get(self.shard_list)
 
 
-class RayShard(object):
-    """
-    Actor to manipulate data
-    """
-
-    def __init__(self, data=None):
-        self.data = data
-
-    def read_file_partitions(self, paths, file_type, **kwargs):
-        import pandas as pd
-        prefix = paths[0].split("://")[0]
-        if prefix == "hdfs":
-            df_list = read_pd_hdfs_file_list(paths, file_type, **kwargs)
-        elif prefix == "s3":
-            df_list = read_pd_s3_file_list(paths, file_type, **kwargs)
-        else:
-            df_list = [read_pd_file(path, file_type, **kwargs) for path in paths]
-        self.data = pd.concat(df_list)
-        return 0
-
-    def transform(self, func, *args):
-        self.data = func(self.data, *args)
-        return 0
-
-    def get_data(self):
-        return self.data
-
-
 class SparkXShards(XShards):
     def __init__(self, rdd):
         self.rdd = rdd
         self.user_cached = False
         self.eager = ZooContext._orca_eager_mode
         self.rdd.cache()
-<<<<<<< HEAD
-        self.type = {}
-        self.type['class_name'] = self._utility(get_class_name).first()
-=======
         if self.eager:
             self.compute()
->>>>>>> 73540371
+        self.type = {}
 
     def transform_shard(self, func, *args):
         transformed_shard = SparkXShards(self.rdd.map(lambda data: func(data, *args)))
@@ -341,29 +309,6 @@
     def __del__(self):
         self.uncache()
 
-<<<<<<< HEAD
-    def _utility(self, func, *args, **kwargs):
-        def utility_func(x, func, *args, **kwargs):
-            try:
-                result = func(x, *args, **kwargs)
-            except Exception as e:
-                return e
-            return result
-        result_rdd = self.rdd.map(lambda x: utility_func(x, func, *args, **kwargs))
-        return result_rdd
-
-    def _get_schema(self):
-        if 'schema' in self.type:
-            return self.type['schema']
-        else:
-            if self.type['class_name'] == 'pandas.core.frame.DataFrame':
-                import pandas as pd
-                columns = self.rdd.map(lambda x: x.columns).first()
-                dtype = self.rdd.map(lambda x: x.dtypes).first()
-                self.type['schema'] = {'columns': columns, 'dtype': dtype}
-                return self.type['schema']
-            return None
-=======
     # Tested on pyarrow 0.17.0; 0.16.0 would get errors.
     def to_ray(self):
         import random
@@ -401,6 +346,28 @@
                       for id_ip in object_id_node_ips]
         return RayXShards(partitions)
 
+    def _utility(self, func, *args, **kwargs):
+        def utility_func(x, func, *args, **kwargs):
+            try:
+                result = func(x, *args, **kwargs)
+            except Exception as e:
+                return e
+            return result
+        result_rdd = self.rdd.map(lambda x: utility_func(x, func, *args, **kwargs))
+        return result_rdd
+
+    def _get_schema(self):
+        if 'schema' in self.type:
+            return self.type['schema']
+        else:
+            if self.type['class_name'] == 'pandas.core.frame.DataFrame':
+                import pandas as pd
+                columns = self.rdd.map(lambda x: x.columns).first()
+                dtype = self.rdd.map(lambda x: x.dtypes).first()
+                self.type['schema'] = {'columns': columns, 'dtype': dtype}
+                return self.type['schema']
+            return None
+
 
 class SharedValue(object):
     def __init__(self, data):
@@ -414,5 +381,4 @@
         return self._value
 
     def unpersist(self):
-        self.broadcast_data.unpersist()
->>>>>>> 73540371
+        self.broadcast_data.unpersist()