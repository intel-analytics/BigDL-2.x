#
# Copyright 2018 Analytics Zoo Authors.
#
# Licensed under the Apache License, Version 2.0 (the "License");
# you may not use this file except in compliance with the License.
# You may obtain a copy of the License at
#
#     http://www.apache.org/licenses/LICENSE-2.0
#
# Unless required by applicable law or agreed to in writing, software
# distributed under the License is distributed on an "AS IS" BASIS,
# WITHOUT WARRANTIES OR CONDITIONS OF ANY KIND, either express or implied.
# See the License for the specific language governing permissions and
# limitations under the License.
#

from zoo.common.utils import get_file_list


def find_latest_checkpoint(model_dir, model_type="bigdl"):
    import os
    import re
    import datetime
    ckpt_path = None
    latest_version = None
    optim_prefix = None
    optim_regex = None
    if model_type == "bigdl":
        optim_regex = ".*\.([0-9]+)$"
    elif model_type == "pytorch":
<<<<<<< HEAD
        optim_regex = "TorchModel[0-9a-z]{8}\.([0-9]+)$"
=======
        optim_regex = "TorchModel[0-9a-z]*\.[0-9]+$"
>>>>>>> f9f61294
    elif model_type == "tf":
        optim_regex = "TFParkTraining\.([0-9]+)$"
    else:
        ValueError("Only bigdl, pytorch and tf are supported for now.")

    file_list = get_file_list(model_dir, recursive=True)
    optim_dict = {}
    pattern_re = re.compile('(.*)(\d{4}-\d{2}-\d{2}_\d{2}-\d{2}-\d{2})(.*)optimMethod-'
                            + optim_regex)
    for file_path in file_list:
        matched = pattern_re.match(file_path)
        if matched is not None:
            try:
                # check if dir name is date time
                timestamp = matched.group(2)
                datetime.datetime.strptime(timestamp, '%Y-%m-%d_%H-%M-%S')
                if timestamp in optim_dict:
                    optim_dict[timestamp].append((int(matched.group(4)),
                                                  os.path.dirname(file_path),
                                                  os.path.basename(file_path).split('.')[0]))
                else:
                    optim_dict[timestamp] = [(int(matched.group(4)),
                                              os.path.dirname(file_path),
                                              os.path.basename(file_path).split('.')[0])]
            except:
                continue
    if optim_dict:
        latest_timestamp = max(optim_dict)
        latest_version, ckpt_path, optim_prefix = max(optim_dict[latest_timestamp],
                                                   key=lambda version_path: version_path[0])

    return ckpt_path, optim_prefix, latest_version


def convert_predict_to_xshard(prediction_rdd):
    import numpy as np
    from zoo.orca.data import SparkXShards

    def transform_predict(iter):
        predictions = list(iter)
        # list of np array
        if isinstance(predictions[0], list):
            predictions = np.array(predictions).T.tolist()
            result = [np.array(predict) for predict in predictions]
            return [{'prediction': result}]
        # np array
        else:
            return [{'prediction': np.array(predictions)}]

    return SparkXShards(prediction_rdd.mapPartitions(transform_predict))<|MERGE_RESOLUTION|>--- conflicted
+++ resolved
@@ -28,11 +28,7 @@
     if model_type == "bigdl":
         optim_regex = ".*\.([0-9]+)$"
     elif model_type == "pytorch":
-<<<<<<< HEAD
-        optim_regex = "TorchModel[0-9a-z]{8}\.([0-9]+)$"
-=======
-        optim_regex = "TorchModel[0-9a-z]*\.[0-9]+$"
->>>>>>> f9f61294
+        optim_regex = "TorchModel[0-9a-z]*\.([0-9]+)$"
     elif model_type == "tf":
         optim_regex = "TFParkTraining\.([0-9]+)$"
     else:
