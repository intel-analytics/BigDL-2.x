/*
 * Copyright 2018 Analytics Zoo Authors.
 *
 * Licensed under the Apache License, Version 2.0 (the "License");
 * you may not use this file except in compliance with the License.
 * You may obtain a copy of the License at
 *
 *     http://www.apache.org/licenses/LICENSE-2.0
 *
 * Unless required by applicable law or agreed to in writing, software
 * distributed under the License is distributed on an "AS IS" BASIS,
 * WITHOUT WARRANTIES OR CONDITIONS OF ANY KIND, either express or implied.
 * See the License for the specific language governing permissions and
 * limitations under the License.
 */

package com.intel.analytics.zoo.pipeline.api.keras.layers.utils

import com.intel.analytics.bigdl.nn.{Graph, MklInt8Convertible}
import com.intel.analytics.bigdl.nn.Graph.ModuleNode
import com.intel.analytics.bigdl.nn.abstractnn.{AbstractModule, Activity}
import com.intel.analytics.bigdl.nn.keras.KerasLayer
import com.intel.analytics.bigdl.utils.{Engine, EngineType, Shape, Table}
import com.intel.analytics.zoo.pipeline.api.keras.optimizers.{Adam, BERTAdam}

import scala.collection.mutable
import scala.collection.mutable.ArrayBuffer
import scala.reflect.ClassTag

object KerasLayerRef {
  def apply[T: ClassTag](instance: KerasLayer[_, _, T]): KerasLayerRef[T] = {
    new KerasLayerRef(instance)
  }
}

class KerasLayerRef[T: ClassTag](instance: KerasLayer[_, _, T]) {

  def excludeInvalidLayers[T: ClassTag]
  (modules : Seq[AbstractModule[_, _, T]]): Unit = {
    KerasUtils.invokeMethod(instance, "excludeInvalidLayers", modules, ClassTag(this.getClass))
  }

  def setInputShape(value: Shape): Unit = {
    KerasUtils.invokeMethod(instance, "_inputShapeValue_$eq", value)
  }

  def setOutShape(value: Shape): Unit = {
    KerasUtils.invokeMethod(instance, "_outputShapeValue_$eq", value)
  }

  def checkWithCurrentInputShape(calcInputShape: Shape): Unit = {
    KerasUtils.invokeMethod(instance, "checkWithCurrentInputShape", calcInputShape)
  }

  def validateInput[T: ClassTag](modules : Seq[AbstractModule[_, _, T]]): Unit = {
    KerasUtils.invokeMethod(instance, "validateInput", modules, ClassTag(this.getClass))
  }

  def checkDuplicate(
      record: mutable.HashSet[Int] = mutable.HashSet()
  ): Unit = {
    KerasUtils.invokeMethod(instance, "checkDuplicate", record)
  }
}

class AbstractModuleRef[T: ClassTag](instance: AbstractModule[Activity, Activity, T]) {

  def build(inputShape: Shape): Shape = {
    KerasUtils.invokeMethod(instance, "build", inputShape).asInstanceOf[Shape]
  }
}

class GraphRef[T: ClassTag](instance: Graph[T]) {
  def getOutputs(): Seq[ModuleNode[T]] = {
    KerasUtils.invokeMethod(instance, "outputs").asInstanceOf[Seq[ModuleNode[T]]]  // !!!!
  }
}

object EngineRef {
  def getCoreNumber(): Int = {
    KerasUtils.invokeMethod(Engine, "coreNumber").asInstanceOf[Int]
  }

  def getNodeNumber(): Int = {
    KerasUtils.invokeMethod(Engine, "nodeNumber").asInstanceOf[Int]
  }

  def getEngineType(): EngineType = {
    KerasUtils.invokeMethod(Engine, "getEngineType").asInstanceOf[EngineType]
  }
}

object SGDRef {
  def getstate[T: ClassTag](instance: Adam[T]): Table = {
    KerasUtils.invokeMethod(instance, "state").asInstanceOf[Table]
  }
<<<<<<< HEAD

  def getstate[T: ClassTag](instance: BERTAdam[T]): Table = {
    KerasUtils.invokeMethod(instance, "state").asInstanceOf[Table]
=======
}

object MklInt8ConvertibleRef {
  def getWeightScalesBuffer(instance: MklInt8Convertible): ArrayBuffer[Array[Float]] = {
    KerasUtils.invokeMethod(instance, "weightScalesBuffer").asInstanceOf[ArrayBuffer[Array[Float]]]
>>>>>>> e8907e4a
  }
}<|MERGE_RESOLUTION|>--- conflicted
+++ resolved
@@ -94,16 +94,14 @@
   def getstate[T: ClassTag](instance: Adam[T]): Table = {
     KerasUtils.invokeMethod(instance, "state").asInstanceOf[Table]
   }
-<<<<<<< HEAD
 
   def getstate[T: ClassTag](instance: BERTAdam[T]): Table = {
     KerasUtils.invokeMethod(instance, "state").asInstanceOf[Table]
-=======
+  }
 }
 
 object MklInt8ConvertibleRef {
   def getWeightScalesBuffer(instance: MklInt8Convertible): ArrayBuffer[Array[Float]] = {
     KerasUtils.invokeMethod(instance, "weightScalesBuffer").asInstanceOf[ArrayBuffer[Array[Float]]]
->>>>>>> e8907e4a
   }
 }