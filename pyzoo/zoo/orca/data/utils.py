--- conflicted
+++ resolved
@@ -87,82 +87,7 @@
             # only get json/csv files
             file_paths = [file for file in file_paths
                           if os.path.splitext(file)[1] == "." + file_type]
-<<<<<<< HEAD
     return file_paths
-
-
-def open_text(path):
-    # Return a list of lines
-    if path.startswith("hdfs"):  # hdfs://url:port/file_path
-        import pyarrow as pa
-        fs = pa.hdfs.connect()
-        with fs.open(path, 'rb') as f:
-            lines = f.read().decode("utf-8").split("\n")
-    elif path.startswith("s3"):  # s3://bucket/file_path
-        access_key_id = os.environ["AWS_ACCESS_KEY_ID"]
-        secret_access_key = os.environ["AWS_SECRET_ACCESS_KEY"]
-        import boto3
-        s3_client = boto3.Session(
-            aws_access_key_id=access_key_id,
-            aws_secret_access_key=secret_access_key).client('s3', verify=False)
-        path_parts = path.split("://")[1].split('/')
-        bucket = path_parts.pop(0)
-        key = "/".join(path_parts)
-        data = s3_client.get_object(Bucket=bucket, Key=key)
-        lines = data["Body"].read().decode("utf-8").split("\n")
-    else:  # Local path
-        lines = []
-        for line in open(path):
-            lines.append(line)
-    return [line.strip() for line in lines]
-
-
-def open_image(path):
-    from PIL import Image
-    if path.startswith("hdfs"):  # hdfs://url:port/file_path
-        import pyarrow as pa
-        fs = pa.hdfs.connect()
-        with fs.open(path, 'rb') as f:
-            return Image.open(f)
-    elif path.startswith("s3"):  # s3://bucket/file_path
-        access_key_id = os.environ["AWS_ACCESS_KEY_ID"]
-        secret_access_key = os.environ["AWS_SECRET_ACCESS_KEY"]
-        import boto3
-        from io import BytesIO
-        s3_client = boto3.Session(
-            aws_access_key_id=access_key_id,
-            aws_secret_access_key=secret_access_key).client('s3', verify=False)
-        path_parts = path.split("://")[1].split('/')
-        bucket = path_parts.pop(0)
-        key = "/".join(path_parts)
-        data = s3_client.get_object(Bucket=bucket, Key=key)
-        return Image.open(BytesIO(data["Body"].read()))
-    else:  # Local path
-        return Image.open(path)
-
-
-def load_numpy(path):
-    import numpy as np
-    if path.startswith("hdfs"):  # hdfs://url:port/file_path
-        import pyarrow as pa
-        fs = pa.hdfs.connect()
-        with fs.open(path, 'rb') as f:
-            return np.load(f)
-    elif path.startswith("s3"):  # s3://bucket/file_path
-        access_key_id = os.environ["AWS_ACCESS_KEY_ID"]
-        secret_access_key = os.environ["AWS_SECRET_ACCESS_KEY"]
-        import boto3
-        from io import BytesIO
-        s3_client = boto3.Session(
-            aws_access_key_id=access_key_id,
-            aws_secret_access_key=secret_access_key).client('s3', verify=False)
-        path_parts = path.split("://")[1].split('/')
-        bucket = path_parts.pop(0)
-        key = "/".join(path_parts)
-        data = s3_client.get_object(Bucket=bucket, Key=key)
-        return np.load(BytesIO(data["Body"].read()))
-    else:  # Local path
-        return np.load(path)
 
 
 def check_type_and_convert(data, tuple_allowed=True, list_allowed=True):
@@ -298,7 +223,4 @@
         elif not list_allowed and not tuple_allowed:
             raise ValueError("value of y should be a ndarray")
 
-    return data, label
-=======
-    return file_paths
->>>>>>> 1d4e6e24
+    return data, label