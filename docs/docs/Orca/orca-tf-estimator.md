--- conflicted
+++ resolved
@@ -272,12 +272,7 @@
 ```
 evaluate(data, batch_size=4,
          feature_cols=None,
-<<<<<<< HEAD
-         labels_cols=None,
-=======
-         label_cols=None,
-         hard_code_batch_size=False
->>>>>>> 7259a071
+         label_cols=None
         )
 ```
 * `data`: evaluation data. It can be XShards, Spark DataFrame, tf.data.Dataset.
@@ -288,12 +283,7 @@
    
 * `batch_size`: batch size per thread.
 * `feature_cols`: feature_cols: feature column names if train data is Spark DataFrame.
-<<<<<<< HEAD
-* `labels_cols`: label column names if train data is Spark DataFrame.
-=======
 * `label_cols`: label column names if train data is Spark DataFrame.
-* `hard_code_batch_size`: whether to hard code batch size for evaluation.
->>>>>>> 7259a071
 
 This method returns evaluation result as a dictionary in the format of {'metric name': metric value}
 
