/*
 * Copyright 2018 Analytics Zoo Authors.
 *
 * Licensed under the Apache License, Version 2.0 (the "License");
 * you may not use this file except in compliance with the License.
 * You may obtain a copy of the License at
 *
 *     http://www.apache.org/licenses/LICENSE-2.0
 *
 * Unless required by applicable law or agreed to in writing, software
 * distributed under the License is distributed on an "AS IS" BASIS,
 * WITHOUT WARRANTIES OR CONDITIONS OF ANY KIND, either express or implied.
 * See the License for the specific language governing permissions and
 * limitations under the License.
 */

package com.intel.analytics.zoo.friesian.python

<<<<<<< HEAD
import java.util

=======
>>>>>>> eded732c
import com.intel.analytics.bigdl.tensor.TensorNumericMath.TensorNumeric
import com.intel.analytics.zoo.common.PythonZoo
import com.intel.analytics.zoo.friesian.feature.Utils
import java.util.{List => JList}

<<<<<<< HEAD
import org.apache.spark.sql.expressions.Window
import org.apache.spark.sql.functions.{array, col, collect_list, explode, row_number, size, spark_partition_id, struct, udf, log => sqllog}
import org.apache.spark.sql.types._
import org.apache.spark.sql.{Column, DataFrame, Row}
=======
import org.apache.spark.sql.{DataFrame, Row}
import org.apache.spark.sql.expressions.Window
import org.apache.spark.sql.types.{ArrayType, IntegerType, DoubleType, StringType, LongType, StructField, StructType}
import org.apache.spark.sql.functions.{collect_list, explode, size, struct, array}
import org.apache.spark.sql.functions.{col, row_number, spark_partition_id, udf, log => sqllog, rand}
>>>>>>> eded732c
import org.apache.spark.ml.linalg.{DenseVector, Vector => MLVector}
import org.apache.spark.ml.feature.MinMaxScaler

import scala.reflect.ClassTag
import scala.collection.JavaConverters._
import scala.collection.mutable.WrappedArray
import scala.util.Random
import scala.math.pow

object PythonFriesian {
  def ofFloat(): PythonFriesian[Float] = new PythonFriesian[Float]()

  def ofDouble(): PythonFriesian[Double] = new PythonFriesian[Double]()
}

class PythonFriesian[T: ClassTag](implicit ev: TensorNumeric[T]) extends PythonZoo[T] {
  val numericTypes: List[String] = List("long", "double", "integer")

  def fillNa(df: DataFrame, fillVal: Any = 0, columns: JList[String] = null): DataFrame = {
    val cols = if (columns == null) {
      df.columns
    } else {
      columns.asScala.toArray
    }

    val cols_idx: Array[Int] = Utils.getIndex(df, cols)

    Utils.fillNaIndex(df, fillVal, cols_idx)
  }

  def fillNaInt(df: DataFrame, fillVal: Int = 0, columns: JList[String] = null): DataFrame = {
    val schema = df.schema
    val allColumns = df.columns

    val cols_idx = if (columns == null) {
      schema.zipWithIndex.filter(pair => pair._1.dataType.typeName == "integer")
        .map(pair => pair._2)
    } else {
      val cols = columns.asScala.toList
      cols.map(col_n => {
        val idx = allColumns.indexOf(col_n)
        if (idx == -1) {
          throw new IllegalArgumentException(s"The column name ${col_n} does not exist")
        }
        if (schema(idx).dataType.typeName != "integer") {
          throw new IllegalArgumentException(s"Only columns of IntegerType are supported, but " +
            s"the type of column ${col_n} is ${schema(idx).dataType.typeName}")
        }
        idx
      })
    }

    val dfUpdated = df.rdd.map(row => {
      val origin = row.toSeq.toArray
      for (idx <- cols_idx) {
        if (row.isNullAt(idx)) {
          origin.update(idx, fillVal)
        }
      }
      Row.fromSeq(origin)
    })

    val spark = df.sparkSession
    spark.createDataFrame(dfUpdated, schema)
  }

  def generateStringIdx(df: DataFrame, columns: JList[String], frequencyLimit: String = null)
  : JList[DataFrame] = {
    var default_limit: Option[Int] = None
    val freq_map = scala.collection.mutable.Map[String, Int]()
    if (frequencyLimit != null) {
      val freq_list = frequencyLimit.split(",")
      for (fl <- freq_list) {
        val frequency_pair = fl.split(":")
        if (frequency_pair.length == 1) {
          default_limit = Some(frequency_pair(0).toInt)
        } else if (frequency_pair.length == 2) {
          freq_map += (frequency_pair(0) -> frequency_pair(1).toInt)
        }
      }
    }
    val cols = columns.asScala.toList
    cols.map(col_n => {
      val df_col = df
        .select(col_n)
        .filter(s"${col_n} is not null")
        .groupBy(col_n)
        .count()
      val df_col_filtered = if (freq_map.contains(col_n)) {
        df_col.filter(s"count >= ${freq_map(col_n)}")
      } else if (default_limit.isDefined) {
        df_col.filter(s"count >= ${default_limit.get}")
      } else {
        df_col
      }

      df_col_filtered.cache()
      val count_list: Array[(Int, Int)] = df_col_filtered.rdd.mapPartitions(Utils.getPartitionSize)
        .collect()
      val base_dict = scala.collection.mutable.Map[Int, Int]()
      var running_sum = 0
      for (count_tuple <- count_list) {
        base_dict += (count_tuple._1 -> running_sum)
        running_sum += count_tuple._2
      }
      val base_dict_bc = df_col_filtered.rdd.sparkContext.broadcast(base_dict)

      val windowSpec = Window.partitionBy("part_id").orderBy("count")
      val df_with_part_id = df_col_filtered.withColumn("part_id", spark_partition_id())
      val df_row_number = df_with_part_id.withColumn("row_number", row_number.over(windowSpec))
      val get_label = udf((part_id: Int, row_number: Int) => {
        row_number + base_dict_bc.value.getOrElse(part_id, 0)
      })
      df_row_number
        .withColumn("id", get_label(col("part_id"), col("row_number")))
        .drop("part_id", "row_number", "count")
    }).asJava
  }

  def compute(df: DataFrame): Unit = {
    df.rdd.count()
  }

  def log(df: DataFrame, columns: JList[String], clipping: Boolean = true): DataFrame = {
    val colsIdx = Utils.getIndex(df, columns.asScala.toArray)
    for (i <- 0 until columns.size()) {
      val colName = columns.get(i)
      val colType = df.schema(colsIdx(i)).dataType.typeName
      if (!Utils.checkColumnNumeric(df, colName)) {
        throw new IllegalArgumentException(s"Unsupported data type $colType of column $colName")
      }
    }

    var resultDF = df
    val zeroThreshold = (value: Int) => {
      if (value < 0) 0 else value
    }

    val zeroThresholdUDF = udf(zeroThreshold)
    for (i <- 0 until columns.size()) {
      val colName = columns.get(i)
      if (clipping) {
        resultDF = resultDF.withColumn(colName, sqllog(zeroThresholdUDF(col(colName)) + 1))
      } else {
        resultDF = resultDF.withColumn(colName, sqllog(col(colName)))
      }
    }
    resultDF
  }

  def clip(df: DataFrame, columns: JList[String], min: Any = null, max: Any = null):
  DataFrame = {
    if (min == null && max == null) {
      throw new IllegalArgumentException(s"min and max cannot be both null")
    }
    var resultDF = df
    val cols = columns.asScala.toArray
    val colsType = Utils.getIndex(df, cols).map(idx => df.schema(idx).dataType.typeName)
    (cols zip colsType).foreach(nameAndType => {
      if (!Utils.checkColumnNumeric(df, nameAndType._1)) {
        throw new IllegalArgumentException(s"Unsupported data type ${nameAndType._2} of " +
          s"column ${nameAndType._1}")
      }
    })

    for (i <- 0 until columns.size()) {
      val colName = columns.get(i)
      val colType = colsType(i)

      val minVal = Utils.castNumeric(min, colType)
      val maxVal = Utils.castNumeric(max, colType)

      val clipFuncUDF = colType match {
        case "long" => udf(Utils.getClipFunc[Long](minVal, maxVal, colType))
        case "integer" => udf(Utils.getClipFunc[Int](minVal, maxVal, colType))
        case "double" => udf(Utils.getClipFunc[Double](minVal, maxVal, colType))
        case _ => throw new IllegalArgumentException(s"Unsupported data type $colType of column" +
          s" $colName")
      }
      resultDF = resultDF.withColumn(colName, clipFuncUDF(col(colName)))
    }
    resultDF
  }

  def crossColumns(df: DataFrame,
                   crossCols: JList[JList[String]],
                   bucketSizes: JList[Int]): DataFrame = {
    def crossColumns(bucketSize: Int) = udf((cols: collection.mutable.WrappedArray[Any]) => {
      Utils.hashBucket(cols.mkString("_"), bucketSize = bucketSize)
    })

    var resultDF = df
    for (i <- 0 until crossCols.size()) {
      resultDF = resultDF.withColumn(crossCols.get(i).asScala.toList.mkString("_"),
        crossColumns(bucketSizes.get(i))(
          array(crossCols.get(i).asScala.toArray.map(x => col(x)): _*)
        ))
    }
    resultDF
  }

  def addHistSeq(df: DataFrame,
                 cols: JList[String],
                 userCol: String,
                 timeCol: String,
                 minLength: Int,
                 maxLength: Int): DataFrame = {

    df.sparkSession.conf.set("spark.sql.legacy.allowUntypedScalaUDF", "true")
    val colNames: Array[String] = cols.asScala.toArray

    val colsWithType = df.schema.fields.filter(x => x.name != userCol)
    val schema = ArrayType(StructType(colsWithType.flatMap(c =>
      if (colNames.contains(c.name)) {
        Seq(c, StructField(c.name + "_hist_seq", ArrayType(c.dataType)))
      } else {
        Seq(c)
      })))

    val genHisUDF = udf(f = (his_collect: Seq[Row]) => {

      val full_rows: Array[Row] = his_collect.sortBy(x => x.getAs[Long](timeCol)).toArray

      val n = full_rows.length

      val result: Seq[Row] = (minLength to n - 1).map(i => {
        val lowerBound = if (i < maxLength) {
          0
        } else {
          i - maxLength
        }

        val rowValue: Array[Any] = colsWithType.flatMap(col => {
          if (colNames.contains(col.name)) {
            col.dataType.typeName match {
              case "integer" => Utils.get1row[Int](full_rows, col.name, i, lowerBound)
              case "double" => Utils.get1row[Double](full_rows, col.name, i, lowerBound)
              case "float" => Utils.get1row[Float](full_rows, col.name, i, lowerBound)
              case "long" => Utils.get1row[Long](full_rows, col.name, i, lowerBound)
              case _ => throw new IllegalArgumentException(
                s"Unsupported data type ${col.dataType.typeName} " +
                  s"of column${col.name} in addHistSeq")
            }
          } else {
            val colValue: Any = full_rows(i).getAs(col.name)
            Seq(colValue)
          }
        })
        Row.fromSeq(rowValue)
      })
      result
    }, schema)

    val allColumns = colsWithType.map(x => col(x.name))
    df.groupBy(userCol).agg(collect_list(struct(allColumns: _*)).as("friesian_his_collect"))
      .withColumn("friesian_history", explode(genHisUDF(col("friesian_his_collect"))))
      .select(userCol, "friesian_history.*")
  }

  def mask(df: DataFrame, cols: JList[String], maxLength: Int): DataFrame = {

    df.sqlContext.udf.register("mask", Utils.maskArr)

    df.createOrReplaceTempView("tmp")

    val selectStatement = cols.toArray().map(c =>
      s"mask($maxLength, $c) as $c" + "_mask").mkString(",")

    df.sqlContext.sql(s"select *, $selectStatement from tmp")
  }

  def addNegHisSeq(df: DataFrame, itemSize: Int,
                   historyCol: String,
                   negNum: Int = 5): DataFrame = {

    df.sparkSession.conf.set("spark.sql.legacy.allowUntypedScalaUDF", "true")
    val itemType = df.select(explode(col(historyCol))).schema.fields(0).dataType
    val schema = ArrayType(ArrayType(itemType))

    val negativeUdf = udf(Utils.addNegativeList(negNum, itemSize), schema)

    df.withColumn("neg_" + historyCol, negativeUdf(col(historyCol)))
  }

  def addNegSamples(df: DataFrame,
                    itemSize: Int,
                    itemCol: String = "item",
                    labelCol: String = "label",
                    negNum: Int = 1): DataFrame = {

    df.sparkSession.conf.set("spark.sql.legacy.allowUntypedScalaUDF", "true")
    val itemType = df.select(itemCol).schema.fields(0).dataType
    val schema = ArrayType(StructType(Seq(StructField(itemCol, itemType),
      StructField(labelCol, itemType))))

    val negativeUdf = udf(Utils.addNegtiveItem(negNum, itemSize), schema)

    val negativedf = df.withColumn("item_label", explode(negativeUdf(col(itemCol))))

    val selectColumns = df.columns.filter(x => x != itemCol)
      .map(ele => col(ele)) ++ Seq(col("item_label.*"))

    negativedf.select(selectColumns: _*)
  }

  def postPad(df: DataFrame, cols: JList[String], maxLength: Int = 100): DataFrame = {

    val colFields = df.schema.fields.filter(x => cols.contains(x.name))

    colFields.map(column => {
      val dataType = column.dataType
      dataType match {
        case ArrayType(IntegerType, _) =>
          df.sqlContext.udf.register("pad_array", Utils.padArr[Int])
        case ArrayType(LongType, _) =>
          df.sqlContext.udf.register("pad_array", Utils.padArr[Long])
        case ArrayType(DoubleType, _) =>
          df.sqlContext.udf.register("pad_array", Utils.padArr[Double])
        case ArrayType(ArrayType(IntegerType, _), _) =>
          df.sqlContext.udf.register("pad_matrix", Utils.padMatrix[Int])
        case ArrayType(ArrayType(LongType, _), _) =>
          df.sqlContext.udf.register("pad_matrix", Utils.padMatrix[Long])
        case ArrayType(ArrayType(DoubleType, _), _) =>
          df.sqlContext.udf.register("pad_matrix", Utils.padMatrix[Double])
        case _ => throw new IllegalArgumentException(
          s"Unsupported data type $dataType of column $column in postPad")
      }
    })

    df.createOrReplaceTempView("tmp")

    val selectStatement = df.schema.fields
      .filter(x => cols.contains(x.name)).map(x => {
      val c = x.name
      if (x.dataType.toString.contains("ArrayType(ArrayType")) {
        s"pad_matrix($maxLength, $c) as $c"
      } else {
        s"pad_array($maxLength, $c) as $c"
      }
    }).mkString(",")

    val leftCols = df.columns.filter(x => !cols.contains(x)).mkString(",")

    df.sqlContext.sql(s"select $leftCols, $selectStatement from tmp")
  }

  def fillMedian(df: DataFrame, columns: JList[String] = null): DataFrame = {
    val cols = if (columns == null) {
      df.columns.filter(column => Utils.checkColumnNumeric(df, column))
    } else {
      columns.asScala.toArray
    }

    val colsIdx = Utils.getIndex(df, cols)
    val medians = Utils.getMedian(df, cols)
    val idxMedians = (colsIdx zip medians).map(idxMedian => {
      if (idxMedian._2 == null) {
        throw new IllegalArgumentException(
          s"Cannot compute the median of column ${cols(idxMedian._1)} " +
            s"since it contains only null values.")
      }
      val colType = df.schema(idxMedian._1).dataType.typeName
      colType match {
        case "long" => (idxMedian._1, idxMedian._2.asInstanceOf[Double].longValue)
        case "integer" => (idxMedian._1, idxMedian._2.asInstanceOf[Double].intValue)
        case "double" => (idxMedian._1, idxMedian._2.asInstanceOf[Double])
        case _ => throw new IllegalArgumentException(
          s"Unsupported value type $colType of column ${cols(idxMedian._1)}.")
      }
    })

    val dfUpdated = df.rdd.map(row => {
      val origin = row.toSeq.toArray
      for ((idx, fillV) <- idxMedians) {
        if (row.isNullAt(idx)) {
          origin.update(idx, fillV)
        }
      }
      Row.fromSeq(origin)
    })

    val spark = df.sparkSession
    spark.createDataFrame(dfUpdated, df.schema)
  }

  /* ---- Stat Operator ---- */
  def median(df: DataFrame, columns: JList[String] = null, relativeError: Double = 0.00001):
  DataFrame = {
    val cols = if (columns == null) {
      df.columns.filter(column => Utils.checkColumnNumeric(df, column))
    } else {
      columns.asScala.toArray
    }

    Utils.getIndex(df, cols) // checks if `columns` exist in `df`
    val medians = Utils.getMedian(df, cols, relativeError)
    val medians_data = (cols zip medians).map(cm => Row.fromSeq(Array(cm._1, cm._2)))
    val spark = df.sparkSession
    val schema = StructType(Array(
      StructField("column", StringType, nullable = true),
      StructField("median", DoubleType, nullable = true)
    ))
    spark.createDataFrame(spark.sparkContext.parallelize(medians_data), schema)
  }

  def normalizeArray(df: DataFrame, column: String): DataFrame = {
    val toVector = udf((arr: Seq[Any]) => {
      val doubleArray = arr.map {
        case f: Float => f.toDouble
        case i: Int => i.toDouble
        case l: Long => l.toDouble
        case d: Double => d
      }
      new DenseVector(doubleArray.toArray)
    })

    val vectoredDF = df.withColumn(column, toVector(col(column)))
    val scaler = new MinMaxScaler()
<<<<<<< HEAD
      .setInputCol(column)
      .setOutputCol("scaled");
=======
        .setInputCol(column)
        .setOutputCol("scaled")
>>>>>>> eded732c
    val toArray = udf((vec: MLVector) => vec.toArray.map(_.toFloat))
    val resultDF = scaler.fit(vectoredDF).transform(vectoredDF)
      .withColumn(column, toArray(col("scaled"))).drop("scaled")
    resultDF
  }

  def ordinalShufflePartition(df: DataFrame): DataFrame = {
    val shuffledDF = df.withColumn("ordinal", (rand() * pow(2, 52)).cast(LongType))
      .sortWithinPartitions(col("ordinal")).drop(col("ordinal"))
    shuffledDF
  }

  def dfWriteParquet(df: DataFrame, path: String, mode: String = "overwrite"): Unit = {
    df.write.mode(mode).parquet(path)
  }
}<|MERGE_RESOLUTION|>--- conflicted
+++ resolved
@@ -16,35 +16,22 @@
 
 package com.intel.analytics.zoo.friesian.python
 
-<<<<<<< HEAD
-import java.util
-
-=======
->>>>>>> eded732c
+
 import com.intel.analytics.bigdl.tensor.TensorNumericMath.TensorNumeric
 import com.intel.analytics.zoo.common.PythonZoo
 import com.intel.analytics.zoo.friesian.feature.Utils
 import java.util.{List => JList}
 
-<<<<<<< HEAD
-import org.apache.spark.sql.expressions.Window
-import org.apache.spark.sql.functions.{array, col, collect_list, explode, row_number, size, spark_partition_id, struct, udf, log => sqllog}
-import org.apache.spark.sql.types._
-import org.apache.spark.sql.{Column, DataFrame, Row}
-=======
 import org.apache.spark.sql.{DataFrame, Row}
 import org.apache.spark.sql.expressions.Window
 import org.apache.spark.sql.types.{ArrayType, IntegerType, DoubleType, StringType, LongType, StructField, StructType}
 import org.apache.spark.sql.functions.{collect_list, explode, size, struct, array}
 import org.apache.spark.sql.functions.{col, row_number, spark_partition_id, udf, log => sqllog, rand}
->>>>>>> eded732c
 import org.apache.spark.ml.linalg.{DenseVector, Vector => MLVector}
 import org.apache.spark.ml.feature.MinMaxScaler
 
 import scala.reflect.ClassTag
 import scala.collection.JavaConverters._
-import scala.collection.mutable.WrappedArray
-import scala.util.Random
 import scala.math.pow
 
 object PythonFriesian {
@@ -456,13 +443,8 @@
 
     val vectoredDF = df.withColumn(column, toVector(col(column)))
     val scaler = new MinMaxScaler()
-<<<<<<< HEAD
-      .setInputCol(column)
-      .setOutputCol("scaled");
-=======
         .setInputCol(column)
         .setOutputCol("scaled")
->>>>>>> eded732c
     val toArray = udf((vec: MLVector) => vec.toArray.map(_.toFloat))
     val resultDF = scaler.fit(vectoredDF).transform(vectoredDF)
       .withColumn(column, toArray(col("scaled"))).drop("scaled")
