--- conflicted
+++ resolved
@@ -13,7 +13,6 @@
 ![blockdiagram](Image/blockdiagram.jpg) 
 
 
-<<<<<<< HEAD
 * **End-to-end pipeline for applying AI models (TensorFlow, PyTorch, OpenVINO, etc.) to distributed big data** 
     * Write [TensorFlow](ProgrammingGuide/TFPark/tensorflow.md) or [PyTorch](ProgrammingGuide/pytorch.md) inline with Spark code for distributed training and inference.
     * Native deep learning (TensorFlow/Keras/PyTorch/BigDL) support in [Spark ML](ProgrammingGuide/nnframes.md) Pipelines.
@@ -25,19 +24,6 @@
   - Scalable [AutoML](ProgrammingGuide/AutoML/overview.md) for time series prediction.
 
 - **Built-in models** for [Recommendation](APIGuide/Models/recommendation.md), [Time Series](APIGuide/Models/anomaly-detection.md), [Computer Vision](APIGuide/Models/object-detection.md) and [NLP](APIGuide/Models/text-matching.md) applications.
-=======
-* **Integrated Analytics and AI Pipelines** for easily prototyping and deploying end-to-end AI applications. 
-    * Write [TensorFlow](ProgrammingGuide/TFPark/tensorflow.md) or [PyTorch](ProgrammingGuide/pytorch.md) inline with Spark code for distributed training and inference.
-    * Native deep learning (TensorFlow/Keras/PyTorch/BigDL) support in [Spark ML](ProgrammingGuide/nnframes.md) Pipelines.
-    * Directly run Ray programs on big data cluster through [RayOnSpark](ProgrammingGuide/rayonspark.md). 
-    * Plain Java/Python APIs for (TensorFlow/PyTorch/BigDL/OpenVINO) [Model Inference](ProgrammingGuide/inference.md). 
-
-* High-Level **ML Workflow** that automates the process of building large-scale machine learning applications.
-    * Automatically distributed [Cluster Serving](ClusterServingGuide/ProgrammingGuide.md) (for TensorFlow/PyTorch/Caffe/BigDL/OpenVINO models) with a simple pub/sub API. 
-    * Scalable [AutoML](ProgrammingGuide/AutoML/overview.md) for time series prediction (that automatically generates features, selects models and tunes hyperparameters).
-
-* **Built-in Algorithms and Models** for [Recommendation](APIGuide/Models/recommendation.md), [Time Series](APIGuide/Models/anomaly-detection.md), [Computer Vision](APIGuide/Models/object-detection.md) and [NLP](APIGuide/Models/seq2seq.md) applications.
->>>>>>> 9d53d48b
 
 ---
 
@@ -53,16 +39,8 @@
 
 # <font size="6"><b>How to use Analytics Zoo?</b></font>
 
-<<<<<<< HEAD
-
 * Check out the [Getting Started page](gettingstarted.md) for a quick overview of how to use Analytics Zoo.
 * Refer to the [Python](PythonUserGuide/install.md), [Scala](ScalaUserGuide/install.md) and [Docker](DockerUserGuide/index.md) guides to install Analytics Zoo.
 * Visit the [Document Website](https://analytics-zoo.github.io/) ([mirror](https://analytics-zoo.gitee.io/) in China) for more information on Analytics Zoo.
 * Check the [Powered By](https://analytics-zoo.github.io/master/#powered-by/) & [Presentations](https://analytics-zoo.github.io/master/#presentations/) pages for real-world applications using Analytics Zoo.
-=======
-* Check out the [Getting Started page](gettingstarted.md) for a quick overview of how to use Analytics Zoo.
-* Refer to the [Python](PythonUserGuide/install.md), [Scala](ScalaUserGuide/install.md) and [Docker](DockerUserGuide/index.md) guides to install Analytics Zoo.
-* Visit the [Document Website](https://analytics-zoo.github.io/) ([mirror](https://analytics-zoo.gitee.io/) in China) for more information on Analytics Zoo.
-* Check the [Powered By](powered-by.md) & [Presentations](presentations.md) pages for real-world applications using Analytics Zoo.
->>>>>>> 9d53d48b
-* Join the [Google Group](https://groups.google.com/forum/#!forum/bigdl-user-group) (or subscribe to the [Mail List](mailto:bigdl-user-group+subscribe@googlegroups.com)) for more questions and discussions on Analytics Zoo.
+* Join the [Google Group](https://groups.google.com/forum/#!forum/bigdl-user-group) (or subscribe to the [Mail List](mailto:bigdl-user-group+subscribe@googlegroups.com)) for more questions and discussions on Analytics Zoo.