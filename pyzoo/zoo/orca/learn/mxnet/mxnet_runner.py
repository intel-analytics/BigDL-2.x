--- conflicted
+++ resolved
@@ -53,20 +53,11 @@
             if "seed" in self.config:
                 mx.random.seed(self.config["seed"])
 
-<<<<<<< HEAD
-            if isinstance(train_data, XShards):
-                from zoo.orca.data.utils import ray_partition_get_data_label
-                # XShard input
-                # retrieve train data
-                train_data = train_data.get_partitions()
-                train_partition_data = ray.get(train_data[self.kv.rank].get_data())
-                data, label = ray_partition_get_data_label(train_partition_data,
-                                                           tuple_allowed=False, list_allowed=True)
-=======
             from zoo.orca.data.shard import RayPartition
             if isinstance(train_data, RayPartition):
-                data, label = get_data_label(train_data.get_data())
->>>>>>> 07e9b8f9
+                from zoo.orca.data.utils import ray_partition_get_data_label
+                data, label = ray_partition_get_data_label(train_data.get_data(),
+                                                           tuple_allowed=False, list_allowed=True)
                 self.train_data = mx.io.NDArrayIter(data=data, label=label,
                                                     batch_size=config["batch_size"],
                                                     shuffle=True)
@@ -75,17 +66,9 @@
                 if test_data is None:
                     self.val_data = None
                 else:
-<<<<<<< HEAD
-                    assert isinstance(test_data, XShards), "Test data should be an instance of " \
-                                                           "XShards, please check your input"
-                    test_data = test_data.get_partitions()
-                    val_partition_data = ray.get(test_data[self.kv.rank].get_data())
-                    val_data, val_label = ray_partition_get_data_label(val_partition_data,
+                    val_data, val_label = ray_partition_get_data_label(test_data.get_data(),
                                                                        tuple_allowed=False,
                                                                        list_allowed=True)
-=======
-                    val_data, val_label = get_data_label(test_data.get_data())
->>>>>>> 07e9b8f9
                     self.val_data = mx.io.NDArrayIter(data=val_data,
                                                       label=val_label,
                                                       batch_size=config["batch_size"],
@@ -254,41 +237,7 @@
 
     def find_free_port(self):
         """Finds a free port on the current node."""
-<<<<<<< HEAD
-        return find_free_port()
-=======
         if "port" not in self.__dict__:
             from zoo.orca.learn.mxnet.utils import find_free_port
             self.port = find_free_port()
-        return self.port
-
-
-def get_data_label(partition_data):
-    def combine_dict(dict1, dict2):
-        return {key: np.concatenate((value, dict2[key]), axis=0)
-                for (key, value) in dict1.items()}
-
-    def combine_list(list1, list2):
-        return [np.concatenate((list1[index], list2[index]), axis=0)
-                for index in range(0, len(list1))]
-
-    data_list = [data['x'] for data in partition_data]
-    label_list = [data['y'] for data in partition_data]
-    if isinstance(partition_data[0]['x'], dict):
-        data = reduce(lambda dict1, dict2: combine_dict(dict1, dict2), data_list)
-    elif isinstance(partition_data[0]['x'], np.ndarray):
-        data = reduce(lambda array1, array2: np.concatenate((array1, array2), axis=0),
-                      data_list)
-    elif isinstance(partition_data[0]['x'], list):
-        data = reduce(lambda list1, list2: combine_list(list1, list2), data_list)
-
-    if isinstance(partition_data[0]['y'], dict):
-        label = reduce(lambda dict1, dict2: combine_dict(dict1, dict2), label_list)
-    elif isinstance(partition_data[0]['y'], np.ndarray):
-        label = reduce(lambda array1, array2: np.concatenate((array1, array2), axis=0),
-                       label_list)
-    elif isinstance(partition_data[0]['y'], list):
-        label = reduce(lambda list1, list2: combine_list(list1, list2), data_list)
-
-    return data, label
->>>>>>> 07e9b8f9
+        return self.port