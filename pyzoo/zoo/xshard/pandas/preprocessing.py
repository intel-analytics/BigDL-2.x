--- conflicted
+++ resolved
@@ -17,16 +17,11 @@
 import ray
 from pyspark.context import SparkContext
 
-<<<<<<< HEAD
 from bigdl.util.common import get_node_and_core_number
 
 from zoo.common import get_file_list
-from zoo.ray.util.raycontext import RayContext
+from zoo.ray import RayContext
 from zoo.xshard.shard import RayDataShards, RayPartition, SparkDataShards
-=======
-from zoo.ray import RayContext
-from zoo.xshard.shard import RayDataShards, RayPartition
->>>>>>> ecff8244
 from zoo.xshard.utils import *
 
 
