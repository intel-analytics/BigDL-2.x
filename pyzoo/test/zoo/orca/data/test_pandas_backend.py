#
# Copyright 2018 Analytics Zoo Authors.
#
# Licensed under the Apache License, Version 2.0 (the "License");
# you may not use this file except in compliance with the License.
# You may obtain a copy of the License at
#
#     http://www.apache.org/licenses/LICENSE-2.0
#
# Unless required by applicable law or agreed to in writing, software
# distributed under the License is distributed on an "AS IS" BASIS,
# WITHOUT WARRANTIES OR CONDITIONS OF ANY KIND, either express or implied.
# See the License for the specific language governing permissions and
# limitations under the License.
#

import os.path
import shutil

import pytest
from unittest import TestCase

import zoo.orca.data
import zoo.orca.data.pandas
from zoo.orca import OrcaContext
from zoo.orca.data import SharedValue
from zoo.common.nncontext import *
from zoo.orca.data import SparkXShards


class TestSparkXShards(TestCase):
    def setup_method(self, method):
        self.resource_path = os.path.join(os.path.split(__file__)[0], "../../resources")
        OrcaContext.pandas_read_backend = "pandas"

    def tearDown(self):
        OrcaContext.pandas_read_backend = "spark"

    def test_read_local_csv(self):
        file_path = os.path.join(self.resource_path, "orca/data/csv")
        data_shard = zoo.orca.data.pandas.read_csv(file_path)
        data = data_shard.collect()
        assert len(data) == 2, "number of shard should be 2"
        df = data[0]
        assert "location" in df.columns, "location is not in columns"
        file_path = os.path.join(self.resource_path, "abc")
        with self.assertRaises(Exception) as context:
            xshards = zoo.orca.data.pandas.read_csv(file_path)
        self.assertTrue('No such file or directory' in str(context.exception))
        file_path = os.path.join(self.resource_path, "image3d")
        with self.assertRaises(Exception) as context:
            xshards = zoo.orca.data.pandas.read_csv(file_path)
        # This error is raised by pandas.errors.ParserError
        self.assertTrue('Error tokenizing data' in str(context.exception))

    def test_read_local_json(self):
        file_path = os.path.join(self.resource_path, "orca/data/json")
        data_shard = zoo.orca.data.pandas.read_json(file_path, orient='columns', lines=True)
        data = data_shard.collect()
        assert len(data) == 2, "number of shard should be 2"
        df = data[0]
        assert "value" in df.columns, "value is not in columns"

    def test_read_s3(self):
        access_key_id = os.getenv("AWS_ACCESS_KEY_ID")
        secret_access_key = os.getenv("AWS_SECRET_ACCESS_KEY")
        if access_key_id and secret_access_key:
            file_path = "s3://analytics-zoo-data/nyc_taxi.csv"
            data_shard = zoo.orca.data.pandas.read_csv(file_path)
            data = data_shard.collect()
            df = data[0]
            assert "value" in df.columns, "value is not in columns"

    def test_repartition(self):
        file_path = os.path.join(self.resource_path, "orca/data/json")
        data_shard = zoo.orca.data.pandas.read_json(file_path, orient='columns', lines=True)
        partitions_num_1 = data_shard.rdd.getNumPartitions()
        assert partitions_num_1 == 2, "number of partition should be 2"
        data_shard.cache()
        partitioned_shard = data_shard.repartition(1)
        assert data_shard.is_cached(), "data_shard should be cached"
        assert partitioned_shard.is_cached(), "partitioned_shard should be cached"
        data_shard.uncache()
        assert not data_shard.is_cached(), "data_shard should be uncached"
        partitions_num_2 = partitioned_shard.rdd.getNumPartitions()
        assert partitions_num_2 == 1, "number of partition should be 1"

    def test_apply(self):
        file_path = os.path.join(self.resource_path, "orca/data/json")
        data_shard = zoo.orca.data.pandas.read_json(file_path, orient='columns', lines=True)
        data = data_shard.collect()
        assert data[0]["value"].values[0] > 0, "value should be positive"

        def negative(df, column_name):
            df[column_name] = df[column_name] * (-1)
            return df

        trans_data_shard = data_shard.transform_shard(negative, "value")
        data2 = trans_data_shard.collect()
        assert data2[0]["value"].values[0] < 0, "value should be negative"

    def test_read_csv_with_args(self):
        file_path = os.path.join(self.resource_path, "orca/data/csv")
        data_shard = zoo.orca.data.pandas.read_csv(file_path, sep=',', header=0)
        data = data_shard.collect()
        assert len(data) == 2, "number of shard should be 2"
        df = data[0]
        assert "location" in df.columns, "location is not in columns"

    def test_partition_by_single_column(self):
        file_path = os.path.join(self.resource_path, "orca/data/csv")
        data_shard = zoo.orca.data.pandas.read_csv(file_path)
        partitioned_shard = data_shard.partition_by(cols="location", num_partitions=4)
        partitions = partitioned_shard.rdd.glom().collect()
        assert len(partitions) == 4

        data_shard = zoo.orca.data.pandas.read_csv(file_path)
        partitioned_shard = data_shard.partition_by(cols="location", num_partitions=3)
        assert not data_shard.is_cached(), "data_shard should be uncached"
        assert partitioned_shard.is_cached(), "partitioned_shard should be cached"
        partitions = partitioned_shard.rdd.glom().collect()
        assert len(partitions) == 3

    def test_unique(self):
        file_path = os.path.join(self.resource_path, "orca/data/csv")
        data_shard = zoo.orca.data.pandas.read_csv(file_path)
        location_list = data_shard["location"].unique()
        assert len(location_list) == 6

    def test_split(self):
        file_path = os.path.join(self.resource_path, "orca/data/csv")
        data_shard = zoo.orca.data.pandas.read_csv(file_path)
        trans_data_shard = data_shard.transform_shard(lambda df: (df[0:-1], df[-1:]))
        assert trans_data_shard.is_cached(), "trans_data_shard should be cached"
        shards_splits = trans_data_shard.split()
        assert not trans_data_shard.is_cached(), "shards_splits should be uncached"
        trans_data_shard.uncache()
        del trans_data_shard
        assert len(shards_splits) == 2
        assert shards_splits[0].is_cached(), "shards in shards_splits should be cached"
        data1 = shards_splits[0].collect()
        data2 = shards_splits[1].collect()
        assert len(data1[0].index) > 1
        assert len(data2[0].index) == 1

    def test_len(self):
        file_path = os.path.join(self.resource_path, "orca/data/csv")
        data_shard = zoo.orca.data.pandas.read_csv(file_path)
        assert len(data_shard) == 14
        assert len(data_shard['ID']) == 14
        with self.assertRaises(Exception) as context:
            len(data_shard['abc'])
        self.assertTrue('Invalid key for this XShards' in str(context.exception))

        def to_dict(df):
            return {'ID': df['ID'].to_numpy(), 'location': df['location'].to_numpy()}
        data_shard = data_shard.transform_shard(to_dict)
        assert len(data_shard['ID']) == 14
        assert len(data_shard) == 4
        with self.assertRaises(Exception) as context:
            len(data_shard['abc'])
        self.assertTrue('Invalid key for this XShards' in str(context.exception))

        def to_number(d):
            return 4
        data_shard = data_shard.transform_shard(to_number)
        assert len(data_shard) == 2
        with self.assertRaises(Exception) as context:
            len(data_shard['abc'])
        self.assertTrue('No selection operation available for this XShards' in
                        str(context.exception))

    def test_save(self):
        temp = tempfile.mkdtemp()
        file_path = os.path.join(self.resource_path, "orca/data/csv")
        data_shard = zoo.orca.data.pandas.read_csv(file_path)
        path = os.path.join(temp, "data.pkl")
        data_shard.save_pickle(path)
        shards = zoo.orca.data.XShards.load_pickle(path)
        assert isinstance(shards, zoo.orca.data.SparkXShards)
        shutil.rmtree(temp)

    def test_transform(self):
        def trans_func(df):
            data1 = {'ID': df['ID'].values, 'price': df['sale_price'].values}
            data2 = {'location': df['location'].values}
            return {'x': data1, 'y': data2}
        file_path = os.path.join(self.resource_path, "orca/data/csv")
        data_shard = zoo.orca.data.pandas.read_csv(file_path)
        assert data_shard.is_cached(), "data_shard should be cached"
        transformed_data_shard = data_shard.transform_shard(trans_func)
        assert not data_shard.is_cached(), "data_shard should be uncached"
        assert transformed_data_shard.is_cached(), "transformed_data_shard should be cached"
        data = data_shard.collect()
        assert len(data) == 2, "number of shard should be 2"
        df = data[0]
        assert "location" in df.columns, "location is not in columns"
        trans_data = transformed_data_shard.collect()
        assert len(trans_data) == 2, "number of shard should be 2"
        trans_dict = trans_data[0]
        assert "x" in trans_dict, "x is not in the dictionary"

    def test_transform_broadcast(self):
        def negative(df, column_name, minus_val):
            df[column_name] = df[column_name] * (-1)
            df[column_name] = df[column_name] - minus_val.value
            return df

        file_path = os.path.join(self.resource_path, "orca/data/json")
        data_shard = zoo.orca.data.pandas.read_json(file_path, orient='columns', lines=True)
        data = data_shard.collect()
        assert data[0]["value"].values[0] > 0, "value should be positive"
        col_name = "value"
        minus_val = 2
        minus_val_shared_value = SharedValue(minus_val)
        trans_shard = data_shard.transform_shard(negative, col_name,
                                                 minus_val_shared_value)
        data2 = trans_shard.collect()
        assert data2[0]["value"].values[0] < 0, "value should be negative"
        assert data[0]["value"].values[0] + data2[0]["value"].values[0] == -2, "value should be -2"

    def test_get_item(self):
        file_path = os.path.join(self.resource_path, "orca/data/json")
        data_shard = zoo.orca.data.pandas.read_json(file_path, orient='columns', lines=True)
        selected_shard = data_shard["value"]
        assert data_shard.is_cached(), "data_shard should be cached"
        assert not selected_shard.is_cached(), "selected_shard should not be cached"
        data1 = data_shard.collect()
        data2 = selected_shard.collect()
        assert data1[0]["value"].values[0] == data2[0][0], "value should be same"
        assert data1[1]["value"].values[0] == data2[1][0], "value should be same"
        with self.assertRaises(Exception) as context:
            len(data_shard['abc'])
        self.assertTrue('Invalid key for this XShards' in str(context.exception))

    def test_for_each(self):
        file_path = os.path.join(self.resource_path, "orca/data/csv")
        shards = zoo.orca.data.pandas.read_csv(file_path)

        def get_item(data, key):
            return data[key]
        result1 = shards._for_each(get_item, 'location')
        import pandas as pd
        assert isinstance(result1.first(), pd.Series)
        result2 = shards._for_each(get_item, 'abc')
        assert isinstance(result2.first(), KeyError)

<<<<<<< HEAD
    def test_zip(self):
        def negative(df, column_name, minus_val):
            df[column_name] = df[column_name] * (-1)
            df[column_name] = df[column_name] - minus_val
            return df

        file_path = os.path.join(self.resource_path, "orca/data/json")
        data_shard = zoo.orca.data.pandas.read_json(file_path, orient='columns', lines=True)
        data_shard.cache()
        transformed_shard = data_shard.transform_shard(negative, "value", 2)
        zipped_shard = data_shard.zip(transformed_shard)
        assert not transformed_shard.is_cached(), "transformed_shard should be uncached."
        data = zipped_shard.collect()
        assert data[0][0]["value"].values[0] + data[0][1]["value"].values[0] == -2, \
            "value should be -2"
        list1 = list([1, 2, 3])
        with self.assertRaises(Exception) as context:
            data_shard.zip(list1)
        self.assertTrue('other should be a SparkXShards' in str(context.exception))
        transformed_shard = transformed_shard.repartition(data_shard.num_partitions() - 1)
        with self.assertRaises(Exception) as context:
            data_shard.zip(transformed_shard)
        self.assertTrue('The two SparkXShards should have the same number of partitions' in
                        str(context.exception))
        combined_shard = transformed_shard.partition_by("value", transformed_shard.num_partitions())
        with self.assertRaises(Exception) as context:
            transformed_shard.zip(combined_shard)
        self.assertTrue('The two SparkXShards should have the same number of elements in '
                        'each partition' in str(context.exception))
=======
    def test_transform_with_repartition(self):
        # shards of pandas dataframe
        file_path = os.path.join(self.resource_path, "orca/data/csv")
        data_shard = zoo.orca.data.pandas.read_csv(file_path)
        partitions = data_shard.rdd.glom().collect()
        for par in partitions:
            assert len(par) <= 1

        def negative(df, column_name):
            df[column_name] = df[column_name] * (-1)
            return df
        shard2 = data_shard.transform_shard(negative, "sale_price")

        shard3 = shard2.repartition(4)
        partitions3 = shard3.rdd.glom().collect()
        for par in partitions3:
            assert len(par) <= 1

        shard4 = shard2.repartition(1)
        partitions4 = shard4.rdd.glom().collect()
        for par in partitions4:
            assert len(par) <= 1

        shard5 = shard4.transform_shard(negative, "sale_price")
        partitions5 = shard5.rdd.glom().collect()
        for par in partitions5:
            assert len(par) <= 1
        # shards of list
        data = [[1, 2, 3, 4], [5, 6, 7, 8], [9, 10, 11, 12], [13, 14, 15, 16]]
        sc = init_nncontext()
        rdd = sc.parallelize(data)
        data_shard = SparkXShards(rdd)
        shard2 = data_shard.repartition(6)
        partitions2 = shard2.rdd.glom().collect()
        for par in partitions2:
            assert len(par) <= 1
        shard3 = data_shard.repartition(1)
        partitions2 = shard3.rdd.glom().collect()
        for par in partitions2:
            assert len(par) <= 1

        # shards of numpy array
        data = [np.array([1, 2, 3, 4]), np.array([5, 6, 7, 8]),
                np.array([9, 10, 11, 12]), np.array([13, 14, 15, 16])]
        sc = init_nncontext()
        rdd = sc.parallelize(data)
        data_shard = SparkXShards(rdd)
        shard2 = data_shard.repartition(6)
        partitions2 = shard2.rdd.glom().collect()
        for par in partitions2:
            assert len(par) <= 1
        shard3 = data_shard.repartition(1)
        partitions2 = shard3.rdd.glom().collect()
        for par in partitions2:
            assert len(par) <= 1
>>>>>>> 4eefb246


if __name__ == "__main__":
    pytest.main([__file__])<|MERGE_RESOLUTION|>--- conflicted
+++ resolved
@@ -245,7 +245,6 @@
         result2 = shards._for_each(get_item, 'abc')
         assert isinstance(result2.first(), KeyError)
 
-<<<<<<< HEAD
     def test_zip(self):
         def negative(df, column_name, minus_val):
             df[column_name] = df[column_name] * (-1)
@@ -275,7 +274,7 @@
             transformed_shard.zip(combined_shard)
         self.assertTrue('The two SparkXShards should have the same number of elements in '
                         'each partition' in str(context.exception))
-=======
+
     def test_transform_with_repartition(self):
         # shards of pandas dataframe
         file_path = os.path.join(self.resource_path, "orca/data/csv")
@@ -331,7 +330,6 @@
         partitions2 = shard3.rdd.glom().collect()
         for par in partitions2:
             assert len(par) <= 1
->>>>>>> 4eefb246
 
 
 if __name__ == "__main__":
