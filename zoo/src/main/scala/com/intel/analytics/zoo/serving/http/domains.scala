--- conflicted
+++ resolved
@@ -45,11 +45,9 @@
 import com.fasterxml.jackson.databind.node.{ArrayNode, ObjectNode, TextNode}
 import com.fasterxml.jackson.databind.{DeserializationContext, JsonDeserializer, JsonNode, ObjectMapper}
 import com.google.common.collect.ImmutableList
-<<<<<<< HEAD
+
 import com.intel.analytics.zoo.serving.http.FrontEndApp.{handleResponseTimer, makeActivityTimer, metrics, overallRequestTimer, system, timeout, timing, waitRedisTimer}
-=======
-import com.intel.analytics.zoo.serving.http.FrontEndApp.{handleResponseTimer, makeActivityTimer, metrics, overallRequestTimer, purePredictTimersMap, system, timeout, timing, waitRedisTimer}
->>>>>>> 5fee3558
+
 import com.intel.analytics.bigdl.tensor.Tensor
 import com.intel.analytics.zoo.pipeline.inference.InferenceModel
 import org.opencv.imgcodecs.Imgcodecs
@@ -57,10 +55,9 @@
 import com.intel.analytics.bigdl.utils.T
 import com.intel.analytics.zoo.feature.image.OpenCVMethod
 import com.intel.analytics.bigdl.nn.abstractnn.Activity
-<<<<<<< HEAD
+
 import com.intel.analytics.zoo.serving.grpc.{ClusterServingGRPCMetaData, InferenceModelGRPCMetaData}
-=======
->>>>>>> 5fee3558
+
 import com.intel.analytics.zoo.serving.serialization.StreamSerializer
 import org.slf4j.LoggerFactory
 
@@ -835,43 +832,26 @@
         val versionMapper = new mutable.HashMap[String, Servable]
         modelVersionMap(modelInfo.getModelName) = versionMapper
         val timerMapperInference = new mutable.HashMap[String, Timer]
-<<<<<<< HEAD
         modelInferenceTimersMap(modelInfo.getModelName) = timerMapperInference
         val timerMapperPurePredict = new mutable.HashMap[String, Timer]
         purePredictTimersMap(modelInfo.getModelName) = timerMapperPurePredict
-=======
-        FrontEndApp.modelInferenceTimersMap(modelInfo.getModelName) = timerMapperInference
-        val timerMapperPurePredict = new mutable.HashMap[String, Timer]
-        FrontEndApp.purePredictTimersMap(modelInfo.getModelName) = timerMapperPurePredict
->>>>>>> 5fee3558
       }
       if (modelVersionMap(modelInfo.getModelName).contains(modelInfo.getModelVersion)) {
         throw ServableLoadException("duplicated model info. Model Name: " + modelInfo.getModelName
           + ", Model Version: " + modelInfo.getModelVersion, null)
       }
-<<<<<<< HEAD
       modelInferenceTimersMap(modelInfo.getModelName)(modelInfo.getModelVersion) =
         metrics.timer("zoo.serving.inference." + modelInfo.getModelName + "."
           + modelInfo.getModelVersion)
       purePredictTimersMap(modelInfo.getModelName)(modelInfo.getModelVersion) =
-=======
-      FrontEndApp.modelInferenceTimersMap(modelInfo.getModelName)(modelInfo.getModelVersion) =
-        metrics.timer("zoo.serving.inference." + modelInfo.getModelName + "."
-          + modelInfo.getModelVersion)
-      FrontEndApp.purePredictTimersMap(modelInfo.getModelName)(modelInfo.getModelVersion) =
->>>>>>> 5fee3558
         metrics.timer("zoo.pure.predict." + modelInfo.getModelName + "."
           + modelInfo.getModelVersion)
       val servable = modelInfo match {
         case clusterServingModelInfo: ClusterServingMetaData =>
           new ClusterServingServable(clusterServingModelInfo)
         case inferenceModelModelInfo: InferenceModelMetaData =>
-<<<<<<< HEAD
           new InferenceModelServable(inferenceModelModelInfo,
             purePredictTimersMap(modelInfo.getModelName)(modelInfo.getModelVersion))
-=======
-          new InferenceModelServable(inferenceModelModelInfo)
->>>>>>> 5fee3558
       }
       servable.load()
       modelVersionMap(modelInfo.getModelName)(modelInfo.getModelVersion) = servable
@@ -912,21 +892,13 @@
   def getMetaData: ModelMetaData = modelMetaData
 }
 
-<<<<<<< HEAD
+
 class InferenceModelServable(inferenceModelMetaData: InferenceModelMetaData,
                              purePredictTimer: Timer)
-=======
-class InferenceModelServable(inferenceModelMetaData: InferenceModelMetaData)
->>>>>>> 5fee3558
   extends Servable(inferenceModelMetaData) {
   val logger = LoggerFactory.getLogger(getClass)
   var model: InferenceModel = _
   var isFirstTimePredict = true
-<<<<<<< HEAD
-=======
-  val purePredictTimer = purePredictTimersMap(inferenceModelMetaData.modelName)(
-    inferenceModelMetaData.modelVersion)
->>>>>>> 5fee3558
 
   def load(): Unit = {
     model = new InferenceModel(inferenceModelMetaData.modelConCurrentNum)
@@ -1040,7 +1012,6 @@
         clusterServingMetaData.redisTrustStoreToken))
       system.actorOf(redisGetterProps, name = redisGetterName)
     }
-    println("redisgetter:" + redisGetter)
 
     val querierNum = 1000
     querierQueue = timing(s"queriers initialized.")() {
@@ -1128,7 +1099,6 @@
 
 case class InferenceModelMetaData(modelName: String,
                                   modelVersion: String,
-<<<<<<< HEAD
                                   modelPath: String = "",
                                   modelType: String = "",
                                   weightPath: String = "",
@@ -1143,15 +1113,6 @@
   }
 
 }
-=======
-                                  modelPath: String,
-                                  modelType: String,
-                                  weightPath: String,
-                                  modelConCurrentNum: Int = 1,
-                                  inputCompileType: String = "direct",
-                                  features: Array[String])
-  extends ModelMetaData(modelName, modelVersion, features)
->>>>>>> 5fee3558
 
 case class ClusterServingMetaData(modelName: String,
                                   modelVersion: String,
