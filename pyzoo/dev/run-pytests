--- conflicted
+++ resolved
@@ -32,11 +32,8 @@
     --ignore=../zoo/automl/ \
     --ignore=../zoo/zouwu/ \
     --ignore=../zoo/orca/data/ \
-<<<<<<< HEAD
-    --ignore=../zoo/orca/learn/
-=======
+    --ignore=../zoo/orca/learn/mxnet \
     --ignore=../zoo/orca/learn/horovod/
->>>>>>> f3cf37e1
 exit_status_1=$?
 if [ $exit_status_1 -ne 0 ];
 then
