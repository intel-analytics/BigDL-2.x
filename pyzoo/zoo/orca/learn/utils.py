#
# Copyright 2018 Analytics Zoo Authors.
#
# Licensed under the Apache License, Version 2.0 (the "License");
# you may not use this file except in compliance with the License.
# You may obtain a copy of the License at
#
#     http://www.apache.org/licenses/LICENSE-2.0
#
# Unless required by applicable law or agreed to in writing, software
# distributed under the License is distributed on an "AS IS" BASIS,
# WITHOUT WARRANTIES OR CONDITIONS OF ANY KIND, either express or implied.
# See the License for the specific language governing permissions and
# limitations under the License.
#

from zoo.common.utils import get_file_list


def find_latest_checkpoint(model_dir, model_type="bigdl"):
    import os
    import re
    import datetime
    ckpt_path = None
    latest_version = None
    optim_prefix = None
    optim_regex = None
    if model_type == "bigdl":
        optim_regex = ".*\.([0-9]+)$"
    elif model_type == "pytorch":
        optim_regex = "TorchModel[0-9a-z]{8}\.([0-9]+)$"
    elif model_type == "tf":
        optim_regex = "TFParkTraining\.([0-9]+)$"
    else:
        ValueError("Only bigdl, pytorch and tf are supported for now.")
<<<<<<< HEAD

    file_list = get_file_list(model_dir, recursive=True)
    optim_dict = {}
    pattern_re = re.compile('(.*)(\d{4}-\d{2}-\d{2}_\d{2}-\d{2}-\d{2})(.*)optimMethod-'
                            + optim_regex)
    for file_path in file_list:
        matched = pattern_re.match(file_path)
        if matched is not None:
            try:
                # check if dir name is date time
                timestamp = matched.group(2)
                datetime.datetime.strptime(timestamp, '%Y-%m-%d_%H-%M-%S')
                if timestamp in optim_dict:
                    optim_dict[timestamp].append((matched.group(4),
                                                  os.path.dirname(file_path),
                                                  os.path.basename(file_path).split('.')[0]))
                else:
                    optim_dict[timestamp] = [(matched.group(4),
                                              os.path.dirname(file_path),
                                              os.path.basename(file_path).split('.')[0])]
            except:
                continue
    if optim_dict:
        latest_timestamp = max(optim_dict)
        latest_version, ckpt_path, optim_prefix = max(optim_dict[latest_timestamp],
                                                   key=lambda version_path: version_path[0])

    return ckpt_path, optim_prefix, latest_version
=======
    for (root, dirs, files) in os.walk(model_dir, topdown=True):
        temp_versions = []
        timestamps = []
        prefix = None
        for dir in dirs:
            if re.match('(\d{4})-(\d{2})-(\d{2})_(\d{2})-(\d{2})-(\d{2})$', dir) is not None:
                try:
                    # check if dir name is date time
                    datetime.datetime.strptime(dir, '%Y-%m-%d_%H-%M-%S')
                    timestamps.append(dir)
                except:
                    continue
        if timestamps:
            start_dir = os.path.join(root, max(timestamps))
            return find_latest_checkpoint(start_dir, model_type=model_type)
        for file_name in files:
            if re.match("^optimMethod-" + optim_regex, file_name) is not None:
                file_split = file_name.split(".")
                version = int(file_split[1])
                temp_versions.append(version)
                prefix = file_split[0]
        if temp_versions:
            ckpt_path = root
            latest_version = max(temp_versions)
            optim_prefix = prefix
            break
    return ckpt_path, optim_prefix, latest_version


def convert_predict_to_xshard(prediction_rdd):
    import numpy as np
    from zoo.orca.data import SparkXShards

    def transform_predict(iter):
        predictions = list(iter)
        # list of np array
        if isinstance(predictions[0], list):
            predictions = np.array(predictions).T.tolist()
            result = [np.array(predict) for predict in predictions]
            return [{'prediction': result}]
        # np array
        else:
            return [{'prediction': np.array(predictions)}]

    return SparkXShards(prediction_rdd.mapPartitions(transform_predict))
>>>>>>> c89f151c
<|MERGE_RESOLUTION|>--- conflicted
+++ resolved
@@ -33,7 +33,6 @@
         optim_regex = "TFParkTraining\.([0-9]+)$"
     else:
         ValueError("Only bigdl, pytorch and tf are supported for now.")
-<<<<<<< HEAD
 
     file_list = get_file_list(model_dir, recursive=True)
     optim_dict = {}
@@ -47,11 +46,11 @@
                 timestamp = matched.group(2)
                 datetime.datetime.strptime(timestamp, '%Y-%m-%d_%H-%M-%S')
                 if timestamp in optim_dict:
-                    optim_dict[timestamp].append((matched.group(4),
+                    optim_dict[timestamp].append((int(matched.group(4)),
                                                   os.path.dirname(file_path),
                                                   os.path.basename(file_path).split('.')[0]))
                 else:
-                    optim_dict[timestamp] = [(matched.group(4),
+                    optim_dict[timestamp] = [(int(matched.group(4)),
                                               os.path.dirname(file_path),
                                               os.path.basename(file_path).split('.')[0])]
             except:
@@ -61,34 +60,6 @@
         latest_version, ckpt_path, optim_prefix = max(optim_dict[latest_timestamp],
                                                    key=lambda version_path: version_path[0])
 
-    return ckpt_path, optim_prefix, latest_version
-=======
-    for (root, dirs, files) in os.walk(model_dir, topdown=True):
-        temp_versions = []
-        timestamps = []
-        prefix = None
-        for dir in dirs:
-            if re.match('(\d{4})-(\d{2})-(\d{2})_(\d{2})-(\d{2})-(\d{2})$', dir) is not None:
-                try:
-                    # check if dir name is date time
-                    datetime.datetime.strptime(dir, '%Y-%m-%d_%H-%M-%S')
-                    timestamps.append(dir)
-                except:
-                    continue
-        if timestamps:
-            start_dir = os.path.join(root, max(timestamps))
-            return find_latest_checkpoint(start_dir, model_type=model_type)
-        for file_name in files:
-            if re.match("^optimMethod-" + optim_regex, file_name) is not None:
-                file_split = file_name.split(".")
-                version = int(file_split[1])
-                temp_versions.append(version)
-                prefix = file_split[0]
-        if temp_versions:
-            ckpt_path = root
-            latest_version = max(temp_versions)
-            optim_prefix = prefix
-            break
     return ckpt_path, optim_prefix, latest_version
 
 
@@ -107,5 +78,4 @@
         else:
             return [{'prediction': np.array(predictions)}]
 
-    return SparkXShards(prediction_rdd.mapPartitions(transform_predict))
->>>>>>> c89f151c
+    return SparkXShards(prediction_rdd.mapPartitions(transform_predict))