#
# Copyright 2018 Analytics Zoo Authors.
#
# Licensed under the Apache License, Version 2.0 (the "License");
# you may not use this file except in compliance with the License.
# You may obtain a copy of the License at
#
#     http://www.apache.org/licenses/LICENSE-2.0
#
# Unless required by applicable law or agreed to in writing, software
# distributed under the License is distributed on an "AS IS" BASIS,
# WITHOUT WARRANTIES OR CONDITIONS OF ANY KIND, either express or implied.
# See the License for the specific language governing permissions and
# limitations under the License.
#
from pyspark.sql import DataFrame

from bigdl.optim.optimizer import MaxEpoch

from zoo.tfpark.tf_dataset import TFNdarrayDataset
from zoo.tfpark.model import _standarize_feature_label_dataset

from zoo.common.utils import load_from_file
from zoo.orca.data.tf.data import Dataset, TFDataDataset2
from zoo.orca.learn.tf.utils import *
from zoo.orca.learn.trigger import Trigger
from zoo.orca.learn.utils import find_latest_checkpoint, convert_predict_to_xshard
from zoo.tfpark import KerasModel
from zoo.tfpark import TFOptimizer, TFNet, ZooOptimizer
from zoo.tfpark.tf_optimizer import StatelessMetric
from zoo.tfpark.utils import evaluate_metrics
from zoo.util import nest
from zoo.util.tf import save_tf_checkpoint
from zoo.orca.learn.spark_estimator import Estimator as SparkEstimator


class Estimator(object):
    @staticmethod
    def from_graph(*, inputs, outputs=None,
                   labels=None, loss=None, optimizer=None,
                   clip_norm=None, clip_value=None,
                   metrics=None, updates=None,
                   sess=None, model_dir=None, backend="bigdl"):
        """
        Create an Estimator for tesorflow graph.
        :param inputs: input tensorflow tensors.
        :param outputs: output tensorflow tensors.
        :param labels: label tensorflow tensors.
        :param loss: The loss tensor of the TensorFlow model, should be a scalar
        :param optimizer: tensorflow optimization method.
        :param clip_norm: float >= 0. Gradients will be clipped when their L2 norm exceeds
        this value.
        :param clip_value:  a float >= 0 or a tuple of two floats.
        If clip_value is a float, gradients will be clipped when their absolute value
        exceeds this value.
        If clip_value is a tuple of two floats, gradients will be clipped when their value less
        than clip_value[0] or larger than clip_value[1].
        :param metrics: metric tensor.
        :param sess: the current TensorFlow Session, if you want to used a pre-trained model,
        you should use the Session to load the pre-trained variables and pass it to estimator
        :param model_dir: location to save model checkpoint and summaries.
        :param backend: backend for estimator. Now it only can be "bigdl".
        :return: an Estimator object.
        """
        import warnings
        warnings.warn("This method will be deprecated, please "
                      "from zoo.orca.learn.spark_estimator import Estimator and use "
                      "Estimator.from_tf_graph instead", DeprecationWarning)
        assert backend == "bigdl", "only bigdl backend is supported for now"
        return TFOptimizerWrapper(inputs=inputs,
                                  outputs=outputs,
                                  labels=labels,
                                  loss=loss,
                                  optimizer=optimizer,
                                  clip_norm=clip_norm,
                                  clip_value=clip_value,
                                  metrics=metrics, updates=updates,
                                  sess=sess,
                                  model_dir=model_dir
                                  )

    @staticmethod
    def from_keras(keras_model, metrics=None, model_dir=None, optimizer=None, backend="bigdl"):
        """
        Create an Estimator from a tensorflow.keras model. The model must be compiled.
        :param keras_model: the tensorflow.keras model, which must be compiled.
        :param metrics: user specified metric.
        :param model_dir: location to save model checkpoint and summaries.
        :param optimizer: an optional bigdl optimMethod that will override the optimizer in
                          keras_model.compile
        :param backend: backend for estimator. Now it only can be "bigdl".
        :return: an Estimator object.
        """
        import warnings
        warnings.warn("This method will be deprecated, please "
                      "from zoo.orca.learn.spark_estimator import Estimator and use "
                      "Estimator.from_keras instead", DeprecationWarning)
        assert backend == "bigdl", "only bigdl backend is supported for now"
        return TFKerasWrapper(keras_model, metrics, model_dir, optimizer)

<<<<<<< HEAD
=======
    def save_tf_checkpoint(self, path):
        """
        Save tensorflow checkpoint in this estimator.
        :param path: tensorflow checkpoint path.
        """
        raise NotImplementedError()

    def save_keras_model(self, path, overwrite=True):
        """
        Save tensorflow keras model in this estimator.
        :param path: keras model save path.
        :param overwrite: Whether to silently overwrite any existing file at the target location.
        """
        raise NotImplementedError()

    @staticmethod
    def load_keras_model(path):
        """
        Create Estimator by loading an existing keras model (with weights) from HDF5 file.

        :param path: String. The path to the pre-defined model.
        :return: Orca TF Estimator.
        """
        from tensorflow.python.keras import models

        def load_func(file_path):
            return models.load_model(file_path)

        model = load_from_file(load_func, path)
        return Estimator.from_keras(keras_model=model)

    def save_keras_weights(self, filepath, overwrite=True, save_format=None):
        """
        Save tensorflow keras model weights in this estimator.
        :param path: keras model weights save path.
        :param overwrite: Whether to silently overwrite any existing file at the target location.
        :param save_format: Either 'tf' or 'h5'. A `filepath` ending in '.h5' or
            '.keras' will default to HDF5 if `save_format` is `None`. Otherwise
            `None` defaults to 'tf'.
        """
        raise NotImplementedError()

    def load_keras_weights(self, filepath, by_name=False):
        """
        Save tensorflow keras model in this estimator.
        :param filepath: keras model weights save path.
        :param by_name: Boolean, whether to load weights by name or by topological
            order. Only topological loading is supported for weight files in
            TensorFlow format.
        """
        raise NotImplementedError()

>>>>>>> c98bc268

def is_tf_data_dataset(data):
    is_dataset = isinstance(data, tf.data.Dataset)
    is_dataset_v2 = isinstance(data, tf.python.data.ops.dataset_ops.DatasetV2)
    return is_dataset or is_dataset_v2


def to_dataset(data, batch_size, batch_per_thread, validation_data,
               feature_cols, labels_cols, hard_code_batch_size,
               sequential_order, shuffle, auto_shard_files):
    # todo wrap argument into kwargs
    if validation_data:
        if isinstance(data, SparkXShards):
            assert isinstance(validation_data, SparkXShards), \
                "train data and validation data should be both SparkXShards"
        if isinstance(data, Dataset):
            assert isinstance(validation_data, Dataset), \
                "train data and validation data should be both orca.data.tf.Dataset"
        if isinstance(data, DataFrame):
            assert isinstance(validation_data, DataFrame), \
                "train data and validation data should be both Spark DataFrame"
        if isinstance(data, tf.data.Dataset):
            assert isinstance(validation_data, tf.data.Dataset), \
                "train data and validation data should be both tf.data.Dataset"

    if isinstance(data, SparkXShards):
        dataset = xshards_to_tf_dataset(data,
                                        batch_size,
                                        batch_per_thread,
                                        validation_data,
                                        hard_code_batch_size=hard_code_batch_size,
                                        sequential_order=sequential_order,
                                        shuffle=shuffle)
    elif isinstance(data, Dataset):
        dataset = TFDataDataset2(data, batch_size=batch_size,
                                 batch_per_thread=batch_per_thread,
                                 validation_dataset=validation_data)
    elif isinstance(data, DataFrame):
        dataset = TFDataset.from_dataframe(data, feature_cols, labels_cols,
                                           batch_size,
                                           batch_per_thread,
                                           hard_code_batch_size,
                                           validation_data,
                                           sequential_order,
                                           shuffle
                                           )
    elif is_tf_data_dataset(data):
        dataset = TFDataset.from_tf_data_dataset(data,
                                                 batch_size,
                                                 batch_per_thread,
                                                 hard_code_batch_size,
                                                 validation_data,
                                                 sequential_order,
                                                 shuffle, auto_shard_files=auto_shard_files)
    else:
        raise ValueError("data must be SparkXShards or orca.data.tf.Dataset or "
                         "Spark DataFrame or tf.data.Dataset")

    return dataset


class TFOptimizerWrapper(SparkEstimator):
    def __init__(self, *, inputs, outputs, labels, loss,
                 optimizer, clip_norm, clip_value,
                 metrics,
                 updates, sess,
                 model_dir
                 ):
        self.inputs = inputs
        self.outputs = outputs
        self.labels = labels
        self.loss = loss
        self.use_bigdl_optim = False
        self.clip_norm = clip_norm
        self.clip_value = clip_value
        if optimizer is not None:
            from zoo.orca.learn.optimizers import Optimizer
            if isinstance(optimizer, Optimizer):
                self.train_op = None
                self.optimizer = optimizer.get_optimizer()
                self.use_bigdl_optim = True
            else:
                assert isinstance(optimizer, tf.train.Optimizer), \
                    "optimizer is of type {}, ".format(type(optimizer)) + \
                    "it should be an instance of tf.train.Optimizer"
                self.optimizer = ZooOptimizer(optimizer)
                if clip_norm or clip_value:
                    gvs = self.optimizer.compute_gradients(self.loss)
                    if clip_norm:
                        gvs = [(tf.clip_by_norm(g_v[0], clip_norm), g_v[1]) for g_v in gvs]
                    if clip_value:
                        if isinstance(clip_value, tuple):
                            assert len(clip_value) == 2 and clip_value[0] < clip_value[1], \
                                "clip value should be (clip_min, clip_max)"
                            gvs = [(tf.clip_by_value(g_v[0], clip_value[0], clip_value[1]), g_v[1])
                                   for g_v in gvs]
                        if isinstance(clip_value, (int, float)):
                            assert clip_value > 0, "clip value should be larger than 0"
                            gvs = [(tf.clip_by_value(g_v[0], -clip_value, clip_value), g_v[1])
                                   for g_v in gvs]
                        else:
                            raise Exception("clip_value should be a tuple or one number")
                    self.train_op = self.optimizer.apply_gradients(gvs)
                else:
                    self.train_op = self.optimizer.minimize(self.loss)
        else:
            self.optimizer = None
            self.train_op = None
        self.metrics = metrics
        self.updates = updates
        if sess is None:
            self.sess = tf.Session()
            self.sess.run(tf.global_variables_initializer())
        else:
            self.sess = sess
        self.model_dir = model_dir
        self.load_checkpoint = False
        self.tf_optimizer = None
        self.log_dir = None
        self.app_name = None

    def fit(self, data,
            epochs=1,
            batch_size=32,
            feature_cols=None,
            labels_cols=None,
            validation_data=None,
            hard_code_batch_size=False,
            auto_shard_files=True,
            session_config=None,
            feed_dict=None,
            checkpoint_trigger=None
            ):
        """
        Train this graph model with train data.
        :param data: train data. It can be XShards, Spark DataFrame, tf.data.Dataset.
        If data is XShards, each element needs to be {'x': a feature numpy array
         or a tuple of feature numpy arrays, 'y': a label numpy array or a tuple of
         label numpy arrays}
        If data is tf.data.Dataset, each element is a tuple of input tensors.
        :param epochs: number of epochs to train.
        :param batch_size: total batch size for each iteration.
        :param feature_cols: feature column names if train data is Spark DataFrame.
        :param labels_cols: label column names if train data is Spark DataFrame.
        :param validation_data: validation data. Validation data type should be the same
        as train data.
        :param hard_code_batch_size: whether hard code batch size for training. Default is False.
        :param auto_shard_files: whether to automatically detect if the dataset is file-based and
        and apply sharding on files, otherwise sharding on records. Default is True.
        :param session_config: tensorflow session configuration for training.
        Should be object of tf.ConfigProto
        :param feed_dict: a dictionary. The key is TensorFlow tensor, usually a
        placeholder, the value of the dictionary is a tuple of two elements. The first one of
        the tuple is the value to feed to the tensor in training phase and the second one
        is the value to feed to the tensor in validation phase.
        :param checkpoint_trigger: when to trigger checkpoint during training.
        Should be a zoo.orca.learn.trigger, like EveryEpoch(), SeveralIteration(num_iterations),etc.
        """

        assert self.labels is not None, \
            "labels is None; it should not be None in training"
        assert self.loss is not None, \
            "loss is None; it should not be None in training"
        assert self.optimizer is not None, \
            "optimizer is None; it should not be None in training"

        if isinstance(data, DataFrame):
            assert feature_cols is not None, \
                "feature columns is None; it should not be None in training"
            assert labels_cols is not None, \
                "label columns is None; it should not be None in training"

        if checkpoint_trigger is not None:
            checkpoint_trigger = Trigger.convert_trigger(checkpoint_trigger)

        dataset = to_dataset(data, batch_size=batch_size, batch_per_thread=-1,
                             validation_data=validation_data,
                             feature_cols=feature_cols, labels_cols=labels_cols,
                             hard_code_batch_size=hard_code_batch_size,
                             sequential_order=False, shuffle=True,
                             auto_shard_files=auto_shard_files
                             )

        if feed_dict is not None:
            tensor_with_value = {key: (value[0], value[1]) for key, value in feed_dict.items()}
        else:
            tensor_with_value = None

        if self.use_bigdl_optim:
            self.tf_optimizer = TFOptimizer.from_loss(
                self.loss, self.optimizer,
                session=self.sess, inputs=(self.inputs, self.labels), dataset=dataset,
                clip_norm=self.clip_norm, clip_value=self.clip_value, metrics=self.metrics,
                tensor_with_value=tensor_with_value, session_config=session_config,
                model_dir=self.model_dir, updates=self.updates)
        else:

            self.tf_optimizer = TFOptimizer.from_train_op(
                train_op=self.train_op,
                loss=self.loss,
                inputs=self.inputs,
                labels=self.labels,
                dataset=dataset,
                metrics=self.metrics,
                updates=self.updates, sess=self.sess,
                tensor_with_value=tensor_with_value,
                session_config=session_config,
                model_dir=self.model_dir)

        if self.load_checkpoint:
            self.tf_optimizer.load_checkpoint(self.checkpoint_path, self.checkpoint_version)

        if self.log_dir and self.app_name:
            self.tf_optimizer.estimator.set_tensorboad(self.log_dir, self.app_name)

        self.tf_optimizer.optimize(end_trigger=MaxEpoch(epochs),
                                   checkpoint_trigger=checkpoint_trigger)
        return self

    def predict(self, data, batch_size=4,
                feature_cols=None,
                hard_code_batch_size=False,
                auto_shard_files=True,
                ):
        """
        Predict input data
        :param data: data to be predicted. It can be XShards, Spark DataFrame.
        If data is XShards, each element needs to be {'x': a feature numpy array
         or a tuple of feature numpy arrays}.
        :param batch_size: batch size per thread
        :param feature_cols: list of feature column names if input data is Spark DataFrame.
        :param hard_code_batch_size: whether to hard code batch size for prediction.
         The default value is False.
        :return: predicted result.
         If input data is XShards or tf.data.Dataset, the predict result is a XShards,
         and the schema for each result is: {'prediction': predicted numpy array or
          list of predicted numpy arrays}.
         If input data is Spark DataFrame, the predict result is a DataFrame which includes original
         columns plus 'prediction' column. The 'prediction' column can be FloatType, VectorUDT
         or Array of VectorUDT depending on model outputs shape.
        """

        assert self.outputs is not None, \
            "output is None, it should not be None in prediction"
        if isinstance(data, DataFrame):
            assert feature_cols is not None, \
                "feature columns is None; it should not be None in prediction"

        assert not is_tf_data_dataset(data), "tf.data.Dataset currently cannot be used for" \
                                             "estimator prediction"

        dataset = to_dataset(data, batch_size=-1, batch_per_thread=batch_size,
                             validation_data=None,
                             feature_cols=feature_cols, labels_cols=None,
                             hard_code_batch_size=hard_code_batch_size,
                             sequential_order=True,
                             shuffle=False,
                             auto_shard_files=auto_shard_files,
                             )

        flat_inputs = nest.flatten(self.inputs)
        flat_outputs = nest.flatten(self.outputs)
        tfnet = TFNet.from_session(sess=self.sess, inputs=flat_inputs, outputs=flat_outputs)
        predicted_rdd = tfnet.predict(dataset)
        if isinstance(data, DataFrame):
            return convert_predict_to_dataframe(data, predicted_rdd)
        elif isinstance(data, SparkXShards) or isinstance(data, tf.data.Dataset):
            return convert_predict_to_xshard(predicted_rdd)
        else:
            return predicted_rdd

    def evaluate(self, data, batch_size=32,
                 feature_cols=None,
                 labels_cols=None,
                 hard_code_batch_size=False,
                 auto_shard_files=True,
                 ):
        """
        Evaluate model.
        :param data: evaluation data. It can be XShards, Spark DataFrame, tf.data.Dataset.
        If data is XShards, each element needs to be {'x': a feature numpy array
         or a tuple of feature numpy arrays, 'y': a label numpy array or a tuple of
         label numpy arrays}
        If data is tf.data.Dataset, each element is a tuple of input tensors.
        :param batch_size: batch size per thread.
        :param feature_cols: feature_cols: feature column names if train data is Spark DataFrame.
        :param labels_cols: label column names if train data is Spark DataFrame.
        :param hard_code_batch_size: whether to hard code batch size for evaluation.
        :return: evaluation result as a dictionary of {'metric name': metric value}
        """

        assert self.metrics is not None, \
            "metrics is None, it should not be None in evaluate"

        if isinstance(data, DataFrame):
            assert feature_cols is not None, \
                "feature columns is None; it should not be None in evaluation"
            assert labels_cols is not None, \
                "label columns is None; it should not be None in evaluation"

        dataset = to_dataset(data, batch_size=-1, batch_per_thread=batch_size,
                             validation_data=None,
                             feature_cols=feature_cols, labels_cols=labels_cols,
                             hard_code_batch_size=hard_code_batch_size,
                             sequential_order=True,
                             shuffle=False,
                             auto_shard_files=auto_shard_files,
                             )

        flat_inputs = nest.flatten(self.inputs)
        flat_labels = nest.flatten(self.labels)

        return evaluate_metrics(flat_inputs + flat_labels,
                                sess=self.sess,
                                dataset=dataset, metrics=self.metrics)

    def save_tf_checkpoint(self, path):
        save_tf_checkpoint(self.sess, path)

    def get_model(self):
        pass

    def save(self, model_path):
        self.save_tf_checkpoint(model_path)

    def load(self, checkpoint, **kwargs):
        self.load_latest_orca_checkpoint(checkpoint)

    def set_tensorboard(self, log_dir, app_name):
        self.log_dir = log_dir
        self.app_name = app_name

    def clear_gradient_clipping(self):
        raise NotImplementedError

    def set_constant_gradient_clipping(self, min, max):
        raise NotImplementedError

    def set_l2_norm_gradient_clipping(self, clip_norm):
        raise NotImplementedError

    def get_train_summary(self, tag=None):
        if self.tf_optimizer:
            return self.tf_optimizer.estimator.get_train_summary(tag)

        return None

    def get_validation_summary(self, tag=None):
        if self.tf_optimizer:
            for val_method in self.tf_optimizer.tf_model.val_methods:
                if isinstance(val_method, StatelessMetric):
                    if tag == val_method.name:
                        return self.tf_optimizer.estimator.get_validation_summary(tag)
                else:
                    if tag == str(val_method.val_method):
                        return self.tf_optimizer.estimator.\
                            get_validation_summary("{} {}".format(val_method.name, tag))
                continue
        return None

    def load_orca_checkpoint(self, path, version):
        self.load_checkpoint = True
        self.checkpoint_path = path
        self.checkpoint_version = version

    def load_latest_orca_checkpoint(self, path):
        ckpt_path, _, version = find_latest_checkpoint(path, model_type="tf")
        if ckpt_path is None:
            raise Exception("Cannot find checkpoint")
        self.load_orca_checkpoint(ckpt_path, version)


class TFKerasWrapper(SparkEstimator):
    def __init__(self, keras_model, metrics, model_dir, optimizer):
        self.model = KerasModel(keras_model, model_dir)
        self.load_checkpoint = False
        self.metrics = metrics
        self.tf_optimizer = None
        self.optimizer = optimizer
        from zoo.orca.learn.optimizers import Optimizer
        if self.optimizer is not None and isinstance(self.optimizer, Optimizer):
            self.optimizer = self.optimizer.get_optimizer()
        self.log_dir = None
        self.app_name = None
        self.clip_norm = None
        self.clip_min = None
        self.clip_max = None

    def fit(self, data,
            epochs=1,
            batch_size=32,
            feature_cols=None,
            labels_cols=None,
            validation_data=None,
            hard_code_batch_size=False,
            session_config=None,
            checkpoint_trigger=None,
            auto_shard_files=True,
            ):
        """
        Train this keras model with train data.
        :param data: train data. It can be XShards, Spark DataFrame, tf.data.Dataset.
        If data is XShards, each element needs to be {'x': a feature numpy array
         or a tuple of feature numpy arrays, 'y': a label numpy array or a tuple of
         label numpy arrays}
        If data is tf.data.Dataset, each element is [feature tensor tuple, label tensor tuple]
        :param epochs: number of epochs to train.
        :param batch_size: total batch size for each iteration.
        :param feature_cols: feature column names if train data is Spark DataFrame.
        :param labels_cols: label column names if train data is Spark DataFrame.
        :param validation_data: validation data. Validation data type should be the same
        as train data.
        :param hard_code_batch_size: whether hard code batch size for training. Default is False.
        :param session_config: tensorflow session configuration for training.
        Should be object of tf.ConfigProto
        :param checkpoint_trigger: when to trigger checkpoint during training.
        Should be a zoo.orca.learn.trigger, like EveryEpoch(), SeveralIteration(num_iterations),etc.
        """

        if isinstance(data, DataFrame):
            assert feature_cols is not None, \
                "feature columns is None; it should not be None in training"
            assert labels_cols is not None, \
                "label columns is None; it should not be None in training"

        if isinstance(data, tf.data.Dataset):
            assert isinstance(data.element_spec, tuple), \
                "If data is tf.data.Dataset, each element should be " \
                "(feature tensors, label tensor), where each feature/label tensor can be " \
                "either a single tensor or a tuple of tensors"
            if validation_data is not None:
                assert isinstance(validation_data, tf.data.Dataset), \
                    "train data and validation data should be both tf.data.Dataset"
                assert isinstance(validation_data.element_spec, tuple), \
                    "If validation_data is tf.data.Dataset, each element should be " \
                    "(feature tensors, label tensor), where each feature/label tensor can be " \
                    "either a single tensor or a tuple of tensors"

        if checkpoint_trigger is not None:
            checkpoint_trigger = Trigger.convert_trigger(checkpoint_trigger)

        dataset = to_dataset(data, batch_size=batch_size, batch_per_thread=-1,
                             validation_data=validation_data,
                             feature_cols=feature_cols, labels_cols=labels_cols,
                             hard_code_batch_size=hard_code_batch_size,
                             sequential_order=False, shuffle=True,
                             auto_shard_files=auto_shard_files)
        if isinstance(dataset, TFNdarrayDataset):
            dataset = _standarize_feature_label_dataset(dataset, self.model.model)

        self.tf_optimizer = TFOptimizer.from_keras(self.model.model, dataset,
                                                   model_dir=self.model.model_dir,
                                                   session_config=session_config,
                                                   metrics=self.metrics,
                                                   optimizer=self.optimizer)

        if self.clip_norm:
            self.tf_optimizer.set_gradient_clipping_by_l2_norm(clip_norm=self.clip_norm)
        if self.clip_min and self.clip_max:
            self.tf_optimizer.set_constant_gradient_clipping(self.clip_min, self.clip_max)

        if self.load_checkpoint:
            self.tf_optimizer.load_checkpoint(self.checkpoint_path, self.checkpoint_version)

        if self.log_dir and self.app_name:
            self.tf_optimizer.estimator.set_tensorboad(self.log_dir, self.app_name)

        self.tf_optimizer.optimize(MaxEpoch(epochs), checkpoint_trigger=checkpoint_trigger)

        return self

    def predict(self, data, batch_size=4,
                feature_cols=None,
                hard_code_batch_size=False,
                auto_shard_files=True,
                ):
        """
        Predict input data
        :param data: data to be predicted.
        It can be XShards, Spark DataFrame, or tf.data.Dataset.
        If data is XShard, each element needs to be {'x': a feature numpy array
         or a tuple of feature numpy arrays}.
        If data is tf.data.Dataset, each element is feature tensor tuple
        :param batch_size: batch size per thread
        :param feature_cols: list of feature column names if input data is Spark DataFrame.
        :param hard_code_batch_size: if require hard code batch size for prediction.
         The default value is False.
        :return: predicted result.
         If input data is XShards or tf.data.Dataset, the predict result is also a XShards,
         and the schema for each result is: {'prediction': predicted numpy array or
          list of predicted numpy arrays}.
         If input data is Spark DataFrame, the predict result is a DataFrame which includes
         original columns plus 'prediction' column. The 'prediction' column can be FloatType,
         VectorUDT or Array of VectorUDT depending on model outputs shape.
        """

        if isinstance(data, DataFrame):
            assert feature_cols is not None, \
                "feature columns is None; it should not be None in prediction"

        dataset = to_dataset(data, batch_size=-1, batch_per_thread=batch_size,
                             validation_data=None,
                             feature_cols=feature_cols, labels_cols=None,
                             hard_code_batch_size=hard_code_batch_size,
                             sequential_order=True, shuffle=False,
                             auto_shard_files=auto_shard_files,
                             )

        predicted_rdd = self.model.predict(dataset, batch_size)
        if isinstance(data, DataFrame):
            return convert_predict_to_dataframe(data, predicted_rdd)
        elif isinstance(data, SparkXShards) or isinstance(data, tf.data.Dataset):
            return convert_predict_to_xshard(predicted_rdd)
        else:
            return predicted_rdd

    def evaluate(self, data, batch_size=4,
                 feature_cols=None,
                 labels_cols=None,
                 hard_code_batch_size=False,
                 auto_shard_files=True
                 ):
        """
        Evaluate model.
        :param data: evaluation data. It can be XShards, Spark DataFrame, tf.data.Dataset.
        If data is XShards, each element needs to be {'x': a feature numpy array
         or a tuple of feature numpy arrays, 'y': a label numpy array or a tuple of
         label numpy arrays}
        If data is tf.data.Dataset, each element is [feature tensor tuple, label tensor tuple]
        :param batch_size: batch size per thread.
        :param feature_cols: feature_cols: feature column names if train data is Spark DataFrame.
        :param labels_cols: label column names if train data is Spark DataFrame.
        :param hard_code_batch_size: whether to hard code batch size for evaluation.
        :return: evaluation result as a dictionary of {'metric name': metric value}
        """

        if isinstance(data, DataFrame):
            assert feature_cols is not None, \
                "feature columns is None; it should not be None in evaluation"
            assert labels_cols is not None, \
                "label columns is None; it should not be None in evaluation"

        dataset = to_dataset(data, batch_size=-1, batch_per_thread=batch_size,
                             validation_data=None,
                             feature_cols=feature_cols, labels_cols=labels_cols,
                             hard_code_batch_size=hard_code_batch_size,
                             sequential_order=True, shuffle=False,
                             auto_shard_files=auto_shard_files
                             )

        return self.model.evaluate(dataset, batch_per_thread=batch_size)

    def save_keras_model(self, path, overwrite=True):
        self.model.save_model(path, overwrite=overwrite)

<<<<<<< HEAD
    def get_model(self):
        pass

    def save(self, model_path, overwrite=True):
        self.save_keras_model(model_path, overwrite=True)

    def load(self, checkpoint, **kwargs):
        self.load_latest_orca_checkpoint(checkpoint)

    def set_tensorboard(self, log_dir, app_name):
        self.log_dir = log_dir
        self.app_name = app_name

    def clear_gradient_clipping(self):
        self.clip_norm = None
        self.clip_min = None
        self.clip_max = None

    def set_constant_gradient_clipping(self, min, max):
        assert min > 0, "clip value should be larger than 0"
        assert min < max, "clip max should be larger than clip min"
        self.clip_min = min
        self.clip_max = max

    def set_l2_norm_gradient_clipping(self, clip_norm):
        self.clip_norm = clip_norm

    def get_train_summary(self, tag=None):
        if self.tf_optimizer:
            return self.tf_optimizer.estimator.get_train_summary(tag)

        return None

    def get_validation_summary(self, tag=None):
        if self.tf_optimizer:
            for val_method in self.tf_optimizer.tf_model.val_methods:
                if isinstance(val_method, StatelessMetric):
                    if tag == val_method.name:
                        return self.tf_optimizer.estimator.get_validation_summary(tag)
                else:
                    if tag == str(val_method.val_method):
                        return self.tf_optimizer.estimator.\
                            get_validation_summary("{} {}".format(val_method.name, tag))
                continue
        return None

    def load_orca_checkpoint(self, path, version):
        self.load_checkpoint = True
        self.checkpoint_path = path
        self.checkpoint_version = version

    def load_latest_orca_checkpoint(self, path):
        ckpt_path, _, version = find_latest_checkpoint(path, model_type="tf")
        if ckpt_path is None:
            raise Exception("Cannot find checkpoint")
        self.load_orca_checkpoint(ckpt_path, version)
=======
    def save_keras_weights(self, filepath, overwrite=True, save_format=None):
        self.model.save_weights(filepath, overwrite, save_format)

    def load_keras_weights(self, filepath, by_name=False):
        self.model.load_weights(filepath, by_name)
>>>>>>> c98bc268
<|MERGE_RESOLUTION|>--- conflicted
+++ resolved
@@ -98,23 +98,6 @@
         assert backend == "bigdl", "only bigdl backend is supported for now"
         return TFKerasWrapper(keras_model, metrics, model_dir, optimizer)
 
-<<<<<<< HEAD
-=======
-    def save_tf_checkpoint(self, path):
-        """
-        Save tensorflow checkpoint in this estimator.
-        :param path: tensorflow checkpoint path.
-        """
-        raise NotImplementedError()
-
-    def save_keras_model(self, path, overwrite=True):
-        """
-        Save tensorflow keras model in this estimator.
-        :param path: keras model save path.
-        :param overwrite: Whether to silently overwrite any existing file at the target location.
-        """
-        raise NotImplementedError()
-
     @staticmethod
     def load_keras_model(path):
         """
@@ -152,8 +135,7 @@
         """
         raise NotImplementedError()
 
->>>>>>> c98bc268
-
+        
 def is_tf_data_dataset(data):
     is_dataset = isinstance(data, tf.data.Dataset)
     is_dataset_v2 = isinstance(data, tf.python.data.ops.dataset_ops.DatasetV2)
@@ -708,7 +690,6 @@
     def save_keras_model(self, path, overwrite=True):
         self.model.save_model(path, overwrite=overwrite)
 
-<<<<<<< HEAD
     def get_model(self):
         pass
 
@@ -765,10 +746,9 @@
         if ckpt_path is None:
             raise Exception("Cannot find checkpoint")
         self.load_orca_checkpoint(ckpt_path, version)
-=======
+
     def save_keras_weights(self, filepath, overwrite=True, save_format=None):
         self.model.save_weights(filepath, overwrite, save_format)
 
     def load_keras_weights(self, filepath, by_name=False):
-        self.model.load_weights(filepath, by_name)
->>>>>>> c98bc268
+        self.model.load_weights(filepath, by_name)