--- conflicted
+++ resolved
@@ -522,18 +522,14 @@
 
 class TFKerasWrapper(Estimator):
     def __init__(self, keras_model, metrics, model_dir, optimizer):
-        self.model = KerasModel(keras_model, model_dir, optimizer)
+        self.model = KerasModel(keras_model, model_dir)
         self.load_checkpoint = False
-        if metrics:
-            self.model.add_metric(metrics['tensor'], metrics['name'])
+        self.metrics = metrics
         self.tf_optimizer = None
-<<<<<<< HEAD
-=======
         self.optimizer = optimizer
         from zoo.orca.learn.optimizers import Optimizer
         if self.optimizer is not None and isinstance(self.optimizer, Optimizer):
             self.optimizer = self.optimizer.get_optimizer()
->>>>>>> 86487214
         self.log_dir = None
         self.app_name = None
 
@@ -602,7 +598,7 @@
         self.tf_optimizer = TFOptimizer.from_keras(self.model.model, dataset,
                                                    model_dir=self.model.model_dir,
                                                    session_config=session_config,
-                                                   metrics=self.model.metric_tensors,
+                                                   metrics=self.metrics,
                                                    optimizer=self.model.optimizer)
 
         if self.load_checkpoint:
