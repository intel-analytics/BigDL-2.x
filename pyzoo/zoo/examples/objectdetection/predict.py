--- conflicted
+++ resolved
@@ -20,15 +20,8 @@
 from zoo.common.nncontext import init_nncontext
 from zoo.models.image.objectdetection import *
 
-<<<<<<< HEAD
-from zoo.feature.common import ChainedPreprocessing
-from zoo.models.image.common.image_config import ImageConfigure
-from moviepy.editor import *
+sc = init_nncontext("Object Detection Example")
 
-sc = init_nncontext(create_spark_conf().setAppName("Object Detection Example"))
-=======
-sc = init_nncontext("Object Detection Example")
->>>>>>> 09de16bf
 
 parser = argparse.ArgumentParser()
 parser.add_argument('model_path', help="Path where the model is stored")
@@ -39,31 +32,8 @@
 
 def predict(model_path, img_path, output_path, partition_num):
     model = ObjectDetector.load_model(model_path)
-<<<<<<< HEAD
-    # image_set = ImageSet.read(img_path, sc, image_codec=1)
-    path = "messi_clip.mp4"
-    myclip = VideoFileClip(path)
-
-    video_rdd = sc.parallelize(myclip.iter_frames(fps=5))
-    image_set = DistributedImageSet(video_rdd)
-
-    # preprocess = ChainedPreprocessing([ImageAspectScale(600, 1), ImageChannelNormalize(122.7717, 115.9465, 102.9801),
-    #                                    ImageMatToTensor(), ImInfo(), ImageSetToSample(["imageTensor", "ImInfo"])])
-    # postprocess = DecodeOutput()
-    preprocess = ChainedPreprocessing(
-        [ImageResize(300, 300), ImageChannelNormalize(123.0, 117.0, 104.0), ImageMatToTensor(), ImageSetToSample()])
-    postprocess = ScaleDetection()
-
-    label_map = {0: '__background__', 1: 'messi'}
-    config = ImageConfigure(preprocess, postprocess, 1, label_map)
-
-    output = model.predict_image_set(image_set, config)
-
-    # output = model.predict_image_set(image_set)
-=======
     image_set = ImageSet.read(img_path, sc, image_codec=1, min_partitions=partition_num)
     output = model.predict_image_set(image_set)
->>>>>>> 09de16bf
 
     config = model.get_config()
     visualizer = Visualizer(config.label_map(), encoding="jpg")
