--- conflicted
+++ resolved
@@ -5,13 +5,8 @@
 WORKDIR /opt/work
 
 ARG SPARK_VERSION=2.4.3 
-<<<<<<< HEAD
 ARG BIGDL_VERSION=0.13.0
-ARG ANALYTICS_ZOO_VERSION=0.11.0-SNAPSHOT
-=======
-ARG BIGDL_VERSION=0.12.2
 ARG ANALYTICS_ZOO_VERSION=0.11.0
->>>>>>> 9e60875e
 
 ENV SPARK_HOME			/opt/work/spark-${SPARK_VERSION}
 ENV JAVA_HOME			/opt/jdk
