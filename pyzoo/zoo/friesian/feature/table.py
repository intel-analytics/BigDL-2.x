--- conflicted
+++ resolved
@@ -16,12 +16,8 @@
 import os
 import hashlib
 
-<<<<<<< HEAD
-from pyspark.sql.types import DoubleType, ArrayType, DataType, IntegerType
-=======
 from pyspark.sql.types import IntegerType, ShortType, LongType, FloatType, DecimalType, \
     DoubleType, ArrayType, DataType, StructType, StringType, StructField
->>>>>>> eded732c
 from pyspark.ml import Pipeline
 from pyspark.ml.feature import MinMaxScaler
 from pyspark.ml.feature import VectorAssembler
@@ -917,13 +913,8 @@
         """
         Generate a list of item visits in history
 
-<<<<<<< HEAD
         :param cols:  list of string, ctolumns need to be aggragated
         :param user_col: string, user column.
-=======
-        :param user_col: string, user column.
-        :param cols:  list of string, columns need to be aggregated
->>>>>>> eded732c
         :param sort_col:  string, sort by sort_col
         :param min_len:  int, minimal length of a history list
         :param max_len:  int, maximal length of a history list
@@ -959,24 +950,9 @@
         df = mask(self.df, mask_cols, seq_len)
         return FeatureTable(df)
 
-<<<<<<< HEAD
     def pad(self, cols, seq_len=100, mask_cols=None):
-=======
-    def add_length(self, col_name):
-        """
-        Generate the length of a column.
-
-        :param col_name: string.
-
-        :return: FeatureTable
-        """
-        df = callZooFunc("float", "addLength", self.df, col_name)
-        return FeatureTable(df)
-
-    def mask_pad(self, padding_cols, mask_cols, seq_len=100):
->>>>>>> eded732c
-        """
-        Mask and pad columns
+        """
+        pad and mask columns
 
          :param cols: list of string, columns need to be padded with 0s.
          :param mask_cols: list of string, columns need to be masked with 1s and 0s.
@@ -1021,16 +997,10 @@
          Add features based on key_cols and another key value table,
          for each col in key_cols, it adds a value_col using key-value pairs from tbl
 
-<<<<<<< HEAD
          :param key_cols: list[string]
          :param tbl: Table with only two columns [key, value]
          :param key: string, name of key column in tbl
          :param value: string, name of value column in tbl
-=======
-        :param item_cols: list[string]
-        :param feature_tbl: FeatureTable with two columns [category, item]
-        :param default_value: default value for category if key does not exist
->>>>>>> eded732c
 
          :return: FeatureTable
          """
