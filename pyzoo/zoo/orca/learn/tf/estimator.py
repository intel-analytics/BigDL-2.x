#
# Copyright 2018 Analytics Zoo Authors.
#
# Licensed under the Apache License, Version 2.0 (the "License");
# you may not use this file except in compliance with the License.
# You may obtain a copy of the License at
#
#     http://www.apache.org/licenses/LICENSE-2.0
#
# Unless required by applicable law or agreed to in writing, software
# distributed under the License is distributed on an "AS IS" BASIS,
# WITHOUT WARRANTIES OR CONDITIONS OF ANY KIND, either express or implied.
# See the License for the specific language governing permissions and
# limitations under the License.
#
from pyspark.sql import DataFrame

from bigdl.optim.optimizer import MaxEpoch

from zoo.tfpark.tf_dataset import _standardize_keras_target_data
from zoo.common.utils import load_from_file
from zoo.orca import OrcaContext
from zoo.orca.data.tf.data import Dataset, TFDataDataset2
from zoo.orca.data import SparkXShards
from zoo.orca.learn.tf.utils import *
from zoo.orca.learn.trigger import Trigger
from zoo.orca.learn.utils import find_latest_checkpoint, convert_predict_to_xshard
from zoo.tfpark import KerasModel
from zoo.tfpark import TFOptimizer, TFNet, ZooOptimizer
from zoo.tfpark.tf_optimizer import StatelessMetric
from zoo.tfpark.utils import evaluate_metrics
from zoo.util import nest
from zoo.util.tf import save_tf_checkpoint
from zoo.orca.learn.spark_estimator import Estimator as SparkEstimator


class Estimator(SparkEstimator):
<<<<<<< HEAD
    def fit(self, data, epochs, batch_size=32, feature_cols=None, labels_cols=None,
            validation_data=None, session_config=None, checkpoint_trigger=None,
            auto_shard_files=False):
        """
        Train the model with train data.

        :param data: train data. It can be XShards, Spark DataFrame, tf.data.Dataset.
        If data is XShards, each partition is a dictionary of  {'x': feature,
        'y': label}, where feature(label) is a numpy array or a tuple of numpy arrays.
        :param epochs: number of epochs to train.
        :param batch_size: total batch size for each iteration. Default: 32.
        :param feature_cols: feature column names if train data is Spark DataFrame.
        :param labels_cols: label column names if train data is Spark DataFrame.
        :param validation_data: validation data. Validation data type should be the same
        as train data.
        :param session_config: tensorflow session configuration for training.
        Should be object of tf.ConfigProto
        :param checkpoint_trigger: when to trigger checkpoint during training.
        Should be a zoo.orca.learn.trigger, like EveryEpoch(), SeveralIteration(num_iterations),etc.
        :param auto_shard_files: whether to automatically detect if the dataset is file-based and
        and apply sharding on files, otherwise sharding on records. Default is False.
        """
=======
    def fit(self, data, epochs, batch_size=32, feature_cols=None, label_cols=None,
            validation_data=None, hard_code_batch_size=False, session_config=None,
            checkpoint_trigger=None, auto_shard_files=False):
>>>>>>> 7259a071
        raise NotImplementedError

    def predict(self, data, batch_size=4, feature_cols=None, auto_shard_files=False):
        """
        Predict input data

        :param data: data to be predicted. It can be XShards, Spark DataFrame.
        If data is XShards, each partition is a dictionary of  {'x': feature}, where feature is a
        numpy array or a tuple of numpy arrays.
        :param batch_size: batch size per thread
        :param feature_cols: list of feature column names if input data is Spark DataFrame.
        :param auto_shard_files: whether to automatically detect if the dataset is file-based and
        and apply sharding on files, otherwise sharding on records. Default is False.
        :return: predicted result.
        If input data is XShards or tf.data.Dataset, the predict result is a XShards, each
         partition of the XShards is a dictionary of {'prediction': result}, where the result is a
         numpy array or a list of numpy arrays.
        If input data is Spark DataFrame, the predict result is a DataFrame which includes original
        columns plus 'prediction' column. The 'prediction' column can be FloatType, VectorUDT
        or Array of VectorUDT depending on model outputs shape.
        """
        raise NotImplementedError

<<<<<<< HEAD
    def evaluate(self, data, batch_size=32, feature_cols=None, labels_cols=None,
                 auto_shard_files=False):
        """
        Evaluate model.

        :param data: evaluation data. It can be XShards, Spark DataFrame, tf.data.Dataset.
        If data is XShards, each partition is a dictionary of  {'x': feature, 'y': label}, where
        feature(label) is a numpy array or a tuple of numpy arrays.
        If data is tf.data.Dataset, each element is a tuple of input tensors.
        :param batch_size: batch size per thread.
        :param feature_cols: feature_cols: feature column names if train data is Spark DataFrame.
        :param labels_cols: label column names if train data is Spark DataFrame.
        :param auto_shard_files: whether to automatically detect if the dataset is file-based and
        and apply sharding on files, otherwise sharding on records. Default is False.
        :return: evaluation result as a dictionary of {'metric name': metric value}
        """
=======
    def evaluate(self, data, batch_size=32, feature_cols=None, label_cols=None,
                 hard_code_batch_size=False, auto_shard_files=False):
>>>>>>> 7259a071
        raise NotImplementedError

    def get_model(self):
        """
        Get the trained Tensorflow model

        :return: Trained model
        """
        raise NotImplementedError

    def save(self, model_path):
        """
        Save model to model_path

        :param model_path: path to save the trained model.
        :return:
        """
        raise NotImplementedError

    def load(self, checkpoint, **kwargs):
        """
        Load existing checkpoint

        :param checkpoint: Path to the existing checkpoint.
        :return:
        """
        self.load_latest_orca_checkpoint(checkpoint)

    def clear_gradient_clipping(self):
        """
        Clear gradient clipping parameters. In this case, gradient clipping will not be applied.
        In order to take effect, it needs to be called before fit.

        :return:
        """
        raise NotImplementedError

    def set_constant_gradient_clipping(self, min, max):
        """
        Set constant gradient clipping during the training process.
        In order to take effect, it needs to be called before fit.

        :param min: The minimum value to clip by.
        :param max: The maximum value to clip by.
        :return:
        """
        raise NotImplementedError

    def set_l2_norm_gradient_clipping(self, clip_norm):
        """
        Clip gradient to a maximum L2-Norm during the training process.
        In order to take effect, it needs to be called before fit.

        :param clip_norm: Gradient L2-Norm threshold.
        :return:
        """
        raise NotImplementedError

    def get_train_summary(self, tag=None):
        """
        Get the scalar from model train summary
        Return list of summary data of [iteration_number, scalar_value, timestamp]

        tag: The string variable represents the scalar wanted
        """
        if self.tf_optimizer:
            return self.tf_optimizer.estimator.get_train_summary(tag)

        return None

    def get_validation_summary(self, tag=None):
        """
        Get the scalar from model validation summary
        Return list of summary data of [iteration_number, scalar_value, timestamp]
        Note: The metric and tag may not be consistent
        Please look up following form to pass tag parameter
        Left side is your metric during compile
        Right side is the tag you should pass
        'Accuracy'                  |   'Top1Accuracy'
        'BinaryAccuracy'            |   'Top1Accuracy'
        'CategoricalAccuracy'       |   'Top1Accuracy'
        'SparseCategoricalAccuracy' |   'Top1Accuracy'
        'AUC'                       |   'AucScore'
        'HitRatio'                  |   'HitRate@k' (k is Top-k)
        'Loss'                      |   'Loss'
        'MAE'                       |   'MAE'
        'NDCG'                      |   'NDCG'
        'TFValidationMethod'        |   '${name + " " + valMethod.toString()}'
        'Top5Accuracy'              |   'Top5Accuracy'
        'TreeNNAccuracy'            |   'TreeNNAccuracy()'
        'MeanAveragePrecision'      |   'MAP@k' (k is Top-k) (BigDL)
        'MeanAveragePrecision'      |   'PascalMeanAveragePrecision' (Zoo)
        'StatelessMetric'           |   '${name}'

        tag: The string variable represents the scalar wanted
        """
        if self.tf_optimizer:
            for val_method in self.tf_optimizer.tf_model.val_methods:
                if isinstance(val_method, StatelessMetric):
                    if tag == val_method.name:
                        return self.tf_optimizer.estimator.get_validation_summary(tag)
                else:
                    if tag == str(val_method.val_method):
                        return self.tf_optimizer.estimator. \
                            get_validation_summary("{} {}".format(val_method.name, tag))
                continue
        return None

    def save_tf_checkpoint(self, path):
        """
        Save tensorflow checkpoint in this estimator.

        :param path: tensorflow checkpoint path.
        """
        raise NotImplementedError

    def save_keras_model(self, path, overwrite=True):
        """
        Save tensorflow keras model in this estimator.

        :param path: keras model save path.
        :param overwrite: Whether to silently overwrite any existing file at the target location.
        """
        raise NotImplementedError

    def save_keras_weights(self, filepath, overwrite=True, save_format=None):
        """
        Save tensorflow keras model weights in this estimator.

        :param filepath: keras model weights save path.
        :param overwrite: Whether to silently overwrite any existing file at the target location.
        :param save_format: Either 'tf' or 'h5'. A `filepath` ending in '.h5' or
            '.keras' will default to HDF5 if `save_format` is `None`. Otherwise
            `None` defaults to 'tf'.
        """
        raise NotImplementedError

    def load_keras_weights(self, filepath, by_name=False):
        """
        Save tensorflow keras model in this estimator.

        :param filepath: keras model weights save path.
        :param by_name: Boolean, whether to load weights by name or by topological
            order. Only topological loading is supported for weight files in
            TensorFlow format.
        """
        raise NotImplementedError

    def load_orca_checkpoint(self, path, version):
        """
        Load specified Orca checkpoint.

        :param path: checkpoint directory which contains model.* and
        optimMethod-TFParkTraining.* files.
        :param version: checkpoint version, which is the suffix of model.* file,
        i.e., for modle.4 file, the version is 4.
        """
        self.load_checkpoint = True
        self.checkpoint_path = path
        self.checkpoint_version = version

    def load_latest_orca_checkpoint(self, path):
        """
        Load latest Orca checkpoint under specified directory.

        :param path: directory containing Orca checkpoint files.
        """
        ckpt_path, _, version = find_latest_checkpoint(path, model_type="tf")
        if ckpt_path is None:
            raise Exception("Cannot find checkpoint")
        self.load_orca_checkpoint(ckpt_path, version)

    @staticmethod
    def from_graph(*, inputs, outputs=None,
                   labels=None, loss=None, optimizer=None,
                   clip_norm=None, clip_value=None,
                   metrics=None, updates=None,
                   sess=None, model_dir=None, backend="bigdl"):
        """
        Create an Estimator for tesorflow graph.

        :param inputs: input tensorflow tensors.
        :param outputs: output tensorflow tensors.
        :param labels: label tensorflow tensors.
        :param loss: The loss tensor of the TensorFlow model, should be a scalar
        :param optimizer: tensorflow optimization method.
        :param clip_norm: float >= 0. Gradients will be clipped when their L2 norm exceeds
        this value.
        :param clip_value:  a float >= 0 or a tuple of two floats.
        If clip_value is a float, gradients will be clipped when their absolute value
        exceeds this value.
        If clip_value is a tuple of two floats, gradients will be clipped when their value less
        than clip_value[0] or larger than clip_value[1].
        :param metrics: metric tensor.
        :param updates: Collection for the update ops. For example, when performing batch
        normalization, the moving_mean and moving_variance should be updated and the user should add
        tf.GraphKeys.UPDATE_OPS to updates. Default is None.
        :param sess: the current TensorFlow Session, if you want to used a pre-trained model,
        you should use the Session to load the pre-trained variables and pass it to estimator
        :param model_dir: location to save model checkpoint and summaries.
        :param backend: backend for estimator. Now it only can be "bigdl".
        :return: an Estimator object.
        """
        assert backend == "bigdl", "only bigdl backend is supported for now"
        return TensorFlowEstimator(inputs=inputs,
                                   outputs=outputs,
                                   labels=labels,
                                   loss=loss,
                                   optimizer=optimizer,
                                   clip_norm=clip_norm,
                                   clip_value=clip_value,
                                   metrics=metrics, updates=updates,
                                   sess=sess,
                                   model_dir=model_dir
                                   )

    @staticmethod
    def from_keras(keras_model, metrics=None, model_dir=None, optimizer=None, backend="bigdl"):
        """
        Create an Estimator from a tensorflow.keras model. The model must be compiled.

        :param keras_model: the tensorflow.keras model, which must be compiled.
        :param metrics: user specified metric.
        :param model_dir: location to save model checkpoint and summaries.
        :param optimizer: an optional orca optimMethod that will override the optimizer in
                          keras_model.compile
        :param backend: backend for estimator. Now it only can be "bigdl".
        :return: an Estimator object.
        """
        assert backend == "bigdl", "only bigdl backend is supported for now"
        return KerasEstimator(keras_model, metrics, model_dir, optimizer)

    @staticmethod
    def load_keras_model(path):
        """
        Create Estimator by loading an existing keras model (with weights) from HDF5 file.

        :param path: String. The path to the pre-defined model.
        :return: Orca TF Estimator.
        """
        from tensorflow.python.keras import models

        def load_func(file_path):
            return models.load_model(file_path)

        model = load_from_file(load_func, path)
        return Estimator.from_keras(keras_model=model)


def is_tf_data_dataset(data):
    is_dataset = isinstance(data, tf.data.Dataset)
    is_dataset_v2 = isinstance(data, tf.python.data.ops.dataset_ops.DatasetV2)
    return is_dataset or is_dataset_v2


def to_dataset(data, batch_size, batch_per_thread, validation_data,
               feature_cols, label_cols, hard_code_batch_size,
               sequential_order, shuffle, auto_shard_files, memory_type="DRAM"):
    # todo wrap argument into kwargs
    if validation_data:
        if isinstance(data, SparkXShards):
            assert isinstance(validation_data, SparkXShards), \
                "train data and validation data should be both SparkXShards"
        if isinstance(data, Dataset):
            assert isinstance(validation_data, Dataset), \
                "train data and validation data should be both orca.data.tf.Dataset"
        if isinstance(data, DataFrame):
            assert isinstance(validation_data, DataFrame), \
                "train data and validation data should be both Spark DataFrame"
        if isinstance(data, tf.data.Dataset):
            assert isinstance(validation_data, tf.data.Dataset), \
                "train data and validation data should be both tf.data.Dataset"

    if isinstance(data, SparkXShards):
        dataset = xshards_to_tf_dataset(data,
                                        batch_size,
                                        batch_per_thread,
                                        validation_data,
                                        hard_code_batch_size=hard_code_batch_size,
                                        memory_type=memory_type,
                                        sequential_order=sequential_order,
                                        shuffle=shuffle)
    elif isinstance(data, Dataset):
        dataset = TFDataDataset2(data, batch_size=batch_size,
                                 batch_per_thread=batch_per_thread,
                                 validation_dataset=validation_data)
    elif isinstance(data, DataFrame):
        dataset = TFDataset.from_dataframe(data, feature_cols, label_cols,
                                           batch_size,
                                           batch_per_thread,
                                           hard_code_batch_size,
                                           validation_data,
                                           memory_type,
                                           sequential_order,
                                           shuffle
                                           )
    elif is_tf_data_dataset(data):
        dataset = TFDataset.from_tf_data_dataset(data,
                                                 batch_size,
                                                 batch_per_thread,
                                                 hard_code_batch_size,
                                                 validation_data,
                                                 sequential_order,
                                                 shuffle, auto_shard_files=auto_shard_files)
    else:
        raise ValueError("data must be SparkXShards or orca.data.tf.Dataset or "
                         "Spark DataFrame or tf.data.Dataset")

    return dataset


class TensorFlowEstimator(Estimator):
    def __init__(self, *, inputs, outputs, labels, loss,
                 optimizer, clip_norm, clip_value,
                 metrics,
                 updates, sess,
                 model_dir
                 ):
        self.inputs = inputs
        self.outputs = outputs
        self.labels = labels
        self.loss = loss
        self.use_bigdl_optim = False
        self.clip_norm = clip_norm
        self.clip_value = clip_value
        if optimizer is not None:
            from zoo.orca.learn.optimizers import Optimizer
            if isinstance(optimizer, Optimizer):
                self.train_op = None
                self.optimizer = optimizer.get_optimizer()
                self.use_bigdl_optim = True
            else:
                assert isinstance(optimizer, tf.train.Optimizer), \
                    "optimizer is of type {}, ".format(type(optimizer)) + \
                    "it should be an instance of tf.train.Optimizer"
                self.optimizer = ZooOptimizer(optimizer)
                if clip_norm or clip_value:
                    gvs = self.optimizer.compute_gradients(self.loss)
                    if clip_norm:
                        gvs = [(tf.clip_by_norm(g_v[0], clip_norm), g_v[1]) for g_v in gvs]
                    if clip_value:
                        if isinstance(clip_value, tuple):
                            assert len(clip_value) == 2 and clip_value[0] < clip_value[1], \
                                "clip value should be (clip_min, clip_max)"
                            gvs = [(tf.clip_by_value(g_v[0], clip_value[0], clip_value[1]), g_v[1])
                                   for g_v in gvs]
                        if isinstance(clip_value, (int, float)):
                            assert clip_value > 0, "clip value should be larger than 0"
                            gvs = [(tf.clip_by_value(g_v[0], -clip_value, clip_value), g_v[1])
                                   for g_v in gvs]
                        else:
                            raise Exception("clip_value should be a tuple or one number")
                    self.train_op = self.optimizer.apply_gradients(gvs)
                else:
                    self.train_op = self.optimizer.minimize(self.loss)
        else:
            self.optimizer = None
            self.train_op = None
        self.metrics = metrics
        self.updates = updates
        if sess is None:
            self.sess = tf.Session()
            self.sess.run(tf.global_variables_initializer())
        else:
            self.sess = sess
        self.model_dir = model_dir
        self.load_checkpoint = False
        self.tf_optimizer = None
        self.log_dir = None
        self.app_name = None

    def fit(self, data,
            epochs=1,
            batch_size=32,
            feature_cols=None,
            label_cols=None,
            validation_data=None,
            session_config=None,
            checkpoint_trigger=None,
            auto_shard_files=False,
            feed_dict=None
            ):
        """
        Train this graph model with train data.

        :param data: train data. It can be XShards, Spark DataFrame, tf.data.Dataset.
        If data is XShards, each partition is a dictionary of  {'x': feature,
        'y': label}, where feature(label) is a numpy array or a tuple of numpy arrays.
        If data is tf.data.Dataset, each element is a tuple of input tensors.
        :param epochs: number of epochs to train.
        :param batch_size: total batch size for each iteration.
        :param feature_cols: feature column names if train data is Spark DataFrame.
        :param label_cols: label column names if train data is Spark DataFrame.
        :param validation_data: validation data. Validation data type should be the same
        as train data.
        :param auto_shard_files: whether to automatically detect if the dataset is file-based and
        and apply sharding on files, otherwise sharding on records. Default is False.
        :param session_config: tensorflow session configuration for training.
        Should be object of tf.ConfigProto
        :param feed_dict: a dictionary. The key is TensorFlow tensor, usually a
        placeholder, the value of the dictionary is a tuple of two elements. The first one of
        the tuple is the value to feed to the tensor in training phase and the second one
        is the value to feed to the tensor in validation phase.
        :param checkpoint_trigger: when to trigger checkpoint during training.
        Should be a zoo.orca.learn.trigger, like EveryEpoch(), SeveralIteration(num_iterations),etc.
        """

        assert self.labels is not None, \
            "labels is None; it should not be None in training"
        assert self.loss is not None, \
            "loss is None; it should not be None in training"
        assert self.optimizer is not None, \
            "optimizer is None; it should not be None in training"

        if isinstance(data, DataFrame):
            assert feature_cols is not None, \
                "feature columns is None; it should not be None in training"
            assert label_cols is not None, \
                "label columns is None; it should not be None in training"

        if checkpoint_trigger is not None:
            checkpoint_trigger = Trigger.convert_trigger(checkpoint_trigger)

        memory_type = OrcaContext.train_data_store
        dataset = to_dataset(data, batch_size=batch_size, batch_per_thread=-1,
                             validation_data=validation_data,
<<<<<<< HEAD
                             feature_cols=feature_cols, labels_cols=labels_cols,
                             hard_code_batch_size=False,
=======
                             feature_cols=feature_cols, label_cols=label_cols,
                             hard_code_batch_size=hard_code_batch_size,
>>>>>>> 7259a071
                             sequential_order=False, shuffle=True,
                             auto_shard_files=auto_shard_files,
                             memory_type=memory_type
                             )

        if feed_dict is not None:
            tensor_with_value = {key: (value[0], value[1]) for key, value in feed_dict.items()}
        else:
            tensor_with_value = None

        if self.use_bigdl_optim:
            self.tf_optimizer = TFOptimizer.from_loss(
                self.loss, self.optimizer,
                session=self.sess, inputs=(self.inputs, self.labels), dataset=dataset,
                clip_norm=self.clip_norm, clip_value=self.clip_value, metrics=self.metrics,
                tensor_with_value=tensor_with_value, session_config=session_config,
                model_dir=self.model_dir, updates=self.updates)
        else:

            self.tf_optimizer = TFOptimizer.from_train_op(
                train_op=self.train_op,
                loss=self.loss,
                inputs=self.inputs,
                labels=self.labels,
                dataset=dataset,
                metrics=self.metrics,
                updates=self.updates, sess=self.sess,
                tensor_with_value=tensor_with_value,
                session_config=session_config,
                model_dir=self.model_dir)

        if self.load_checkpoint:
            self.tf_optimizer.load_checkpoint(self.checkpoint_path, self.checkpoint_version)

        if self.log_dir and self.app_name:
            self.tf_optimizer.estimator.set_tensorboard(self.log_dir, self.app_name)

        self.tf_optimizer.optimize(end_trigger=MaxEpoch(epochs),
                                   checkpoint_trigger=checkpoint_trigger)
        return self

    def predict(self, data, batch_size=4,
                feature_cols=None,
                auto_shard_files=False,
                ):
        """
        Predict input data

        :param data: data to be predicted. It can be XShards, Spark DataFrame.
        If data is XShards, each partition is a dictionary of  {'x': feature}, where feature is a
        numpy array or a tuple of numpy arrays.
        :param batch_size: batch size per thread
        :param feature_cols: list of feature column names if input data is Spark DataFrame.
        :param auto_shard_files: whether to automatically detect if the dataset is file-based and
        and apply sharding on files, otherwise sharding on records. Default is False.
        :return: predicted result.
         If input data is XShards or tf.data.Dataset, the predict result is a XShards, each
         partition of the XShards is a dictionary of {'prediction': result}, where the result is a
         numpy array or a list of numpy arrays.
         If input data is Spark DataFrame, the predict result is a DataFrame which includes original
         columns plus 'prediction' column. The 'prediction' column can be FloatType, VectorUDT
         or Array of VectorUDT depending on model outputs shape.
        """

        assert self.outputs is not None, \
            "output is None, it should not be None in prediction"
        if isinstance(data, DataFrame):
            assert feature_cols is not None, \
                "feature columns is None; it should not be None in prediction"

        assert not is_tf_data_dataset(data), "tf.data.Dataset currently cannot be used for" \
                                             "estimator prediction"

        dataset = to_dataset(data, batch_size=-1, batch_per_thread=batch_size,
                             validation_data=None,
<<<<<<< HEAD
                             feature_cols=feature_cols, labels_cols=None,
                             hard_code_batch_size=False,
=======
                             feature_cols=feature_cols, label_cols=None,
                             hard_code_batch_size=hard_code_batch_size,
>>>>>>> 7259a071
                             sequential_order=True,
                             shuffle=False,
                             auto_shard_files=auto_shard_files,
                             )

        flat_inputs = nest.flatten(self.inputs)
        flat_outputs = nest.flatten(self.outputs)
        tfnet = TFNet.from_session(sess=self.sess, inputs=flat_inputs, outputs=flat_outputs)
        predicted_rdd = tfnet.predict(dataset)
        if isinstance(data, DataFrame):
            return convert_predict_to_dataframe(data, predicted_rdd)
        elif isinstance(data, SparkXShards) or isinstance(data, tf.data.Dataset):
            return convert_predict_to_xshard(predicted_rdd)
        else:
            return predicted_rdd

    def evaluate(self, data, batch_size=32,
                 feature_cols=None,
<<<<<<< HEAD
                 labels_cols=None,
=======
                 label_cols=None,
                 hard_code_batch_size=False,
>>>>>>> 7259a071
                 auto_shard_files=False,
                 ):
        """
        Evaluate model.

        :param data: evaluation data. It can be XShards, Spark DataFrame, tf.data.Dataset.
        If data is XShards, each partition is a dictionary of  {'x': feature, 'y': label}, where
        feature(label) is a numpy array or a tuple of numpy arrays.
        If data is tf.data.Dataset, each element is a tuple of input tensors.
        :param batch_size: batch size per thread.
<<<<<<< HEAD
        :param feature_cols: feature_cols: feature column names if train data is Spark DataFrame.
        :param labels_cols: label column names if train data is Spark DataFrame.
        :param auto_shard_files: whether to automatically detect if the dataset is file-based and
        and apply sharding on files, otherwise sharding on records. Default is False.
=======
        :param feature_cols: feature_cols: feature column names if data is Spark DataFrame.
        :param label_cols: label column names if data is Spark DataFrame.
        :param hard_code_batch_size: whether to hard code batch size for evaluation.
>>>>>>> 7259a071
        :return: evaluation result as a dictionary of {'metric name': metric value}
        """

        assert self.metrics is not None, \
            "metrics is None, it should not be None in evaluate"

        if isinstance(data, DataFrame):
            assert feature_cols is not None, \
                "feature columns is None; it should not be None in evaluation"
            assert label_cols is not None, \
                "label columns is None; it should not be None in evaluation"

        dataset = to_dataset(data, batch_size=-1, batch_per_thread=batch_size,
                             validation_data=None,
<<<<<<< HEAD
                             feature_cols=feature_cols, labels_cols=labels_cols,
                             hard_code_batch_size=False,
=======
                             feature_cols=feature_cols, label_cols=label_cols,
                             hard_code_batch_size=hard_code_batch_size,
>>>>>>> 7259a071
                             sequential_order=True,
                             shuffle=False,
                             auto_shard_files=auto_shard_files,
                             )

        flat_inputs = nest.flatten(self.inputs)
        flat_labels = nest.flatten(self.labels)

        return evaluate_metrics(flat_inputs + flat_labels,
                                sess=self.sess,
                                dataset=dataset, metrics=self.metrics)

    def save_tf_checkpoint(self, path):
        """
        Save tensorflow checkpoint in this estimator.

        :param path: tensorflow checkpoint path.
        """
        save_tf_checkpoint(self.sess, path)

    def get_model(self):
        """
        Get_model is not supported in tensorflow graph estimator
        """
        raise NotImplementedError

    def save(self, model_path):
        """
        Save model to model_path

        :param model_path: path to save the trained model.
        :return:
        """
        self.save_tf_checkpoint(model_path)

    def clear_gradient_clipping(self):
        """
        Clear gradient clipping is not supported in TensorFlowEstimator.
        """
        raise NotImplementedError

    def set_constant_gradient_clipping(self, min, max):
        """
        Set constant gradient clipping is not supported in TensorFlowEstimator. Please pass the
        clip_value to Estimator.from_graph.
        """
        raise NotImplementedError

    def set_l2_norm_gradient_clipping(self, clip_norm):
        """
        Set l2 norm gradient clipping is not supported in TensorFlowEstimator. Please pass the
        clip_norm to Estimator.from_graph.
        """
        raise NotImplementedError


class KerasEstimator(Estimator):
    def __init__(self, keras_model, metrics, model_dir, optimizer):
        self.model = KerasModel(keras_model, model_dir)
        self.load_checkpoint = False
        self.metrics = metrics
        self.tf_optimizer = None
        self.optimizer = optimizer
        from zoo.orca.learn.optimizers import Optimizer
        if self.optimizer is not None and isinstance(self.optimizer, Optimizer):
            self.optimizer = self.optimizer.get_optimizer()
        self.log_dir = None
        self.app_name = None
        self.clip_norm = None
        self.clip_min = None
        self.clip_max = None

    def fit(self, data,
            epochs=1,
            batch_size=32,
            feature_cols=None,
            label_cols=None,
            validation_data=None,
            session_config=None,
            checkpoint_trigger=None,
            auto_shard_files=True
            ):
        """
        Train this keras model with train data.

        :param data: train data. It can be XShards, Spark DataFrame, tf.data.Dataset.
        If data is XShards, each partition is a dictionary of  {'x': feature,
        'y': label}, where feature(label) is a numpy array or a tuple of numpy arrays.
        If data is tf.data.Dataset, each element is [feature tensor tuple, label tensor tuple]
        :param epochs: number of epochs to train.
        :param batch_size: total batch size for each iteration.
        :param feature_cols: feature column names if train data is Spark DataFrame.
        :param label_cols: label column names if train data is Spark DataFrame.
        :param validation_data: validation data. Validation data type should be the same
        as train data.
        :param session_config: tensorflow session configuration for training.
        Should be object of tf.ConfigProto
        :param checkpoint_trigger: when to trigger checkpoint during training.
        Should be a zoo.orca.learn.trigger, like EveryEpoch(), SeveralIteration(num_iterations),etc.
        :param auto_shard_files: whether to automatically detect if the dataset is file-based and
        and apply sharding on files, otherwise sharding on records. Default is False.
        """

        if isinstance(data, DataFrame):
            assert feature_cols is not None, \
                "feature columns is None; it should not be None in training"
            assert label_cols is not None, \
                "label columns is None; it should not be None in training"

        if isinstance(data, tf.data.Dataset):
            assert isinstance(data.element_spec, tuple), \
                "If data is tf.data.Dataset, each element should be " \
                "(feature tensors, label tensor), where each feature/label tensor can be " \
                "either a single tensor or a tuple of tensors"
            if validation_data is not None:
                assert isinstance(validation_data, tf.data.Dataset), \
                    "train data and validation data should be both tf.data.Dataset"
                assert isinstance(validation_data.element_spec, tuple), \
                    "If validation_data is tf.data.Dataset, each element should be " \
                    "(feature tensors, label tensor), where each feature/label tensor can be " \
                    "either a single tensor or a tuple of tensors"

        if checkpoint_trigger is not None:
            checkpoint_trigger = Trigger.convert_trigger(checkpoint_trigger)

        if is_tf_data_dataset(data):
            data = data.map(_standardize_keras_target_data)
            validation_data = validation_data.map(_standardize_keras_target_data)

        memory_type = OrcaContext.train_data_store
        dataset = to_dataset(data, batch_size=batch_size, batch_per_thread=-1,
                             validation_data=validation_data,
<<<<<<< HEAD
                             feature_cols=feature_cols, labels_cols=labels_cols,
                             hard_code_batch_size=False,
=======
                             feature_cols=feature_cols, label_cols=label_cols,
                             hard_code_batch_size=hard_code_batch_size,
>>>>>>> 7259a071
                             sequential_order=False, shuffle=True,
                             auto_shard_files=auto_shard_files,
                             memory_type=memory_type)

        self.tf_optimizer = TFOptimizer.from_keras(self.model.model, dataset,
                                                   model_dir=self.model.model_dir,
                                                   session_config=session_config,
                                                   metrics=self.metrics,
                                                   optimizer=self.optimizer)

        if self.clip_norm:
            self.tf_optimizer.set_gradient_clipping_by_l2_norm(clip_norm=self.clip_norm)
        if self.clip_min and self.clip_max:
            self.tf_optimizer.set_constant_gradient_clipping(self.clip_min, self.clip_max)

        if self.load_checkpoint:
            self.tf_optimizer.load_checkpoint(self.checkpoint_path, self.checkpoint_version)

        if self.log_dir and self.app_name:
            self.tf_optimizer.estimator.set_tensorboard(self.log_dir, self.app_name)

        self.tf_optimizer.optimize(MaxEpoch(epochs), checkpoint_trigger=checkpoint_trigger)

        return self

    def predict(self, data, batch_size=4,
                feature_cols=None,
                auto_shard_files=False,
                ):
        """
        Predict input data

        :param data: data to be predicted.
        It can be XShards, Spark DataFrame, or tf.data.Dataset.
        If data is XShards, each partition is a dictionary of  {'x': feature}, where feature is a
        numpy array or a tuple of numpy arrays.
        If data is tf.data.Dataset, each element is feature tensor tuple
        :param batch_size: batch size per thread
        :param feature_cols: list of feature column names if input data is Spark DataFrame.
        :param auto_shard_files: whether to automatically detect if the dataset is file-based and
        and apply sharding on files, otherwise sharding on records. Default is False.
        :return: predicted result.
         If input data is XShards or tf.data.Dataset, the predict result is also a XShards,
         and the schema for each result is: {'prediction': predicted numpy array or
          list of predicted numpy arrays}.
         If input data is Spark DataFrame, the predict result is a DataFrame which includes
         original columns plus 'prediction' column. The 'prediction' column can be FloatType,
         VectorUDT or Array of VectorUDT depending on model outputs shape.
        """

        if isinstance(data, DataFrame):
            assert feature_cols is not None, \
                "feature columns is None; it should not be None in prediction"

        dataset = to_dataset(data, batch_size=-1, batch_per_thread=batch_size,
                             validation_data=None,
<<<<<<< HEAD
                             feature_cols=feature_cols, labels_cols=None,
                             hard_code_batch_size=False,
=======
                             feature_cols=feature_cols, label_cols=None,
                             hard_code_batch_size=hard_code_batch_size,
>>>>>>> 7259a071
                             sequential_order=True, shuffle=False,
                             auto_shard_files=auto_shard_files,
                             )

        predicted_rdd = self.model.predict(dataset, batch_size)
        if isinstance(data, DataFrame):
            return convert_predict_to_dataframe(data, predicted_rdd)
        elif isinstance(data, SparkXShards) or isinstance(data, tf.data.Dataset):
            return convert_predict_to_xshard(predicted_rdd)
        else:
            return predicted_rdd

    def evaluate(self, data, batch_size=32,
                 feature_cols=None,
<<<<<<< HEAD
                 labels_cols=None,
=======
                 label_cols=None,
                 hard_code_batch_size=False,
>>>>>>> 7259a071
                 auto_shard_files=False
                 ):
        """
        Evaluate model.

        :param data: evaluation data. It can be XShards, Spark DataFrame, tf.data.Dataset.
        If data is XShards, each partition is a dictionary of  {'x': feature, 'y': label}, where
        feature(label) is a numpy array or a tuple of numpy arrays.
        If data is tf.data.Dataset, each element is [feature tensor tuple, label tensor tuple]
        :param batch_size: batch size per thread.
        :param feature_cols: feature_cols: feature column names if train data is Spark DataFrame.
<<<<<<< HEAD
        :param labels_cols: label column names if train data is Spark DataFrame.
        :param auto_shard_files: whether to automatically detect if the dataset is file-based and
        and apply sharding on files, otherwise sharding on records. Default is False.
=======
        :param label_cols: label column names if train data is Spark DataFrame.
        :param hard_code_batch_size: whether to hard code batch size for evaluation.
>>>>>>> 7259a071
        :return: evaluation result as a dictionary of {'metric name': metric value}
        """

        if isinstance(data, DataFrame):
            assert feature_cols is not None, \
                "feature columns is None; it should not be None in evaluation"
            assert label_cols is not None, \
                "label columns is None; it should not be None in evaluation"

        dataset = to_dataset(data, batch_size=-1, batch_per_thread=batch_size,
                             validation_data=None,
<<<<<<< HEAD
                             feature_cols=feature_cols, labels_cols=labels_cols,
                             hard_code_batch_size=False,
=======
                             feature_cols=feature_cols, label_cols=label_cols,
                             hard_code_batch_size=hard_code_batch_size,
>>>>>>> 7259a071
                             sequential_order=True, shuffle=False,
                             auto_shard_files=auto_shard_files
                             )

        return self.model.evaluate(dataset, batch_per_thread=batch_size)

    def save_keras_model(self, path, overwrite=True):
        """
        Save tensorflow keras model in this estimator.

        :param path: keras model save path.
        :param overwrite: Whether to silently overwrite any existing file at the target location.
        """
        self.model.save_model(path, overwrite=overwrite)

    def get_model(self):
        """
        Get the trained Keras model

        :return: The trained Keras model
        """
        return self.model.model

    def save(self, model_path, overwrite=True):
        """
        Save model to model_path

        :param model_path: path to save the trained model.
        :return:
        """
        self.save_keras_model(model_path, overwrite=True)

    def clear_gradient_clipping(self):
        """
        Clear gradient clipping parameters. In this case, gradient clipping will not be applied.
        In order to take effect, it needs to be called before fit.

        :return:
        """
        self.clip_norm = None
        self.clip_min = None
        self.clip_max = None

    def set_constant_gradient_clipping(self, min, max):
        """
        Set constant gradient clipping during the training process.
        In order to take effect, it needs to be called before fit.

        :param min: The minimum value to clip by.
        :param max: The maximum value to clip by.
        :return:
        """
        assert min > 0, "clip value should be larger than 0"
        assert min < max, "clip max should be larger than clip min"
        self.clip_min = min
        self.clip_max = max

    def set_l2_norm_gradient_clipping(self, clip_norm):
        """
        Clip gradient to a maximum L2-Norm during the training process.
        In order to take effect, it needs to be called before fit.

        :param clip_norm: Gradient L2-Norm threshold.
        :return:
        """
        self.clip_norm = clip_norm

    def save_keras_weights(self, filepath, overwrite=True, save_format=None):
        """
        Save tensorflow keras model weights in this estimator.

        :param filepath: keras model weights save path.
        :param overwrite: Whether to silently overwrite any existing file at the target location.
        :param save_format: Either 'tf' or 'h5'. A `filepath` ending in '.h5' or
            '.keras' will default to HDF5 if `save_format` is `None`. Otherwise
            `None` defaults to 'tf'.
        """
        self.model.save_weights(filepath, overwrite, save_format)

    def load_keras_weights(self, filepath, by_name=False):
        """
        Save tensorflow keras model in this estimator.

        :param filepath: keras model weights save path.
        :param by_name: Boolean, whether to load weights by name or by topological
            order. Only topological loading is supported for weight files in
            TensorFlow format.
        """
        self.model.load_weights(filepath, by_name)<|MERGE_RESOLUTION|>--- conflicted
+++ resolved
@@ -35,8 +35,7 @@
 
 
 class Estimator(SparkEstimator):
-<<<<<<< HEAD
-    def fit(self, data, epochs, batch_size=32, feature_cols=None, labels_cols=None,
+    def fit(self, data, epochs, batch_size=32, feature_cols=None, label_cols=None,
             validation_data=None, session_config=None, checkpoint_trigger=None,
             auto_shard_files=False):
         """
@@ -48,7 +47,7 @@
         :param epochs: number of epochs to train.
         :param batch_size: total batch size for each iteration. Default: 32.
         :param feature_cols: feature column names if train data is Spark DataFrame.
-        :param labels_cols: label column names if train data is Spark DataFrame.
+        :param label_cols: label column names if train data is Spark DataFrame.
         :param validation_data: validation data. Validation data type should be the same
         as train data.
         :param session_config: tensorflow session configuration for training.
@@ -58,11 +57,6 @@
         :param auto_shard_files: whether to automatically detect if the dataset is file-based and
         and apply sharding on files, otherwise sharding on records. Default is False.
         """
-=======
-    def fit(self, data, epochs, batch_size=32, feature_cols=None, label_cols=None,
-            validation_data=None, hard_code_batch_size=False, session_config=None,
-            checkpoint_trigger=None, auto_shard_files=False):
->>>>>>> 7259a071
         raise NotImplementedError
 
     def predict(self, data, batch_size=4, feature_cols=None, auto_shard_files=False):
@@ -86,8 +80,7 @@
         """
         raise NotImplementedError
 
-<<<<<<< HEAD
-    def evaluate(self, data, batch_size=32, feature_cols=None, labels_cols=None,
+    def evaluate(self, data, batch_size=32, feature_cols=None, label_cols=None,
                  auto_shard_files=False):
         """
         Evaluate model.
@@ -98,15 +91,11 @@
         If data is tf.data.Dataset, each element is a tuple of input tensors.
         :param batch_size: batch size per thread.
         :param feature_cols: feature_cols: feature column names if train data is Spark DataFrame.
-        :param labels_cols: label column names if train data is Spark DataFrame.
+        :param label_cols: label column names if train data is Spark DataFrame.
         :param auto_shard_files: whether to automatically detect if the dataset is file-based and
         and apply sharding on files, otherwise sharding on records. Default is False.
         :return: evaluation result as a dictionary of {'metric name': metric value}
         """
-=======
-    def evaluate(self, data, batch_size=32, feature_cols=None, label_cols=None,
-                 hard_code_batch_size=False, auto_shard_files=False):
->>>>>>> 7259a071
         raise NotImplementedError
 
     def get_model(self):
@@ -533,13 +522,8 @@
         memory_type = OrcaContext.train_data_store
         dataset = to_dataset(data, batch_size=batch_size, batch_per_thread=-1,
                              validation_data=validation_data,
-<<<<<<< HEAD
-                             feature_cols=feature_cols, labels_cols=labels_cols,
+                             feature_cols=feature_cols, label_cols=label_cols,
                              hard_code_batch_size=False,
-=======
-                             feature_cols=feature_cols, label_cols=label_cols,
-                             hard_code_batch_size=hard_code_batch_size,
->>>>>>> 7259a071
                              sequential_order=False, shuffle=True,
                              auto_shard_files=auto_shard_files,
                              memory_type=memory_type
@@ -615,13 +599,8 @@
 
         dataset = to_dataset(data, batch_size=-1, batch_per_thread=batch_size,
                              validation_data=None,
-<<<<<<< HEAD
-                             feature_cols=feature_cols, labels_cols=None,
+                             feature_cols=feature_cols, label_cols=None,
                              hard_code_batch_size=False,
-=======
-                             feature_cols=feature_cols, label_cols=None,
-                             hard_code_batch_size=hard_code_batch_size,
->>>>>>> 7259a071
                              sequential_order=True,
                              shuffle=False,
                              auto_shard_files=auto_shard_files,
@@ -640,12 +619,7 @@
 
     def evaluate(self, data, batch_size=32,
                  feature_cols=None,
-<<<<<<< HEAD
-                 labels_cols=None,
-=======
                  label_cols=None,
-                 hard_code_batch_size=False,
->>>>>>> 7259a071
                  auto_shard_files=False,
                  ):
         """
@@ -656,16 +630,10 @@
         feature(label) is a numpy array or a tuple of numpy arrays.
         If data is tf.data.Dataset, each element is a tuple of input tensors.
         :param batch_size: batch size per thread.
-<<<<<<< HEAD
         :param feature_cols: feature_cols: feature column names if train data is Spark DataFrame.
-        :param labels_cols: label column names if train data is Spark DataFrame.
+        :param label_cols: label column names if train data is Spark DataFrame.
         :param auto_shard_files: whether to automatically detect if the dataset is file-based and
         and apply sharding on files, otherwise sharding on records. Default is False.
-=======
-        :param feature_cols: feature_cols: feature column names if data is Spark DataFrame.
-        :param label_cols: label column names if data is Spark DataFrame.
-        :param hard_code_batch_size: whether to hard code batch size for evaluation.
->>>>>>> 7259a071
         :return: evaluation result as a dictionary of {'metric name': metric value}
         """
 
@@ -680,13 +648,8 @@
 
         dataset = to_dataset(data, batch_size=-1, batch_per_thread=batch_size,
                              validation_data=None,
-<<<<<<< HEAD
-                             feature_cols=feature_cols, labels_cols=labels_cols,
+                             feature_cols=feature_cols, label_cols=label_cols,
                              hard_code_batch_size=False,
-=======
-                             feature_cols=feature_cols, label_cols=label_cols,
-                             hard_code_batch_size=hard_code_batch_size,
->>>>>>> 7259a071
                              sequential_order=True,
                              shuffle=False,
                              auto_shard_files=auto_shard_files,
@@ -819,13 +782,8 @@
         memory_type = OrcaContext.train_data_store
         dataset = to_dataset(data, batch_size=batch_size, batch_per_thread=-1,
                              validation_data=validation_data,
-<<<<<<< HEAD
-                             feature_cols=feature_cols, labels_cols=labels_cols,
+                             feature_cols=feature_cols, label_cols=label_cols,
                              hard_code_batch_size=False,
-=======
-                             feature_cols=feature_cols, label_cols=label_cols,
-                             hard_code_batch_size=hard_code_batch_size,
->>>>>>> 7259a071
                              sequential_order=False, shuffle=True,
                              auto_shard_files=auto_shard_files,
                              memory_type=memory_type)
@@ -882,13 +840,8 @@
 
         dataset = to_dataset(data, batch_size=-1, batch_per_thread=batch_size,
                              validation_data=None,
-<<<<<<< HEAD
-                             feature_cols=feature_cols, labels_cols=None,
+                             feature_cols=feature_cols, label_cols=None,
                              hard_code_batch_size=False,
-=======
-                             feature_cols=feature_cols, label_cols=None,
-                             hard_code_batch_size=hard_code_batch_size,
->>>>>>> 7259a071
                              sequential_order=True, shuffle=False,
                              auto_shard_files=auto_shard_files,
                              )
@@ -903,12 +856,7 @@
 
     def evaluate(self, data, batch_size=32,
                  feature_cols=None,
-<<<<<<< HEAD
-                 labels_cols=None,
-=======
                  label_cols=None,
-                 hard_code_batch_size=False,
->>>>>>> 7259a071
                  auto_shard_files=False
                  ):
         """
@@ -920,14 +868,9 @@
         If data is tf.data.Dataset, each element is [feature tensor tuple, label tensor tuple]
         :param batch_size: batch size per thread.
         :param feature_cols: feature_cols: feature column names if train data is Spark DataFrame.
-<<<<<<< HEAD
-        :param labels_cols: label column names if train data is Spark DataFrame.
+        :param label_cols: label column names if train data is Spark DataFrame.
         :param auto_shard_files: whether to automatically detect if the dataset is file-based and
         and apply sharding on files, otherwise sharding on records. Default is False.
-=======
-        :param label_cols: label column names if train data is Spark DataFrame.
-        :param hard_code_batch_size: whether to hard code batch size for evaluation.
->>>>>>> 7259a071
         :return: evaluation result as a dictionary of {'metric name': metric value}
         """
 
@@ -939,13 +882,8 @@
 
         dataset = to_dataset(data, batch_size=-1, batch_per_thread=batch_size,
                              validation_data=None,
-<<<<<<< HEAD
-                             feature_cols=feature_cols, labels_cols=labels_cols,
+                             feature_cols=feature_cols, label_cols=label_cols,
                              hard_code_batch_size=False,
-=======
-                             feature_cols=feature_cols, label_cols=label_cols,
-                             hard_code_batch_size=hard_code_batch_size,
->>>>>>> 7259a071
                              sequential_order=True, shuffle=False,
                              auto_shard_files=auto_shard_files
                              )
