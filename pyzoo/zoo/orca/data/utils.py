--- conflicted
+++ resolved
@@ -270,7 +270,6 @@
     return data
 
 
-<<<<<<< HEAD
 def merge(data_list):
     classnames = [get_class_name(data) for data in data_list]
     assert classnames.count(get_class_name(data_list[0])) == len(classnames), \
@@ -297,7 +296,8 @@
     else:
         raise Exception("Only support merge numpy.ndarray, dictionary of numpy ndarray "
                         "and pandas dataframe.")
-=======
+
+
 def process_spark_xshards(spark_xshards, num_workers):
     from zoo.orca.data.shard import RayXShards
     data = spark_xshards
@@ -336,5 +336,4 @@
     else:
         raise ValueError(
             "data should be an ndarray, a dict of ndarrays, a tuple of ndarrays"
-            " or a list of ndarrays, please check your input")
->>>>>>> c89f151c
+            " or a list of ndarrays, please check your input")