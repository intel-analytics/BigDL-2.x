#
# Copyright 2018 Analytics Zoo Authors.
#
# Licensed under the Apache License, Version 2.0 (the "License");
# you may not use this file except in compliance with the License.
# You may obtain a copy of the License at
#
#     http://www.apache.org/licenses/LICENSE-2.0
#
# Unless required by applicable law or agreed to in writing, software
# distributed under the License is distributed on an "AS IS" BASIS,
# WITHOUT WARRANTIES OR CONDITIONS OF ANY KIND, either express or implied.
# See the License for the specific language governing permissions and
# limitations under the License.
#

from bigdl.util.common import *
from bigdl.optim.optimizer import OptimMethod, Default, Optimizer, MaxEpoch
from zoo.pipeline.api.keras.base import ZooKerasCreator

if sys.version >= '3':
    long = int
    unicode = str


class Adam(OptimMethod, ZooKerasCreator):
    """
    An implementation of Adam with learning rate schedule.
    >>> adam = Adam()
    creating: createZooKerasAdam
    creating: createDefault
    """
    def __init__(self,
                 lr=1e-3,
                 beta_1=0.9,
                 beta_2=0.999,
                 epsilon=1e-8,
                 decay=0.0,
                 schedule=None,
                 bigdl_type="float"):
        """
        :param lr learning rate
        :param beta_1 first moment coefficient
        :param beta_2 second moment coefficient
        :param epsilon for numerical stability
        :param decay learning rate decay
        :param schedule learning rate schedule, e.g. Warmup or Poly from BigDL
        """

        # explicitly reimplement the constructor since:
        # 1. This class need to be a subclass of OptimMethod
        # 2. The constructor of OptimMethod invokes JavaValue.jvm_class_constructor() directly
        #    and does not take the polymorphism.
        self.value = callBigDlFunc(
            bigdl_type, ZooKerasCreator.jvm_class_constructor(self),
            lr,
            beta_1,
            beta_2,
            epsilon,
            decay,
            schedule if (schedule) else Default()
        )
        self.bigdl_type = bigdl_type


class AdamWeightDecay(OptimMethod, ZooKerasCreator):
    """
    >>> adam = AdamWeightDecay()
    creating: createZooKerasAdamWeightDecay
    """
    def __init__(self,
                 lr=1e-3,
                 warmup_portion=-1.0,
                 total=-1,
                 schedule="linear",
                 beta1=0.9,
                 beta2=0.999,
                 epsilon=1e-6,
                 weight_decay=0.01,
                 bigdl_type="float"):
        """
        :param lr learning rate
        :param warmupPortion portion of total for the warmup, -1 means no warmup. Default: -1
        :param total total number of training steps for the learning
         rate schedule, -1 means constant learning rate. Default: -1
        :param schedule schedule to use for the warmup. Default: 'linear'
        :param beta1 first moment coefficient
        :param beta2 second moment coefficient
        :param epsilon for numerical stability
        :param weightDecay weight decay
        """

        # explicitly reimplement the constructor since:
        # 1. This class need to be a subclass of OptimMethod
        # 2. The constructor of OptimMethod invokes JavaValue.jvm_class_constructor() directly
        #    and does not take the polymorphism.
        self.value = callBigDlFunc(
            bigdl_type, ZooKerasCreator.jvm_class_constructor(self),
            lr,
            warmup_portion,
            total,
            schedule,
            beta1,
            beta2,
            epsilon,
            weight_decay)
        self.bigdl_type = bigdl_type


<<<<<<< HEAD
class SparseAdagrad(OptimMethod, ZooKerasCreator):
    """
    >>> adam = SparseAdagrad()
    creating: createZooKerasSparseAdagrad
    """
    def __init__(self,
                 lr=1e-3,
                 lr_decay=0.01,
                 bigdl_type="float"):
        """
        :param lr learning rate
        :param lr_decay weight decay
        """

        # explicitly reimplement the constructor since:
        # 1. This class need to be a subclass of OptimMethod
        # 2. The constructor of OptimMethod invokes JavaValue.jvm_class_constructor() directly
        #    and does not take the polymorphism.
        self.value = callBigDlFunc(
            bigdl_type, ZooKerasCreator.jvm_class_constructor(self),
            lr,
            lr_decay)
        self.bigdl_type = bigdl_type


class IndexedSlicesAdam(OptimMethod):
    """
    An implementation of Adam http://arxiv.org/pdf/1412.6980.pdf
    :param learningrate learning rate
    :param learningrate_decay learning rate decay
    :param beta1 first moment coefficient
    :param beta2 second moment coefficient
    :param epsilon for numerical stability
    >>> adam = IndexedSlicesAdam()
    creating: createAdam
    """

    def __init__(self,
                 learningrate=1e-3,
                 learningrate_decay=0.0,
                 beta1=0.9,
                 beta2=0.999,
                 epsilon=1e-8,
                 bigdl_type="float"):
        super(IndexedSlicesAdam, self).__init__(None, bigdl_type, learningrate, learningrate_decay,
                                   beta1, beta2, epsilon)

# class IndexedSlicesAdam(OptimMethod, ZooKerasCreator):
#     """
#     >>> adam = IndexedSlicesAdam()
#     creating: createZooKerasIndexedSlicesAdam
#     creating: createDefault
#     """
#     def __init__(self,
#                  lr=1e-3,
#                  beta_1=0.9,
#                  beta_2=0.999,
#                  epsilon=1e-8,
#                  decay=0.0,
#                  schedule=None,
#                  bigdl_type="float"):
#         """
#         :param lr learning rate
#         :param beta_1 first moment coefficient
#         :param beta_2 second moment coefficient
#         :param epsilon for numerical stability
#         :param decay learning rate decay
#         :param schedule learning rate schedule, e.g. Warmup or Poly from BigDL
#         """
#
#         self.value = callBigDlFunc(
#             bigdl_type, ZooKerasCreator.jvm_class_constructor(self),
#             lr,
#             beta_1,
#             beta_2,
#             epsilon,
#             decay,
#             schedule if (schedule) else Default())
#         self.bigdl_type = bigdl_type

class ZooOptimizer(Optimizer):
    @staticmethod
    def create(model,
               training_set,
               criterion,
               end_trigger=None,
               batch_size=32,
               optim_method=None,
               cores=None,
               sparse_optim_method=None,
               bigdl_type="float"):
        """
        Create an optimizer.
        Depend on the input type, the returning optimizer can be a local optimizer \
        or a distributed optimizer.

        :param model: the neural net model
        :param training_set: (features, label) for local mode. RDD[Sample] for distributed mode.
        :param criterion: the loss function
        :param optim_method: the algorithm to use for optimization,
           e.g. SGD, Adagrad, etc. If optim_method is None, the default algorithm is SGD.
        :param end_trigger: when to end the optimization. default value is MapEpoch(1)
        :param batch_size: training batch size
        :param cores: This is for local optimizer only and use total physical cores as the default value
        """
        if not end_trigger:
            end_trigger = MaxEpoch(1)
        if not optim_method:
            optim_method = SGD()
        if isinstance(training_set, RDD):
            return InternalDistriOptimizer(model=model,
                                   training_rdd=training_set,
                                   criterion=criterion,
                                   end_trigger=end_trigger,
                                   batch_size=batch_size,
                                   optim_method=optim_method,
                                   sparse_optim_method=sparse_optim_method,
                                   bigdl_type=bigdl_type)
        elif (isinstance(training_set, tuple) and len(training_set) == 2) or isinstance(training_set, DataSet):
            Optimizer.create(model, training_set, criterion, end_trigger, batch_size, optim_method, cores, bigdl_type)
        else:
            raise Exception("Not supported training set: %s" % type(training_set))


class InternalDistriOptimizer(ZooOptimizer):
=======
from bigdl.optim.optimizer import DistriOptimizer as BDistriOptimizer, SGD


class DistriOptimizer(BDistriOptimizer):
>>>>>>> ff7e3f03
    def __init__(self,
                 model,
                 training_rdd,
                 criterion,
<<<<<<< HEAD
                 end_trigger,
                 batch_size,
                 optim_method=None,
                 sparse_optim_method=None,
=======
                 end_trigger=None,
                 batch_size=32,
                 optim_method=None,
>>>>>>> ff7e3f03
                 bigdl_type="float"):
        """
        Create an optimizer.


        :param model: the neural net model
        :param training_data: the training dataset
        :param criterion: the loss function
        :param optim_method: the algorithm to use for optimization,
           e.g. SGD, Adagrad, etc. If optim_method is None, the default algorithm is SGD.
        :param end_trigger: when to end the optimization
        :param batch_size: training batch size
        """
        if not optim_method:
            optim_methods = {model.name(): SGD()}
        elif isinstance(optim_method, OptimMethod):
            optim_methods = {model.name(): optim_method}
        elif isinstance(optim_method, JavaObject):
            optim_methods = {model.name(): OptimMethod(optim_method, bigdl_type)}
        else:
            optim_methods = optim_method
        if isinstance(training_rdd, RDD):
<<<<<<< HEAD
            JavaValue.__init__(self, None, bigdl_type, model.value,
                               training_rdd, criterion,
                               optim_methods, end_trigger, batch_size, sparse_optim_method)
=======
            self.bigdl_type = bigdl_type
            self.value = callBigDlFunc(self.bigdl_type, "createDistriOptimizerFromRDD",
                                       model.value, training_rdd, criterion,
                                       optim_methods, end_trigger, batch_size)

    def set_validation(self, batch_size, val_rdd, trigger, val_method=None):
        """
        Configure validation settings.


        :param batch_size: validation batch size
        :param val_rdd: validation dataset
        :param trigger: validation interval
        :param val_method: the ValidationMethod to use,e.g. "Top1Accuracy", "Top5Accuracy", "Loss"
        """
        callBigDlFunc(self.bigdl_type, "setValidationWithPaddingStrategy", self.value, batch_size,
                      trigger, val_rdd, to_list(val_method))


class EpochStep(JavaValue):
    def __init__(self, step_size, gamma, bigdl_type="float"):
            JavaValue.__init__(self, None, bigdl_type, step_size, float(gamma))
>>>>>>> ff7e3f03
<|MERGE_RESOLUTION|>--- conflicted
+++ resolved
@@ -107,7 +107,6 @@
         self.bigdl_type = bigdl_type
 
 
-<<<<<<< HEAD
 class SparseAdagrad(OptimMethod, ZooKerasCreator):
     """
     >>> adam = SparseAdagrad()
@@ -233,26 +232,14 @@
 
 
 class InternalDistriOptimizer(ZooOptimizer):
-=======
-from bigdl.optim.optimizer import DistriOptimizer as BDistriOptimizer, SGD
-
-
-class DistriOptimizer(BDistriOptimizer):
->>>>>>> ff7e3f03
     def __init__(self,
                  model,
                  training_rdd,
                  criterion,
-<<<<<<< HEAD
                  end_trigger,
                  batch_size,
                  optim_method=None,
                  sparse_optim_method=None,
-=======
-                 end_trigger=None,
-                 batch_size=32,
-                 optim_method=None,
->>>>>>> ff7e3f03
                  bigdl_type="float"):
         """
         Create an optimizer.
@@ -275,15 +262,9 @@
         else:
             optim_methods = optim_method
         if isinstance(training_rdd, RDD):
-<<<<<<< HEAD
             JavaValue.__init__(self, None, bigdl_type, model.value,
                                training_rdd, criterion,
                                optim_methods, end_trigger, batch_size, sparse_optim_method)
-=======
-            self.bigdl_type = bigdl_type
-            self.value = callBigDlFunc(self.bigdl_type, "createDistriOptimizerFromRDD",
-                                       model.value, training_rdd, criterion,
-                                       optim_methods, end_trigger, batch_size)
 
     def set_validation(self, batch_size, val_rdd, trigger, val_method=None):
         """
@@ -301,5 +282,4 @@
 
 class EpochStep(JavaValue):
     def __init__(self, step_size, gamma, bigdl_type="float"):
-            JavaValue.__init__(self, None, bigdl_type, step_size, float(gamma))
->>>>>>> ff7e3f03
+            JavaValue.__init__(self, None, bigdl_type, step_size, float(gamma))