/*
 * Copyright 2018 Analytics Zoo Authors.
 *
 * Licensed under the Apache License, Version 2.0 (the "License");
 * you may not use this file except in compliance with the License.
 * You may obtain a copy of the License at
 *
 *     http://www.apache.org/licenses/LICENSE-2.0
 *
 * Unless required by applicable law or agreed to in writing, software
 * distributed under the License is distributed on an "AS IS" BASIS,
 * WITHOUT WARRANTIES OR CONDITIONS OF ANY KIND, either express or implied.
 * See the License for the specific language governing permissions and
 * limitations under the License.
 */

package com.intel.analytics.zoo.serving.engine

import com.intel.analytics.bigdl.tensor.Tensor
import com.intel.analytics.zoo.pipeline.inference.InferenceModel
import com.intel.analytics.zoo.serving.PreProcessing
import com.intel.analytics.zoo.serving.postprocessing.PostProcessing
import com.intel.analytics.zoo.serving.utils.{ClusterServingHelper, Conventions, SerParams}
import org.apache.flink.api.common.functions.RichMapFunction
import org.apache.flink.configuration.Configuration
import org.apache.log4j.Logger


class FlinkInference(params: SerParams)
  extends RichMapFunction[List[(String, String)], List[(String, String)]] {

  var t: Tensor[Float] = null
  var logger: Logger = null
  var pre: PreProcessing = null
  var post: PostProcessing = null

  override def open(parameters: Configuration): Unit = {
    logger = Logger.getLogger(getClass)

    if (ModelHolder.model == null) {
      ModelHolder.synchronized {
        if (ModelHolder.model == null) {
          val localModelDir = getRuntimeContext.getDistributedCache
            .getFile(Conventions.SERVING_MODEL_TMP_DIR).getPath
          val localConfPath = getRuntimeContext.getDistributedCache
            .getFile(Conventions.SERVING_CONF_TMP_PATH).getPath
          logger.info(s"Config parameters loaded at executor at path ${localConfPath}, " +
            s"Model loaded at executor at path ${localModelDir}")
          val helper = new ClusterServingHelper(localConfPath, localModelDir)
          helper.initArgs()
          ModelHolder.model = helper.loadInferenceModel()
        }
      }
    }


    pre = new PreProcessing(params)
  }

  override def map(in: List[(String, String)]): List[(String, String)] = {
    val t1 = System.nanoTime()
    val postProcessed = if (params.inferenceMode == "single") {
      val preProcessed = in.map(item => {
        Timer.timing("preprocess one input", 1) {
          val uri = item._1
          val input = pre.decodeArrowBase64(item._2)
          (uri, input)
        }
      }).toIterator
<<<<<<< HEAD
      ClusterServingInference.singleThreadInference(preProcessed, params).toList
=======
      if (params.modelType == "openvino") {
        InferenceSupportive.singleThreadBatchInference(preProcessed, params).toList
      } else {
        InferenceSupportive.singleThreadInference(preProcessed, params).toList
      }

>>>>>>> ff7cd880
    } else {
      val preProcessed = in.grouped(params.coreNum).flatMap(itemBatch => {
        Timer.timing("preprocess", itemBatch.size) {
          itemBatch.indices.toParArray.map(i => {
            Timer.timing("preprocess one input", 1) {
              val uri = itemBatch(i)._1
              val input = pre.decodeArrowBase64(itemBatch(i)._2)
              (uri, input)
            }

          })
        }

      })
      ClusterServingInference.multiThreadInference(preProcessed, params).toList
    }
    val t2 = System.nanoTime()
    logger.info(s"${postProcessed.size} records backend time ${(t2 - t1) / 1e9} s. " +
      s"Throughput ${postProcessed.size / ((t2 - t1) / 1e9)}")
    if (params.timerMode) {
      Timer.print()
    }
    postProcessed
  }
}
object ModelHolder {
  var model: InferenceModel = null

}<|MERGE_RESOLUTION|>--- conflicted
+++ resolved
@@ -67,16 +67,12 @@
           (uri, input)
         }
       }).toIterator
-<<<<<<< HEAD
-      ClusterServingInference.singleThreadInference(preProcessed, params).toList
-=======
       if (params.modelType == "openvino") {
         InferenceSupportive.singleThreadBatchInference(preProcessed, params).toList
       } else {
         InferenceSupportive.singleThreadInference(preProcessed, params).toList
       }
 
->>>>>>> ff7cd880
     } else {
       val preProcessed = in.grouped(params.coreNum).flatMap(itemBatch => {
         Timer.timing("preprocess", itemBatch.size) {
@@ -91,7 +87,7 @@
         }
 
       })
-      ClusterServingInference.multiThreadInference(preProcessed, params).toList
+      InferenceSupportive.multiThreadInference(preProcessed, params).toList
     }
     val t2 = System.nanoTime()
     logger.info(s"${postProcessed.size} records backend time ${(t2 - t1) / 1e9} s. " +
