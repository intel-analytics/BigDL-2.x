--- conflicted
+++ resolved
@@ -279,30 +279,11 @@
             import ray
             ray.shutdown()
         else:
-<<<<<<< HEAD
-            return int(self.sc._conf.get("spark.executor.cores"))
-
-    def _get_ray_driver_memory(self):
-        """
-        :return: memory in bytes
-        """
-        if self.is_local:
-            from psutil import virtual_memory
-            # Memory in bytes
-            total_mem = virtual_memory().total
-            return int(total_mem)
-        else:
-            return resourceToBytes(self.sc._conf.get("spark.driver.memory"))
-
-    def _get_ray_plasma_memory_local(self):
-        return "{}b".format(int(self._get_ray_driver_memory() / self._get_num_ray_nodes() * 0.4))
-=======
             self.sc.range(0,
                           self.num_ray_nodes,
                           numSlices=self.num_ray_nodes).barrier().mapPartitions(
                 self.ray_service.gen_stop()).collect()
         self.stopped = True
->>>>>>> 01e3d0fb
 
     def _get_spark_local_cores(self):
         local_symbol = re.match(r"local\[(.*)\]", self.sc.master).group(1)
