/*
 * Copyright 2018 Analytics Zoo Authors.
 *
 * Licensed under the Apache License, Version 2.0 (the "License");
 * you may not use this file except in compliance with the License.
 * You may obtain a copy of the License at
 *
 *     http://www.apache.org/licenses/LICENSE-2.0
 *
 * Unless required by applicable law or agreed to in writing, software
 * distributed under the License is distributed on an "AS IS" BASIS,
 * WITHOUT WARRANTIES OR CONDITIONS OF ANY KIND, either express or implied.
 * See the License for the specific language governing permissions and
 * limitations under the License.
 */

package com.intel.analytics.zoo.serving.pipeline

import com.intel.analytics.zoo.serving.utils.{ConfigParser, Conventions}

import scala.collection.JavaConverters._
import redis.clients.jedis.exceptions.JedisConnectionException
import redis.clients.jedis._
import org.apache.log4j.Logger
object RedisUtils {
  val logger = Logger.getLogger(getClass)
  var jedisPool: JedisPool = _
  def createRedisGroupIfNotExist(jedis: Jedis, streamName: String): Unit = {
    try {
      jedis.xgroupCreate(streamName,
        "serving", new StreamEntryID(0, 0), true)
    } catch {
      case e: Exception =>
        logger.info(s"xgroupCreate raise [$e], " +
          s"will not create new group.")
    }
  }
  def checkMemory(db: Jedis, inputThreshold: Double, cutRatio: Double): Unit = {
    var redisInfo = RedisUtils.getMapFromInfo(db.info())
    if (redisInfo("used_memory").toLong >=
      redisInfo("maxmemory").toLong * inputThreshold) {
      synchronized {
        redisInfo = RedisUtils.getMapFromInfo(db.info())
        if (redisInfo("maxmemory").toLong > 0 && redisInfo("used_memory").toLong >=
          redisInfo("maxmemory").toLong * inputThreshold) {
          logger.warn(s"Used memory ${redisInfo("used_memory")}, " +
            s"Max memory ${redisInfo("maxmemory")}. Your input data length is " +
            s"${db.xlen(Conventions.SERVING_STREAM_DEFAULT_NAME)}. Removing old data...")
          db.xtrim(Conventions.SERVING_STREAM_DEFAULT_NAME,
            (db.xlen(Conventions.SERVING_STREAM_DEFAULT_NAME) * cutRatio).toLong, true)
          logger.warn(s"Trimmed stream, now your serving stream length is " +
            s"${db.xlen(Conventions.SERVING_STREAM_DEFAULT_NAME)}")
          var cuttedRedisInfo = RedisUtils.getMapFromInfo(db.info())
          while (cuttedRedisInfo("used_memory").toLong >=
            cuttedRedisInfo("maxmemory").toLong * inputThreshold) {
            logger.error(s"Used memory ${redisInfo("used_memory")}, " +
              s"Max memory ${redisInfo("maxmemory")}. " +
              s"Your result field has exceeded the limit, please dequeue. Will retry in 10 sec..")
            cuttedRedisInfo = RedisUtils.getMapFromInfo(db.info())
            Thread.sleep(10000)
          }
        }
      }
    }
  }


  def getMapFromInfo(info: String): Map[String, String] = {
    var infoMap = Map[String, String]()
    val tabs = info.split("#")

    for (tab <- tabs) {
      if (tab.length > 0) {
        val keys = tab.split("\r\n")

        for (key <- keys) {
          if (key.split(":").size == 2) {
            infoMap += (key.split(":").head ->
              key.split(":").last)
          }
        }
      }
    }

    return infoMap
  }
  def getRedisClient(redisPool: JedisPool): Jedis = {
    var jedis: Jedis = null
    var cnt: Int = 0
    while (jedis == null) {
      try {
        jedis = redisPool.getResource
      }
      catch {
        case e: JedisConnectionException =>
          logger.info(
            s"Redis client can not connect, maybe max number of clients is reached." +
            "Waiting, if you always receive this, please stop your service and report bug.")
          e.printStackTrace()
          cnt += 1
          if (cnt >= 10) {
            throw new Error("can not get redis from the pool")
          }
          Thread.sleep(500)
      }
      Thread.sleep(10)
    }
    jedis
  }
  def writeHashMap(ppl: Pipeline, key: String, value: String, name: String): Unit = {
    val hKey = Conventions.RESULT_PREFIX + name + ":" + key
    val hValue = Map[String, String]("value" -> value).asJava
    ppl.hmset(hKey, hValue)
  }
  def writeXstream(ppl: Pipeline, key: String, value: String, name: String): Unit = {
    val streamKey = Conventions.RESULT_PREFIX + name + ":" + key
    val streamValue = Map[String, String]("value" -> value).asJava
    ppl.xadd(streamKey, StreamEntryID.NEW_ENTRY, streamValue)
  }
  def initializeRedis(): Unit = {
    val configParser = new ConfigParser("config.yaml")
    val params = configParser.loadConfig()
    if (params.redisSecureEnabled) {
      System.setProperty("javax.net.ssl.trustStore", params.redisSecureTrustStorePath)
      System.setProperty("javax.net.ssl.trustStorePassword", params.redisSecureTrustStoreToken)
      System.setProperty("javax.net.ssl.keyStoreType", "JKS")
      System.setProperty("javax.net.ssl.keyStore", params.redisSecureTrustStorePath)
      System.setProperty("javax.net.ssl.keyStorePassword", params.redisSecureTrustStoreToken)
    }
<<<<<<< HEAD
    if (jedisPool == null) {
      synchronized {
        if (jedisPool == null) {
          val jedisPoolConfig = new JedisPoolConfig()
          jedisPoolConfig.setMaxTotal(256)
          jedisPool = new JedisPool(jedisPoolConfig,
=======
    if (ClusterServing.jedisPool == null) {
      ClusterServing.synchronized {
        if (ClusterServing.jedisPool == null) {
          ClusterServing.logger.info(
            s"Creating JedisPool at ${params.redisHost}:${params.redisPort}")
          ClusterServing.jedisPool = new JedisPool(ClusterServing.jedisPoolConfig,
>>>>>>> 6a840541
            params.redisHost, params.redisPort, params.redisTimeout, params.redisSecureEnabled)
        }
      }
    }

    logger.info(
      s"FlinkRedisSource connect to Redis: redis://${params.redisHost}:${params.redisPort} " +
        s"with timeout: ${params.redisTimeout} and redisSecureEnabled: " +
        s"${params.redisSecureEnabled}")
    params.redisSecureEnabled match {
      case true => logger.info(
        s"FlinkRedisSource connect to secured Redis successfully.")
      case false => logger.info(
        s"FlinkRedisSource connect to plain Redis successfully.")
    }
    // add Redis configuration here if necessary
    val jedis = RedisUtils.getRedisClient(jedisPool)
    jedis.close()
  }
}<|MERGE_RESOLUTION|>--- conflicted
+++ resolved
@@ -127,21 +127,15 @@
       System.setProperty("javax.net.ssl.keyStore", params.redisSecureTrustStorePath)
       System.setProperty("javax.net.ssl.keyStorePassword", params.redisSecureTrustStoreToken)
     }
-<<<<<<< HEAD
+
     if (jedisPool == null) {
       synchronized {
         if (jedisPool == null) {
+          logger.info(
+            s"Creating JedisPool at ${params.redisHost}:${params.redisPort}")
           val jedisPoolConfig = new JedisPoolConfig()
           jedisPoolConfig.setMaxTotal(256)
           jedisPool = new JedisPool(jedisPoolConfig,
-=======
-    if (ClusterServing.jedisPool == null) {
-      ClusterServing.synchronized {
-        if (ClusterServing.jedisPool == null) {
-          ClusterServing.logger.info(
-            s"Creating JedisPool at ${params.redisHost}:${params.redisPort}")
-          ClusterServing.jedisPool = new JedisPool(ClusterServing.jedisPoolConfig,
->>>>>>> 6a840541
             params.redisHost, params.redisPort, params.redisTimeout, params.redisSecureEnabled)
         }
       }
