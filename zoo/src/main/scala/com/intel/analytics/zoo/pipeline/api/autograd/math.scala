--- conflicted
+++ resolved
@@ -280,12 +280,6 @@
     if (xShape.length == 2 && yShape.length == 2) {
       left = 0
       right = 1
-<<<<<<< HEAD
-    } else if ((xShape.length >= 3 && yShape.length >= 3)) {
-      left = 1
-      right = 2
-      } else if (xShape.length > 4 && yShape.length > 4) {
-=======
     } else if (xShape.length == 3 && yShape.length == 3) {
       left = 1
       right = 2
@@ -293,7 +287,6 @@
       left = 2
       right = 3
     } else if (xShape.length > 4 && yShape.length > 4) {
->>>>>>> 6b840f50
         throw new IllegalArgumentException(s"Only support 2D/3D/4D input for now," +
           s"but got [${xShape.mkString(",")}] and [${xShape.mkString(",")}]")
       }
@@ -548,30 +541,11 @@
 
     var yShape = yy.getOutputShape().toSingle()
     var xShape = xx.getOutputShape().toSingle()
-<<<<<<< HEAD
-    // add batch dim if it doesn't exist
-    if (yShape.head != -1) {
-      yy = AutoGrad.expandDims(yy, 0)
-      yShape = yy.getOutputShape().toSingle()
-    }
-    if (xShape.head != -1) {
-      xx = AutoGrad.expandDims(xx, 0)
-      xShape = xx.getOutputShape().toSingle()
-    }
-
-    if (yShape.size > xShape.size) {
-      xx = AutoGrad.expandDims(xx, 1)
-      xShape = xx.getOutputShape().toSingle()
-    } else if (yShape.size < xShape.size) {
-      yy = AutoGrad.expandDims(yy, 1)
-=======
-
     if (yShape.size > xShape.size) {
       xx = AutoGrad.expandDims(xx, 0)
       xShape = xx.getOutputShape().toSingle()
     } else if (yShape.size < xShape.size) {
       yy = AutoGrad.expandDims(yy, 0)
->>>>>>> 6b840f50
       yShape = yy.getOutputShape().toSingle()
     }
 
@@ -602,13 +576,10 @@
     Variable(o.inputs(this.node))
   }
 
-<<<<<<< HEAD
-=======
   /**
    * Expand variable to configured size
    * @param sizes target variable sizes, dim whose size is -1 will be ignored
    */
->>>>>>> 6b840f50
   def expand(sizes: List[Int]): Variable[T] = {
     val o =
       new KerasLayerWrapper[T](
