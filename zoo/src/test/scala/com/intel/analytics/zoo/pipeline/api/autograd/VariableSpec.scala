/*
 * Copyright 2018 Analytics Zoo Authors.
 *
 * Licensed under the Apache License, Version 2.0 (the "License");
 * you may not use this file except in compliance with the License.
 * You may obtain a copy of the License at
 *
 *     http://www.apache.org/licenses/LICENSE-2.0
 *
 * Unless required by applicable law or agreed to in writing, software
 * distributed under the License is distributed on an "AS IS" BASIS,
 * WITHOUT WARRANTIES OR CONDITIONS OF ANY KIND, either express or implied.
 * See the License for the specific language governing permissions and
 * limitations under the License.
 */

package com.intel.analytics.zoo.pipeline.api.autograd

import com.intel.analytics.bigdl.utils.{Shape, T}
import com.intel.analytics.bigdl.tensor.Tensor
import com.intel.analytics.zoo.pipeline.api.autograd.{AutoGrad => A}
import com.intel.analytics.zoo.pipeline.api.keras.layers.KerasBaseSpec
import com.intel.analytics.zoo.pipeline.api.keras.models.Model

class VariableSpec extends KerasBaseSpec {

  "get Variable name" should "be test" in {
    val yTrue = Variable[Float](inputShape = Shape(3))
    val t = A.log(yTrue)
    val name = t.name
    assert(name.contains("Log"))
  }

  "Expand and CMulTable" should "be able to generate correct result" in {
    val xValue = Tensor[Float]((2 until 18).toArray.map(_.toFloat), Array(2, 2, 4))
    val yValue = Tensor[Float]((2 until 6).toArray.map(_.toFloat), Array(1, 4))
    val x = Variable[Float](inputShape = Shape(2, 4))
    val y = Parameter[Float](inputShape = Shape(1, 4),
      initWeight = yValue)
    val z = x * y
    val model = Model[Float](Array(x, y), z)
    val output = model.forward(T(xValue, yValue)).toTensor[Float]
    val expect = Tensor[Float](Array[Float](4f, 9f, 16f, 25f, 12f, 21f, 32f, 45f,
    20f, 33f, 48f, 65f, 28f, 45f, 64f, 85f), Array(2, 2, 4))
    require(output.almostEqual(expect, 1e-8) == true)

    val gradOutput = Tensor[Float]((20 until 36).toArray.map(_.toFloat), Array(2, 2, 4))
    val gradInput = model.backward(T(xValue, yValue), gradOutput).toTable
    val expect2 = Tensor[Float](Array[Float](40f, 63f, 88f, 115f, 48f, 75f, 104f, 135f,
    56f, 87f, 120f, 155f, 64f, 99f, 136f, 175f), Array(2, 2, 4))
    require(gradInput[Tensor[Float]](1).almostEqual(expect2, 1e-8) == true)
    val expect3 = Tensor[Float](Array[Float](912f, 1052f, 1200f, 1356f), Array(1, 4))
    require(gradInput[Tensor[Float]](2).almostEqual(expect3, 1e-8) == true)
  }

  "Variable operator" should "be able to work with different element size" in {
    val x = Variable[Float](inputShape = Shape(2, 5))
    val y = Variable[Float](inputShape = Shape(2, 1))
    val diff = x - y
    val model = Model[Float](Array(x, y), diff)
    val xValue = Tensor[Float](3, 2, 5).rand()
    val yValue = Tensor[Float](3, 2, 1).rand()
    val output = model.forward(T(xValue, yValue)).toTensor[Float]
    require(output.nElement() == xValue.nElement())
    for (i <- 1 to xValue.dim()) {
      require((xValue.narrow(3, i, 1) - yValue).almostEqual(output.narrow(3, i, 1), 1e-8) == true)
    }
  }
<<<<<<< HEAD
=======

  "4d mm" should "be able to generate correct result" in {
    val xValue = Tensor[Float]((2 until 50).toArray.map(_.toFloat), Array(2, 3, 2, 4))
    val yValue = Tensor[Float]((2 until 50).toArray.map(_.toFloat), Array(2, 3, 4, 2))
    val x = Variable[Float](inputShape = Shape(3, 2, 4))
    val y = Variable[Float](inputShape = Shape(3, 4, 2))
    val z = AutoGrad.mm(x, y)
    val model = Model[Float](Array(x, y), z)
    val output = model.forward(T(xValue, yValue)).toTensor[Float]
    val expect = Tensor[Float](Array[Float](80f, 94f,
      160f, 190f,
      608f, 654f,
      816f, 878f,
      1648f, 1726f,
      1984f, 2078f,
      3200f, 3310f,
      3664f, 3790f,
      5264f, 5406f,
      5856f, 6014f,
      7840f, 8014f,
      8560f, 8750f), Array(2, 3, 2, 2))
    require(output.almostEqual(expect, 1e-8) == true)

    val gradOutput = Tensor[Float]((20 until 44).toArray.map(_.toFloat), Array(2, 3, 2, 2))
    val gradInput = model.backward(T(xValue, yValue), gradOutput).toTable
    val expect2 = Tensor[Float](Array[Float](103f, 185f, 267f, 349f,
      113f, 203f, 293f, 383f,
      515f, 613f, 711f, 809f,
      557f, 663f, 769f, 875f,
      1055f, 1169f, 1283f, 1397f,
      1129f, 1251f, 1373f, 1495f,
      1723f, 1853f, 1983f, 2113f,
      1829f, 1967f, 2105f, 2243f,
      2519f, 2665f, 2811f, 2957f,
      2657f, 2811f, 2965f, 3119f,
      3443f, 3605f, 3767f, 3929f,
      3613f, 3783f, 3953f, 4123f), Array(2, 3, 2, 4))
    require(gradInput[Tensor[Float]](1).almostEqual(expect2, 1e-8) == true)
    val expect3 = Tensor[Float](Array[Float](172f, 180f,
      214f, 224f,
      256f, 268f,
      298f, 312f,
      604f, 628f,
      654f, 680f,
      704f, 732f,
      754f, 784f,
      1164f, 1204f,
      1222f, 1264f,
      1280f, 1324f,
      1338f, 1384f,
      1852f, 1908f,
      1918f, 1976f,
      1984f, 2044f,
      2050f, 2112f,
      2668f, 2740f,
      2742f, 2816f,
      2816f, 2892f,
      2890f, 2968f,
      3612f, 3700f,
      3694f, 3784f,
      3776f, 3868f,
      3858f, 3952f), Array(2, 3, 4, 2))
    require(gradInput[Tensor[Float]](2).almostEqual(expect3, 1e-8) == true)
  }

  "4d mm" should "be work with axes" in {
    val xValue = Tensor[Float](Array(2, 2, 3, 4)).rand()
    val yValue = Tensor[Float](Array(2, 2, 3, 4)).rand()
    val x = Variable[Float](inputShape = Shape(2, 3, 4))
    val y = Variable[Float](inputShape = Shape(2, 3, 4))
    val z = AutoGrad.mm(x, y, axes = List(3, 3))
    val model = Model[Float](Array(x, y), z)
    val input = T(xValue, yValue)
    val output = model.forward(input).toTensor[Float]
    model.backward(input, output)
  }
>>>>>>> 6b840f50
}<|MERGE_RESOLUTION|>--- conflicted
+++ resolved
@@ -66,8 +66,6 @@
       require((xValue.narrow(3, i, 1) - yValue).almostEqual(output.narrow(3, i, 1), 1e-8) == true)
     }
   }
-<<<<<<< HEAD
-=======
 
   "4d mm" should "be able to generate correct result" in {
     val xValue = Tensor[Float]((2 until 50).toArray.map(_.toFloat), Array(2, 3, 2, 4))
@@ -144,5 +142,4 @@
     val output = model.forward(input).toTensor[Float]
     model.backward(input, output)
   }
->>>>>>> 6b840f50
 }