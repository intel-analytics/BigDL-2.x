# Trusted Big Data ML
SGX-based Trusted Big Data ML allows user to run end to end big data analytics application and Intel Analytics Zoo and BigDL model training with spark local and distributed cluster on Graphene-SGX.

*Please mind the ip and file path settings, they should be changed to the ip/path of your own sgx server on which you are running the programs.*


## How To Build 
Before run the following command, please modify the pathes in the build-docker-image.sh file at first. <br>
Then build docker image by running this command: <br>
```bash
chmod a+x build-docker-image.sh
chmod a+x Dockerfile
./build-docker-image.sh
```

## How to Run

### Prerequisite
To launch Trusted Big Data ML applications on Graphene-SGX, you need to install graphene-sgx-driver:
```bash
sh ../../../scripts/install-graphene-driver.sh
```

### Prepare the data
To train a model with ppml in analytics zoo and bigdl, you need to prepare the data first. The Docker image is taking lenet and mnist as example. <br>
You can download the MNIST Data from [here](http://yann.lecun.com/exdb/mnist/). Unzip all the files and put them in one folder(e.g. mnist). <br>
There're four files. **train-images-idx3-ubyte** contains train images, **train-labels-idx1-ubyte** is train label file, **t10k-images-idx3-ubyte** has validation images and **t10k-labels-idx1-ubyte** contains validation labels. For more detail, please refer to the download page. <br>
After you uncompress the gzip files, these files may be renamed by some uncompress tools, e.g. **train-images-idx3-ubyte** is renamed to **train-images.idx3-ubyte**. Please change the name back before you run the example.  <br>

### Prepare the keys
The ppml in analytics zoo needs secured keys to enable spark security such as Authentication, RPC Encryption, Local Storage Encryption and TLS, you need to prepare the secure keys and keystores.
This script is in /analytics-zoo/ppml/scripts:
```bash
sh ../../../scripts/generate-keys.sh
```
### Prepare the password
You also need to store the password you used in previous step in a secured file:
This script is also in /analytics-zoo/ppml/scripts:
```bash
sh ../../../scripts/generate-password.sh used_password_when_generate_keys
```

### Run the PPML as Docker containers

#### In spark local mode
##### Start the container to run spark applications in ppml
Before you run the following command to start container, you need to modify the paths in the start-local-big-data-ml.sh. <br>
Then run the following command: <br>
```bash
sh start-local-big-data-ml.sh
sudo docker exec -it spark-local bash
cd /ppml/trusted-big-data-ml
```

##### Example 1: Spark PI on Graphene-SGX
```bash
./init.sh
vim start-spark-local-pi-sgx.sh
```
Add these code in the `start-spark-local-pi-sgx.sh` file: <br>
```bash
#!/bin/bash

set -x

SGX=1 ./pal_loader /opt/jdk8/bin/java \
        -cp '/ppml/trusted-big-data-ml/work/spark-2.4.3/examples/jars/spark-examples_2.11-2.4.3.jar:/ppml/trusted-big-data-ml/work/bigdl-jar-with-dependencies.jar:/ppml/trusted-big-data-ml/work/spark-2.4.3/conf/:/ppml/trusted-big-data-ml/work/spark-2.4.3/jars/*' \
        -Xmx10g \
        -Dbigdl.mklNumThreads=1 \
        -XX:ActiveProcessorCount=24 \
        org.apache.spark.deploy.SparkSubmit \
        --master 'local[4]' \
        --conf spark.driver.port=10027 \
        --conf spark.scheduler.maxRegisteredResourcesWaitingTime=5000000 \
        --conf spark.worker.timeout=600 \
        --conf spark.starvation.timeout=250000 \
        --conf spark.rpc.askTimeout=600 \
        --conf spark.blockManager.port=10025 \
        --conf spark.driver.host=127.0.0.1 \
        --conf spark.driver.blockManager.port=10026 \
        --conf spark.io.compression.codec=lz4 \
        --class org.apache.spark.examples.SparkPi \
        --executor-cores 4 \
        --total-executor-cores 4 \
        --executor-memory 10G \
        /ppml/trusted-big-data-ml/work/spark-2.4.3/examples/jars/spark-examples_2.11-2.4.3.jar | tee spark.local.pi.sgx.log
```

Then run the script to run pi test in spark: <br>
```bash
sh start-spark-local-pi-sgx.sh
```

Open another terminal and check the log:
```bash
sudo docker exec -it spark-local cat /ppml/trusted-big-data-ml/spark.local.pi.sgx.log | egrep "###|INFO|Pi"
```

The result should look like: <br>
>   Pi is roughly 3.1422957114785572

##### Example 2: Analytics Zoo model training on Graphene-SGX
```bash
./init.sh
./start-spark-local-train-sgx.sh
```

Open another terminal and check the log:
```bash
sudo docker exec -it spark-local cat /ppml/trusted-big-data-ml/spark.local.sgx.log | egrep "###|INFO"
```
or
```bash
sudo docker logs spark-local | egrep "###|INFO"
```

The result should look like: <br>
>   ############# train optimized[P1182:T2:java] ---- end time: 310534 ms return from shim_write(...) = 0x1d <br>
>   ############# ModuleLoader.saveToFile File.saveBytes end, used 827002 ms[P1182:T2:java] ---- end time: 1142754 ms return from shim_write(...) = 0x48 <br>
>   ############# ModuleLoader.saveToFile saveWeightsToFile end, used 842543 ms[P1182:T2:java] ---- end time: 1985297 ms return from shim_write(...) = 0x4b <br>
>   ############# model saved[P1182:T2:java] ---- end time: 1985297 ms return from shim_write(...) = 0x19 <br>

##### Example Test 3
Before run TPC-H test in container we created, we should download and install [SBT](https://www.scala-sbt.org/download.html) and deploy a [HDFS](https://hadoop.apache.org/docs/r1.2.1/) for TPC-H output, then build and package TPC-H dataset according to [TPC-H](https://github.com/qiuxin2012/tpch-spark) with your needs. After packaged, check if we have `spark-tpc-h-queries_2.11-1.0.jar ` under `/tpch-spark/target/scala-2.11`, if have, we package successfully.


Copy TPC-H to container: <br>
```bash
docker cp tpch-spark/ spark-local:/ppml/trusted-big-data-ml/work
sudo docker exec -it spark-local bash
cd ppml/trusted-big-data-ml/
./init.sh
vim start-spark-local-tpc-h-sgx.sh
```

Please modify HDFS_NAMENODE_IP in this script and then add these code in the `start-spark-local-tpc-h-sgx.sh` file: <br>
```bash
#!/bin/bash

set -x

SGX=1 ./pal_loader /opt/jdk8/bin/java \
        -cp '/ppml/trusted-big-data-ml/work/tpch-spark/target/scala-2.11/spark-tpc-h-queries_2.11-1.0.jar:/ppml/trusted-big-data-ml/work/tpch-spark/dbgen/*:/ppml/trusted-big-data-ml/work/bigdl-jar-with-dependencies.jar:/ppml/trusted-big-data-ml/work/spark-2.4.3/conf/:/ppml/trusted-big-data-ml/work/spark-2.4.3/jars/*' \
        -Xmx10g \
        -Dbigdl.mklNumThreads=1 \
        -XX:ActiveProcessorCount=24 \
        org.apache.spark.deploy.SparkSubmit \
        --master 'local[4]' \
        --conf spark.driver.port=10027 \
        --conf spark.scheduler.maxRegisteredResourcesWaitingTime=5000000 \
        --conf spark.worker.timeout=600 \
        --conf spark.starvation.timeout=250000 \
        --conf spark.rpc.askTimeout=600 \
        --conf spark.blockManager.port=10025 \
        --conf spark.driver.host=127.0.0.1 \
        --conf spark.driver.blockManager.port=10026 \
        --conf spark.io.compression.codec=lz4 \
        --conf spark.sql.shuffle.partitions=8 \
        --class main.scala.TpchQuery \
        --executor-cores 4 \
        --total-executor-cores 4 \
        --executor-memory 10G \
        /ppml/trusted-big-data-ml/work/tpch-spark/target/scala-2.11/spark-tpc-h-queries_2.11-1.0.jar \
<<<<<<< HEAD
         hdfs://HADOOP_LOCAL_IP:8020/dbgen hdfs://HADOOP_LOCAL_IP:8020/tmp/output | tee spark.local.tpc.h.sgx.log
=======
        hdfs://HDFS_NAMENODE_IP:8020/dbgen hdfs://HDFS_NAMENODE_IP:8020/tmp/output | tee spark.local.tpc.h.sgx.log
>>>>>>> 1a21d3e6
```

Then run the script to run TPC-H test in spark: <br>
```bash
sh /start-spark-local-tpc-h-sgx.sh
```

Open another terminal and check the log: <br>
```bash
sudo docker exec -it spark-local cat /ppml/trusted-big-data-ml/spark.local.tpc.h.sgx.log | egrep "###|INFO"
```
##### Other Spark workloads are also supported, please follow the 3 examples to submit your workload with spark on Graphene-SGX


#### In spark standalone cluster mode
##### setup passwordless ssh login to all the nodes.
##### config the environments for master, workers, docker image, security keys/passowrd files and data path.
```bash
nano environments.sh
```
##### start the distributed bigdata ml
```bash
./start-distributed-big-data-ml.sh
```
##### stop the distributed bigdata ml
```bash
./stop-distributed-big-data-ml.sh
```
##### Other Spark workloads are also supported, please follow the 3 examples to submit your workload with spark on Graphene-SGX<|MERGE_RESOLUTION|>--- conflicted
+++ resolved
@@ -161,11 +161,7 @@
         --total-executor-cores 4 \
         --executor-memory 10G \
         /ppml/trusted-big-data-ml/work/tpch-spark/target/scala-2.11/spark-tpc-h-queries_2.11-1.0.jar \
-<<<<<<< HEAD
-         hdfs://HADOOP_LOCAL_IP:8020/dbgen hdfs://HADOOP_LOCAL_IP:8020/tmp/output | tee spark.local.tpc.h.sgx.log
-=======
         hdfs://HDFS_NAMENODE_IP:8020/dbgen hdfs://HDFS_NAMENODE_IP:8020/tmp/output | tee spark.local.tpc.h.sgx.log
->>>>>>> 1a21d3e6
 ```
 
 Then run the script to run TPC-H test in spark: <br>
