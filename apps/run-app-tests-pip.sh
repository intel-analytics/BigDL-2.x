#!/usr/bin/env bash

export ANALYTICS_ZOO_HOME=${ANALYTICS_ZOO_ROOT}/dist

clear_up () {
    echo "Clearing up environment. Uninstalling analytics-zoo"
    pip uninstall -y analytics-zoo
    pip uninstall -y bigdl
    pip uninstall -y pyspark
}

chmod +x ${ANALYTICS_ZOO_HOME}/apps/ipynb2py.sh


echo "#9 start app test for image-augmentation"
# timer
start=$(date "+%s")

# Conversion to py file and data preparation
${ANALYTICS_ZOO_HOME}/apps/ipynb2py.sh ${ANALYTICS_ZOO_HOME}/apps/image-augmentation/image-augmentation

# Run the example
export SPARK_DRIVER_MEMORY=1g
python ${ANALYTICS_ZOO_HOME}/apps/image-augmentation/image-augmentation.py

exit_status=$?
if [ $exit_status -ne 0 ];
then
    clear_up
    echo "anomaly-detection failed"
    exit $exit_status
fi

unset SPARK_DRIVER_MEMORY
now=$(date "+%s")
time9=$((now-start))
echo "#9 image-augmentation time used:$time9 seconds"

<<<<<<< HEAD
echo "#11 start app test for image-augementation-3d"
# timer
=======
echo "#2 start app test for object-detection"
start=$(date "+%s")

# Conversion to py file and data preparation
${ANALYTICS_ZOO_HOME}/apps/ipynb2py.sh ${ANALYTICS_ZOO_HOME}/apps/object-detection/object-detection
FILENAME="${ANALYTICS_ZOO_HOME}/apps/object-detection/analytics-zoo_ssd-mobilenet-300x300_PASCAL_0.1.0.model"
if [ -f "$FILENAME" ]
then
    echo "$FILENAME already exists"
else
    wget $FTP_URI/analytics-zoo-models/object-detection/analytics-zoo_ssd-mobilenet-300x300_PASCAL_0.1.0.model -P ${ANALYTICS_ZOO_HOME}/apps/object-detection/
fi
if [ -f "$FILENAME" ]
then
    echo "$FILENAME already exists"
else
    wget https://s3-ap-southeast-1.amazonaws.com/analytics-zoo-models/object-detection/analytics-zoo_ssd-mobilenet-300x300_PASCAL_0.1.0.model -P ${ANALYTICS_ZOO_HOME}/apps/object-detection/
fi
FILENAME="${ANALYTICS_ZOO_HOME}/apps/object-detection/train_dog.mp4"
if [ -f "$FILENAME" ]
then
    echo "$FILENAME already exists"
else
    wget $FTP_URI/analytics-zoo-data/apps/object-detection/train_dog.mp4 -P ${ANALYTICS_ZOO_HOME}/apps/object-detection/
fi
if [ -f "$FILENAME" ]
then
    echo "$FILENAME already exists"
else
    wget https://s3.amazonaws.com/analytics-zoo-data/train_dog.mp4 -P ${ANALYTICS_ZOO_HOME}/apps/object-detection/
fi
FILENAME="/root/.imageio/ffmpeg/ffmpeg-linux64-v3.3.1"
if [ -f "$FILENAME" ]
then
    echo "$FILENAME already exists"
else
    wget $FTP_URI/analytics-zoo-data/apps/object-detection/ffmpeg-linux64-v3.3.1 -P /root/.imageio/ffmpeg/
fi

# Run the example 
export SPARK_DRIVER_MEMORY=12g
python ${ANALYTICS_ZOO_HOME}/apps/object-detection/object-detection.py

exit_status=$?
if [ $exit_status -ne 0 ];
then
    clear_up
    echo "object-detection failed"
    exit $exit_status
fi

unset SPARK_DRIVER_MEMORY
now=$(date "+%s")
time2=$((now-start))
echo "object-detection time used:$time2 seconds"

echo "#3 start app test for image-similarity"
start=$(date "+%s")

# Conversion to py file and data preparation
${ANALYTICS_ZOO_HOME}/apps/ipynb2py.sh ${ANALYTICS_ZOO_HOME}/apps/image-similarity/image-similarity
sed "s/setBatchSize(20)/setBatchSize(56)/g;s/setMaxEpoch(2)/setMaxEpoch(1)/g;s%/tmp/images%${ANALYTICS_ZOO_HOME}/apps/image-similarity%g;s%imageClassification%miniimageClassification%g;s%/googlenet_places365/deploy.prototxt%/googlenet_places365/deploy_googlenet_places365.prototxt%g;s%/vgg_16_places365/deploy.prototxt%/vgg_16_places365/deploy_vgg16_places365.prototxt%g;s%./samples%${ANALYTICS_ZOO_HOME}/apps/image-similarity/samples%g" ${ANALYTICS_ZOO_HOME}/apps/image-similarity/image-similarity.py >${ANALYTICS_ZOO_HOME}/apps/image-similarity/tmp.py
FILENAME="${ANALYTICS_ZOO_HOME}/apps/image-similarity/miniimageClassification.tar.gz"
if [ -f "$FILENAME" ]
then
   echo "$FILENAME already exists."
else
   echo "Downloading images"
   
   wget $FTP_URI/analytics-zoo-data/miniimageClassification.tar.gz -P ${ANALYTICS_ZOO_HOME}/apps/image-similarity
   tar -zxvf ${ANALYTICS_ZOO_HOME}/apps/image-similarity/miniimageClassification.tar.gz -C ${ANALYTICS_ZOO_HOME}/apps/image-similarity
   
   echo "Finished downloading images"
fi
FILENAME="${ANALYTICS_ZOO_HOME}/apps/image-similarity/googlenet_places365/deploy_googlenet_places365.prototxt"
if [ -f "$FILENAME" ]
then
   echo "$FILENAME already exists."
else
   echo "Downloading places365 deploy model"
   
   wget https://raw.githubusercontent.com/CSAILVision/places365/master/deploy_googlenet_places365.prototxt -P ${ANALYTICS_ZOO_HOME}/apps/image-similarity/googlenet_places365
   
   echo "Finished downloading model"
fi
FILENAME="${ANALYTICS_ZOO_HOME}/apps/image-similarity/googlenet_places365/googlenet_places365.caffemodel"
if [ -f "$FILENAME" ]
then
   echo "$FILENAME already exists."
else
   echo "Downloading places365 weight model"
   
   wget http://places2.csail.mit.edu/models_places365/googlenet_places365.caffemodel -P ${ANALYTICS_ZOO_HOME}/apps/image-similarity/googlenet_places365
   
   echo "Finished downloading model"
fi
FILENAME=" ${ANALYTICS_ZOO_HOME}/apps/image-similarity/vgg_16_places365/deploy_vgg16_places365.prototxt"
if [ -f "$FILENAME" ]
then
   echo "$FILENAME already exists."
else
   echo "Downloading VGG deploy model"
   
   wget https://raw.githubusercontent.com/CSAILVision/places365/master/deploy_vgg16_places365.prototxt -P ${ANALYTICS_ZOO_HOME}/apps/image-similarity/vgg_16_places365
   
   echo "Finished downloading model"
fi
FILENAME="${ANALYTICS_ZOO_HOME}/apps/image-similarity/vgg_16_places365/vgg16_hybrid1365.caffemodel"
if [ -f "$FILENAME" ]
then
   echo "$FILENAME already exists."
else
   echo "Downloading VGG weight model"
   
   wget http://places2.csail.mit.edu/models_places365/vgg16_places365.caffemodel -P ${ANALYTICS_ZOO_HOME}/apps/image-similarity/vgg_16_places365
   
   echo "Finished downloading model"
fi

# Run the example
export SPARK_DRIVER_MEMORY=12g
python ${ANALYTICS_ZOO_HOME}/apps/image-similarity/tmp.py

exit_status=$?
if [ $exit_status -ne 0 ];
then
    clear_up
    echo "image-similarity failed"
    exit $exit_status
fi

unset SPARK_DRIVER_MEMORY
now=$(date "+%s")
time3=$((now-start))
echo "#3 image-similarity time used:$time3 seconds"

echo "#10 start app test for dogs-vs-cats"
>>>>>>> cf93b36f
start=$(date "+%s")

# Conversion to py file and data preparation
${ANALYTICS_ZOO_HOME}/apps/ipynb2py.sh ${ANALYTICS_ZOO_HOME}/apps/image-augmentation-3d/image-augementation-3d

# Run the example
export SPARK_DRIVER_MEMORY=1g
python ${ANALYTICS_ZOO_HOME}/apps/image-augmentation-3d/image-augmentation-3d.py

exit_status=$?
if [ $exit_status -ne 0 ];
then
    clear_up
    echo "anomaly-detection failed"
    exit $exit_status
fi

unset SPARK_DRIVER_MEMORY
now=$(date "+%s")
time11=$((now-start))
echo "#11 image-augementation-3d time used:$time11 seconds"

<<<<<<< HEAD
=======
echo "#12 start app test for image_classification_inference"
#timer
start=$(date "+%s")
${ANALYTICS_ZOO_HOME}/apps/ipynb2py.sh ${ANALYTICS_ZOO_HOME}/apps/tfnet/image_classification_inference

sed "s%/path/to/yourdownload%${ANALYTICS_ZOO_HOME}/apps/tfnet%g;s%file:///path/toyourdownload/dogs-vs-cats/train%${ANALYTICS_ZOO_HOME}/apps/tfnet/data/minitrain%g;s%test.jpg%${ANALYTICS_ZOO_HOME}/apps/tfnet/test.jpg%g;s%imagenet_class_index.json%${ANALYTICS_ZOO_HOME}/apps/tfnet/imagenet_class_index.json%g; s/setBatchSize(16)/setBatchSize(56)/g;" ${ANALYTICS_ZOO_HOME}/apps/tfnet/image_classification_inference.py > ${ANALYTICS_ZOO_HOME}/apps/tfnet/tmp.py
FILENAME="${ANALYTICS_ZOO_HOME}/apps/tfnet/models/*"
if [ -f "$FILENAME" ]
then
   echo "$FILENAME already exists."
else
   echo "Downloading model"
   
   git clone https://github.com/tensorflow/models/ ${ANALYTICS_ZOO_HOME}/apps/tfnet/models
   
   echo "Finished downloading model"
fi
FILENAME="${ANALYTICS_ZOO_HOME}/apps/tfnet/checkpoint/inception_v1.ckpt"
if [ -f "$FILENAME" ]
then
   echo "$FILENAME already exists."
else
   echo "Downloading inception_v1 checkpoint"
   
   wget http://download.tensorflow.org/models/inception_v1_2016_08_28.tar.gz -P ${ANALYTICS_ZOO_HOME}/apps/tfnet/checkpoint
   tar -zxvf ${ANALYTICS_ZOO_HOME}/apps/tfnet/checkpoint/inception_v1_2016_08_28.tar.gz -C ${ANALYTICS_ZOO_HOME}/apps/tfnet/checkpoint
   
   echo "Finished downloading checkpoint"
fi
FILENAME="${ANALYTICS_ZOO_HOME}/apps/tfnet/data/minitrain.zip"
if [ -f "$FILENAME" ]
then
   echo "$FILENAME already exists."
else
   echo "Downloading dogs and cats images"
   
   wget $FTP_URI/analytics-zoo-data/data/dogs-vs-cats/minitrain.zip -P ${ANALYTICS_ZOO_HOME}/apps/tfnet/data
   unzip -d ${ANALYTICS_ZOO_HOME}/apps/tfnet/data/minitrain ${ANALYTICS_ZOO_HOME}/apps/tfnet/data/minitrain.zip
   #wget $FTP_URI/analytics-zoo-data/data/dogs-vs-cats/train.zip -P ${ANALYTICS_ZOO_HOME}/apps/tfnet/data
   #unzip -d ${ANALYTICS_ZOO_HOME}/apps/tfnet/data ${ANALYTICS_ZOO_HOME}/apps/tfnet/data/train.zip
    echo "Finished downloading images"
fi

export SPARK_DRIVER_MEMORY=12g
python ${ANALYTICS_ZOO_HOME}/apps/tfnet/tmp.py

exit_status=$?
if [ $exit_status -ne 0 ];
then
    clear_up
    echo "image_classification_inference failed"
    exit $exit_status
fi

unset SPARK_DRIVER_MEMORY
now=$(date "+%s")
time12=$((now-start))
rm ${ANALYTICS_ZOO_HOME}/apps/tfnet/tmp.py
echo "#12 image_classification_inference time used:$time12 seconds"

# This should be done at the very end after all tests finish.
clear_up
>>>>>>> cf93b36f
<|MERGE_RESOLUTION|>--- conflicted
+++ resolved
@@ -11,7 +11,6 @@
 
 chmod +x ${ANALYTICS_ZOO_HOME}/apps/ipynb2py.sh
 
-
 echo "#9 start app test for image-augmentation"
 # timer
 start=$(date "+%s")
@@ -36,10 +35,56 @@
 time9=$((now-start))
 echo "#9 image-augmentation time used:$time9 seconds"
 
-<<<<<<< HEAD
 echo "#11 start app test for image-augementation-3d"
 # timer
-=======
+start=$(date "+%s")
+
+# Conversion to py file and data preparation
+${ANALYTICS_ZOO_HOME}/apps/ipynb2py.sh ${ANALYTICS_ZOO_HOME}/apps/image-augmentation-3d/image-augementation-3d
+
+# Run the example
+export SPARK_DRIVER_MEMORY=1g
+python ${ANALYTICS_ZOO_HOME}/apps/image-augmentation-3d/image-augmentation-3d.py
+
+exit_status=$?
+if [ $exit_status -ne 0 ];
+then
+    clear_up
+    echo "anomaly-detection failed"
+    exit $exit_status
+fi
+
+unset SPARK_DRIVER_MEMORY
+now=$(date "+%s")
+time11=$((now-start))
+echo "#11 image-augementation-3d time used:$time11 seconds"
+
+echo "#1 start app test for anomaly-detection"
+start=$(date "+%s")
+
+# Conversion to py file and data preparation
+${ANALYTICS_ZOO_HOME}/apps/ipynb2py.sh ${ANALYTICS_ZOO_HOME}/apps/anomaly-detection/anomaly-detection-nyc-taxi
+chmod +x ${ANALYTICS_ZOO_HOME}/bin/data/NAB/nyc_taxi/get_nyc_taxi.sh
+${ANALYTICS_ZOO_HOME}/bin/data/NAB/nyc_taxi/get_nyc_taxi.sh
+sed "s/nb_epoch=20/nb_epoch=2/g; s/batch_size=1024/batch_size=1008/g" ${ANALYTICS_ZOO_HOME}/apps/anomaly-detection/anomaly-detection-nyc-taxi.py > ${ANALYTICS_ZOO_HOME}/apps/anomaly-detection/tmp_test.py
+
+# Run the example
+export SPARK_DRIVER_MEMORY=2g
+python ${ANALYTICS_ZOO_HOME}/apps/anomaly-detection/tmp_test.py
+
+exit_status=$?
+if [ $exit_status -ne 0 ];
+then
+    clear_up
+    echo "anomaly-detection failed"
+    exit $exit_status
+fi
+
+unset SPARK_DRIVER_MEMORY
+now=$(date "+%s")
+time1=$((now-start))
+echo "anomaly-detection-nyc-taxi time used:$time1 seconds"
+
 echo "#2 start app test for object-detection"
 start=$(date "+%s")
 
@@ -177,31 +222,83 @@
 echo "#3 image-similarity time used:$time3 seconds"
 
 echo "#10 start app test for dogs-vs-cats"
->>>>>>> cf93b36f
-start=$(date "+%s")
-
-# Conversion to py file and data preparation
-${ANALYTICS_ZOO_HOME}/apps/ipynb2py.sh ${ANALYTICS_ZOO_HOME}/apps/image-augmentation-3d/image-augementation-3d
-
-# Run the example
-export SPARK_DRIVER_MEMORY=1g
-python ${ANALYTICS_ZOO_HOME}/apps/image-augmentation-3d/image-augmentation-3d.py
-
-exit_status=$?
-if [ $exit_status -ne 0 ];
-then
-    clear_up
-    echo "anomaly-detection failed"
-    exit $exit_status
-fi
-
-unset SPARK_DRIVER_MEMORY
-now=$(date "+%s")
-time11=$((now-start))
-echo "#11 image-augementation-3d time used:$time11 seconds"
-
-<<<<<<< HEAD
-=======
+start=$(date "+%s")
+
+# Conversion to py file and data preparation
+
+${ANALYTICS_ZOO_HOME}/apps/ipynb2py.sh ${ANALYTICS_ZOO_HOME}/apps/dogs-vs-cats/transfer-learning
+
+sed "s/setBatchSize(40)/setBatchSize(56)/g; s/file:\/\/path\/to\/data\/dogs-vs-cats\/demo/demo/g;s/path\/to\/model\/bigdl_inception-v1_imagenet_0.4.0.model/demo\/bigdl_inception-v1_imagenet_0.4.0.model/g" ${ANALYTICS_ZOO_HOME}/apps/dogs-vs-cats/transfer-learning.py >${ANALYTICS_ZOO_HOME}/apps/dogs-vs-cats/tmp.py
+
+FILENAME="${ANALYTICS_ZOO_HOME}/apps/dogs-vs-cats/bigdl_inception-v1_imagenet_0.4.0.model"
+if [ -f "$FILENAME" ]
+then
+   echo "$FILENAME already exists."
+else
+   echo "Downloading model"
+
+   wget $FTP_URI/analytics-zoo-models/image-classification/bigdl_inception-v1_imagenet_0.4.0.model -P demo
+
+   echo "Finished downloading model"
+fi
+
+FILENAME="${ANALYTICS_ZOO_HOME}/apps/dogs-vs-cats/train.zip"
+if [ -f "$FILENAME" ]
+then
+   echo "$FILENAME already exists."
+else
+   echo "Downloading dogs and cats images"
+   wget  $FTP_URI/analytics-zoo-data/data/dogs-vs-cats/train.zip  -P ${ANALYTICS_ZOO_HOME}/apps/dogs-vs-cats
+   unzip -d ${ANALYTICS_ZOO_HOME}/apps/dogs-vs-cats/ ${ANALYTICS_ZOO_HOME}/apps/dogs-vs-cats/train.zip
+   mkdir -p demo/dogs
+   mkdir -p demo/cats
+   cp ${ANALYTICS_ZOO_HOME}/apps/dogs-vs-cats/train/cat.7* demo/cats
+   cp ${ANALYTICS_ZOO_HOME}/apps/dogs-vs-cats/train/dog.7* demo/dogs
+   echo "Finished downloading images"
+fi
+
+# Run the example
+export SPARK_DRIVER_MEMORY=2g
+python ${ANALYTICS_ZOO_HOME}/apps/dogs-vs-cats/tmp.py
+
+exit_status=$?
+if [ $exit_status -ne 0 ];
+then
+    clear_up
+    echo "dogs-vs-cats failed"
+    exit $exit_status
+fi
+
+unset SPARK_DRIVER_MEMORY
+now=$(date "+%s")
+time1=$((now-start))
+echo "dogs-vs-cats time used:$time1 seconds"
+
+echo "#5 start app test for using_variational_autoencoder_to_generate_digital_numbers"
+#timer
+start=$(date "+%s")
+
+${ANALYTICS_ZOO_HOME}/apps/ipynb2py.sh ${ANALYTICS_ZOO_HOME}/apps/variational-autoencoder/using_variational_autoencoder_to_generate_digital_numbers
+
+sed "s/nb_epoch = 6/nb_epoch=2/g; s/batch_size=batch_size/batch_size=1008/g" ${ANALYTICS_ZOO_HOME}/apps/variational-autoencoder/using_variational_autoencoder_to_generate_digital_numbers.py > ${ANALYTICS_ZOO_HOME}/apps/variational-autoencoder/tmp_test.py
+
+export SPARK_DRIVER_MEMORY=12g
+python ${ANALYTICS_ZOO_HOME}/apps/variational-autoencoder/tmp_test.py
+
+exit_status=$?
+if [ $exit_status -ne 0 ];
+then
+    clear_up
+    echo "using_variational_autoencoder_to_generate_digital_numbers failed"
+    exit $exit_status
+fi
+
+unset SPARK_DRIVER_MEMORY
+now=$(date "+%s")
+time5=$((now-start))
+echo "#5 using_variational_autoencoder_to_generate_digital_numbers time used:$time5 seconds"
+
+
 echo "#12 start app test for image_classification_inference"
 #timer
 start=$(date "+%s")
@@ -264,4 +361,4 @@
 
 # This should be done at the very end after all tests finish.
 clear_up
->>>>>>> cf93b36f
+
