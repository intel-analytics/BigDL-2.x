#
# Copyright 2018 Analytics Zoo Authors.
#
# Licensed under the Apache License, Version 2.0 (the "License");
# you may not use this file except in compliance with the License.
# You may obtain a copy of the License at
#
#     http://www.apache.org/licenses/LICENSE-2.0
#
# Unless required by applicable law or agreed to in writing, software
# distributed under the License is distributed on an "AS IS" BASIS,
# WITHOUT WARRANTIES OR CONDITIONS OF ANY KIND, either exp'
# ress or implied.
# See the License for the specific language governing permissions and
# limitations under the License.
#


import numpy as np
import tempfile
import zipfile
import os
import shutil
import ray

from zoo.automl.search.abstract import *
from zoo.automl.search.RayTuneSearchEngine import RayTuneSearchEngine
from zoo.automl.common.metrics import Evaluator
from zoo.automl.feature.time_sequence import TimeSequenceFeatureTransformer

from zoo.automl.model import TimeSequenceModel
from zoo.automl.pipeline.time_sequence import TimeSequencePipeline, load_ts_pipeline
from zoo.automl.common.util import *
from abc import ABC, abstractmethod


class Recipe(ABC):
    @abstractmethod
    def search_space(self, all_available_features):
        pass

    @abstractmethod
    def runtime_params(self):
        pass

    def fixed_params(self):
        return None

    def search_algorithm_params(self):
        return None

    def search_algorithm(self):
        return None

    def scheduler_params(self):
        pass


class SmokeRecipe(Recipe):
    """
    A very simple Recipe for smoke test that runs one epoch and one iteration
    with only 1 random sample.
    """
    def __init__(self):
        pass

    def search_space(self, all_available_features):
        return {
            "selected_features": all_available_features,
            "lstm_1_units": RandomSample(lambda spec: np.random.choice([32, 64], size=1)[0]),
            "dropout_1": RandomSample(lambda spec: np.random.uniform(0.2, 0.5)),
            "lstm_2_units": RandomSample(lambda spec: np.random.choice([32, 64], size=1)[0]),
            "dropout_2": RandomSample(lambda spec: np.random.uniform(0.2, 0.5)),
            "lr": 0.001,
            "batch_size": 1024,
            "epochs": 1,
            "past_seq_len": 2,
        }

    def runtime_params(self):
        return {
            "training_iteration": 1,
            "num_samples": 1,
        }


class GridRandomRecipe(Recipe):
    """
    A recipe involves both grid search and random search.
       tsp = TimeSequencePredictor(...,recipe = GridRandomRecipe(1))

    @param num_rand_samples: number of hyper-param configurations sampled randomly
    @param look_back: the length to look back, either a tuple with 2 int values,
          which is in format is (min len, max len), or a single int, which is
          a fixed length to look back.
    """

    def __init__(self, num_rand_samples=1, look_back=2):
        self.num_samples = num_rand_samples
        if isinstance(look_back, tuple) and len(look_back) == 2 and \
                isinstance(look_back[0], int) and isinstance(look_back[1], int):
            if look_back[1] < 2:
                raise ValueError("The max look back value should be at least 2")
            if look_back[0] < 2:
                print("The input min look back value is smaller than 2. "
                      "We sample from range (2, {}) instead.".format(look_back[1]))
            self.past_seq_config = RandomSample(
                lambda spec: np.random.randint(look_back[0], look_back[1]+1, size=1)[0])
        elif isinstance(look_back, int):
            if look_back < 2:
                raise ValueError("look back value should not be smaller than 2. "
                                 "Current value is ", look_back)
            self.past_seq_config = look_back
        else:
            raise ValueError("look back is {}.\n "
                             "look_back should be either a tuple with 2 int values:"
                             " (min_len, max_len) or a single int"
                             .format(look_back))

    def search_space(self, all_available_features):
        return {
            # -------- feature related parameters
            "selected_features": RandomSample(
                lambda spec: np.random.choice(
                    all_available_features,
                    size=np.random.randint(low=3, high=len(all_available_features), size=1),
                    replace=False)),

            # --------- model related parameters
            "lr": 0.001,
            "lstm_1_units": GridSearch([16, 32]),
            "dropout_1": 0.2,
            "lstm_2_units": GridSearch([16, 32]),
            "dropout_2": RandomSample(lambda spec: np.random.uniform(0.2, 0.5)),
            "batch_size": 1024,
            "epochs": 5,
            "past_seq_len": self.past_seq_config,
        }

    def runtime_params(self):
        return {
            "training_iteration": 10,
            "num_samples": self.num_samples,
        }


class RandomRecipe(Recipe):
    """
    Pure random sample Recipe. Often used as baseline.
       tsp = TimeSequencePredictor(...,recipe = RandomRecipe(5))

    @param num_rand_samples: number of hyper-param configurations sampled randomly
    @param look_back: the length to look back, either a tuple with 2 int values,
          which is in format is (min len, max len), or a single int, which is
          a fixed length to look back.
    """

    def __init__(self, num_rand_samples=1, look_back=2, reward_metric=-0.05):
        self.num_samples = num_rand_samples
        self.reward_metric = reward_metric
        if isinstance(look_back, tuple) and len(look_back) == 2 and \
                isinstance(look_back[0], int) and isinstance(look_back[1], int):
            if look_back[1] < 2:
                raise ValueError("The max look back value should be at least 2")
            if look_back[0] < 2:
                print("The input min look back value is smaller than 2. "
                      "We sample from range (2, {}) instead.".format(look_back[1]))
            self.past_seq_config = \
                RandomSample(lambda spec:
                             np.random.randint(look_back[0], look_back[1]+1, size=1)[0])
        elif isinstance(look_back, int):
            if look_back < 2:
                raise ValueError("look back value should not be smaller than 2. "
                                 "Current value is ", look_back)
            self.past_seq_config = look_back
        else:
            raise ValueError("look back is {}.\n "
                             "look_back should be either a tuple with 2 int values:"
                             " (min_len, max_len) or a single int"
                             .format(look_back))

    def search_space(self, all_available_features):
        return {
            # -------- feature related parameters
            "selected_features": RandomSample(
                lambda spec: np.random.choice(
                    all_available_features,
                    size=np.random.randint(low=3, high=len(all_available_features), size=1))
            ),

            # --------- Vanilla LSTM model parameters
            "lstm_1_units": RandomSample(lambda spec:
                                         np.random.choice([8, 16, 32, 64, 128], size=1)[0]),
            "dropout_1": RandomSample(lambda spec: np.random.uniform(0.2, 0.5)),
            "lstm_2_units": RandomSample(lambda spec:
                                         np.random.choice([8, 16, 32, 64, 128], size=1)[0]),
            "dropout_2": RandomSample(lambda spec: np.random.uniform(0.2, 0.5)),

            # ----------- Seq2Seq model parameters
            "latent_dim": RandomSample(lambda spec:
                                       np.random.choice([32, 64, 128, 256], size=1)[0]),
            "dropout": RandomSample(lambda spec: np.random.uniform(0.2, 0.5)),

            # ----------- optimization parameters
            "lr": RandomSample(lambda spec: np.random.uniform(0.001, 0.01)),
            "batch_size": RandomSample(lambda spec:
                                       np.random.choice([32, 64, 1024], size=1, replace=False)[0]),
            "epochs": 5,
            "past_seq_len": self.past_seq_config,
        }

    def runtime_params(self):
        return {
            "reward_metric": self.reward_metric,
            "training_iteration": 10,
            "num_samples": self.num_samples,
        }


class BayesRecipe(Recipe):
    """
    A Bayes search Recipe.
       tsp = TimeSequencePredictor(...,recipe = BayesRecipe(5))

    @param num_samples: number of hyper-param configurations sampled
    @param look_back: the length to look back, either a tuple with 2 int values,
          which is in format is (min len, max len), or a single int, which is
          a fixed length to look back.
    """
    def __init__(self, num_samples=1, look_back=2, reward_metric=-0.05):
        self.num_samples = num_samples
        self.reward_metric = reward_metric
        if isinstance(look_back, tuple) and len(look_back) == 2 and \
                isinstance(look_back[0], int) and isinstance(look_back[1], int):
            if look_back[1] < 2:
                raise ValueError("The max look back value should be at least 2")
            if look_back[0] < 2:
                print("The input min look back value is smaller than 2. "
                      "We sample from range (2, {}) instead.".format(look_back[1]))
            self.bayes_past_seq_config = {"past_seq_len_float": look_back}
            self.fixed_past_seq_config = {}
        elif isinstance(look_back, int):
            if look_back < 2:
                raise ValueError("look back value should not be smaller than 2. "
                                 "Current value is ", look_back)
            self.bayes_past_seq_config = {}
            self.fixed_past_seq_config = {"past_seq_len": look_back}
        else:
            raise ValueError("look back is {}.\n "
                             "look_back should be either a tuple with 2 int values:"
                             " (min_len, max_len) or a single int"
                             .format(look_back))

    def search_space(self, all_available_features):
        feature_space = {"bayes_feature_{}".format(feature): (0.3, 1)
                         for feature in all_available_features}
        other_space = {
            # --------- model parameters
            "lstm_1_units_float": (8, 128),
            "dropout_1": (0.2, 0.5),
            "lstm_2_units_float": (8, 128),
            "dropout_2": (0.2, 0.5),

            # ----------- optimization parameters
            "lr": (0.001, 0.01),
            "batch_size_log": (5, 10),
        }
        total_space = other_space.copy()
        total_space.update(feature_space)
        total_space.update(self.bayes_past_seq_config)
        return total_space

    def fixed_params(self):
        total_fixed_params = {
            "epochs": 5,
            # "batch_size": 1024,
        }
        total_fixed_params.update(self.fixed_past_seq_config)
        return total_fixed_params

    def runtime_params(self):
        return {
            "reward_metric": self.reward_metric,
            "training_iteration": 5,
            "num_samples": self.num_samples,
        }

    def search_algorithm_params(self):
        return {
            "utility_kwargs": {
                "kind": "ucb",
                "kappa": 2.5,
                "xi": 0.0
            }
        }

    def search_algorithm(self):
        return 'BayesOpt'


class TimeSequencePredictor(object):
    """
    Trains a model that predicts future time sequence from past sequence.
    Past sequence should be > 1. Future sequence can be > 1.
    For example, predict the next 2 data points from past 5 data points.
    Output have only one target value (a scalar) for each data point in the sequence.
    Input can have more than one features (value plus several features)
    Example usage:
        tsp = TimeSequencePredictor()
        tsp.fit(input_df)
        result = tsp.predict(test_df)

    """
    def __init__(self,
                 name="automl",
                 logs_dir="~/zoo_automl_logs",
                 future_seq_len=1,
                 dt_col="datetime",
                 target_col="value",
                 extra_features_col=None,
                 drop_missing=True,
                 ):
        """
        Constructor of Time Sequence Predictor
        :param logs_dir where the automl tune logs file located
        :param future_seq_len: the future sequence length to be predicted
        :param dt_col: the datetime index column
        :param target_col: the target col (to be predicted)
        :param extra_features_col: extra features
        :param drop_missing: whether to drop missing values in the input
        """
        self.logs_dir = logs_dir
        self.pipeline = None
        self.future_seq_len = future_seq_len
        self.dt_col = dt_col
        self.target_col = target_col
        self.extra_features_col = extra_features_col
        self.drop_missing = drop_missing
        self.name = name

    def fit(self,
            input_df,
            validation_df=None,
            metric="mse",
            recipe=SmokeRecipe(),
            mc=False,
            resources_per_trial={"cpu": 2},
            distributed=False,
            hdfs_url=None
            ):
        """
        Trains the model for time sequence prediction.
        If future sequence length > 1, use seq2seq model, else use vanilla LSTM model.
        :param input_df: The input time series data frame, Example:
         datetime   value   "extra feature 1"   "extra feature 2"
         2019-01-01 1.9 1   2
         2019-01-02 2.3 0   2
        :param validation_df: validation data
        :param metric: String. Metric used for train and validation. Available values are
                       "mean_squared_error" or "r_square"
        :param recipe: a Recipe object. Various recipes covers different search space and stopping
                      criteria. Default is SmokeRecipe().
        :param resources_per_trial: Machine resources to allocate per trial,
            e.g. ``{"cpu": 64, "gpu": 8}`
        :param distributed: bool. Indicate if running in distributed mode. If true, we will upload
                            models to HDFS.
        :param hdfs_url: the hdfs url used to save file in distributed model. If None, the default
                         hdfs_url will be used.
        :return: self
        """

        self._check_input(input_df, validation_df, metric)
        if distributed:
            if hdfs_url is not None:
                remote_dir = os.path.join(hdfs_url, "ray_results", self.name)
            else:
                remote_dir = os.path.join(os.sep, "ray_results", self.name)
            if self.name not in get_remote_list(os.path.dirname(remote_dir)):
                cmd = "hadoop fs -mkdir -p {}".format(remote_dir)
                process(cmd)
        else:
            remote_dir = None

        self.pipeline = self._hp_search(input_df,
                                        validation_df=validation_df,
                                        metric=metric,
                                        recipe=recipe,
                                        mc=mc,
                                        resources_per_trial=resources_per_trial,
                                        remote_dir=remote_dir)
        return self.pipeline

    def evaluate(self,
                 input_df,
                 metric=None
                 ):
        """
        Evaluate the model on a list of metrics.
        :param input_df: The input time series data frame, Example:
         datetime   value   "extra feature 1"   "extra feature 2"
         2019-01-01 1.9 1   2
         2019-01-02 2.3 0   2
        :param metric: A list of Strings Available string values are "mean_squared_error",
                      "r_square".
        :return: a list of metric evaluation results.
        """
        if not Evaluator.check_metric(metric):
            raise ValueError("metric" + metric + "is not supported")
        return self.pipeline.evaluate(input_df, metric)

    def predict(self,
                input_df):
        """
        Predict future sequence from past sequence.
        :param input_df: The input time series data frame, Example:
         datetime   value   "extra feature 1"   "extra feature 2"
         2019-01-01 1.9 1   2
         2019-01-02 2.3 0   2
        :return: a data frame with 2 columns, the 1st is the datetime, which is the last datetime of
            the past sequence.
            values are the predicted future sequence values.
            Example :
            datetime    value_0     value_1   ...     value_2
            2019-01-03  2           3                   9
        """
        return self.pipeline.predict(input_df)

    def _check_input_format(self, input_df):
        if isinstance(input_df, list) and all([isinstance(d, pd.DataFrame) for d in input_df]):
            input_is_list = True
            return input_is_list
        elif isinstance(input_df, pd.DataFrame):
            input_is_list = False
            return input_is_list
        else:
            raise ValueError("input_df should be a data frame or a list of data frames")

    def _check_missing_col(self, input_df):
        cols_list = [self.dt_col, self.target_col]
        if self.extra_features_col is not None:
            if not isinstance(self.extra_features_col, (list,)):
                raise ValueError("extra_features_col needs to be either None or a list")
            cols_list.extend(self.extra_features_col)

        missing_cols = set(cols_list) - set(input_df.columns)
        if len(missing_cols) != 0:
            raise ValueError("Missing Columns in the input data frame:" +
                             ','.join(list(missing_cols)))

    def _check_input(self, input_df, validation_df, metric):
        input_is_list = self._check_input_format(input_df)
        if not input_is_list:
            self._check_missing_col(input_df)
            if validation_df is not None:
                self._check_missing_col(validation_df)
        else:
            for d in input_df:
                self._check_missing_col(d)
            if validation_df is not None:
                for val_d in validation_df:
                    self._check_missing_col(val_d)

        if not Evaluator.check_metric(metric):
            raise ValueError("metric" + metric + "is not supported")

    def _hp_search(self,
                   input_df,
                   validation_df,
                   metric,
                   recipe,
                   mc,
                   resources_per_trial,
                   remote_dir):

        ft = TimeSequenceFeatureTransformer(self.future_seq_len,
                                            self.dt_col,
                                            self.target_col,
                                            self.extra_features_col,
                                            self.drop_missing)
        if isinstance(input_df, list):
            feature_list = ft.get_feature_list(input_df[0])
        else:
            feature_list = ft.get_feature_list(input_df)

        # model = VanillaLSTM(check_optional_config=False)
        model = TimeSequenceModel(check_optional_config=False, future_seq_len=self.future_seq_len)

        # prepare parameters for search engine
        search_space = recipe.search_space(feature_list)
        runtime_params = recipe.runtime_params()
        num_samples = runtime_params['num_samples']
        stop = dict(runtime_params)
        search_algorithm_params = recipe.search_algorithm_params()
        search_algorithm = recipe.search_algorithm()
        fixed_params = recipe.fixed_params()
        del stop['num_samples']

        searcher = RayTuneSearchEngine(logs_dir=self.logs_dir,
                                       resources_per_trial=resources_per_trial,
                                       name=self.name,
                                       remote_dir=remote_dir,
                                       )
        searcher.compile(input_df,
                         search_space=search_space,
                         stop=stop,
                         search_algorithm_params=search_algorithm_params,
                         search_algorithm=search_algorithm,
                         fixed_params=fixed_params,
                         # feature_transformers=TimeSequenceFeatures,
                         feature_transformers=ft,  # use dummy features for testing the rest
                         # model=model,
                         future_seq_len=self.future_seq_len,
                         validation_df=validation_df,
                         metric=metric,
                         mc=mc,
                         num_samples=num_samples)
        # searcher.test_run()
        searcher.run()

        best = searcher.get_best_trials(k=1)[0]  # get the best one trial, later could be n
        pipeline = self._make_pipeline(best,
                                       feature_transformers=ft,
                                       model=model,
                                       remote_dir=remote_dir)
        return pipeline

    def _print_config(self, best_config):
        print("The best configurations are:")
        for name, value in best_config.items():
            print(name, ":", value)

    def _make_pipeline(self, trial, feature_transformers, model, remote_dir):
        isinstance(trial, TrialOutput)
        config = convert_bayes_configs(trial.config).copy()
        self._print_config(config)
        if remote_dir is not None:
            all_config = restore_hdfs(trial.model_path,
                                      remote_dir,
                                      feature_transformers,
                                      model,
                                      # config)
                                      )
        else:
            all_config = restore_zip(trial.model_path,
                                     feature_transformers,
                                     model,
                                     # config)
                                     )
        return TimeSequencePipeline(name=self.name,
                                    feature_transformers=feature_transformers,
                                    model=model,
                                    config=all_config)


if __name__ == "__main__":
    try:
        dataset_path = os.getenv("ANALYTICS_ZOO_HOME") + "/bin/data/NAB/nyc_taxi/nyc_taxi.csv"
        df = pd.read_csv(dataset_path)
    except Exception as e:
        print("nyc_taxi.csv doesn't exist")
        print("you can run $ANALYTICS_ZOO_HOME/bin/data/NAB/nyc_taxi/get_nyc_taxi.sh"
              " to download nyc_taxi.csv")
    # %% md
    from zoo.automl.common.util import split_input_df

    train_df, val_df, test_df = split_input_df(df, val_split_ratio=0.1, test_split_ratio=0.1)

    # print(train_df.describe())
    # print(test_df.describe())
    import argparse
    parser = argparse.ArgumentParser(description='Process some integers.')
    parser.add_argument("--hadoop_conf",
                        default=None,
                        type=str,
                        help="turn on yarn mode by passing path to hadoop configuration folder.")
    parser.add_argument("--spark_local",
                        default=False,
                        type=bool,
                        help="Run on spark local")
    parser.add_argument("--future_seq_len",
                        default=1,
                        type=int,
                        help="future sequence length")
    args = parser.parse_args()

    if not args.hadoop_conf and not args.spark_local:
        print("*****Run automl on local*****")
        distributed = False
        ray.init(num_cpus=6,
                 include_webui=False,
                 ignore_reinit_error=True)
    elif args.hadoop_conf:
        print("*****Run automl with RayOnSpark*****")
        distributed = True
        from zoo import init_spark_on_yarn
        from zoo.ray.util.raycontext import RayContext
        slave_num = 2
        sc = init_spark_on_yarn(
            hadoop_conf=args.hadoop_conf,
            conda_name="ray36",
            num_executor=slave_num,
            executor_cores=4,
            executor_memory="8g ",
            driver_memory="2g",
            driver_cores=4,
            extra_executor_memory_for_ray="10g")
        ray_ctx = RayContext(sc=sc, object_store_memory="5g")
        ray_ctx.init()
    else:
        print("*****Run automl on spark local*****")
        distributed = False
        from zoo import init_spark_on_local
        from zoo.ray.util.raycontext import RayContext
        sc = init_spark_on_local(cores=4)
        ray_ctx = RayContext(sc=sc)
        ray_ctx.init()

    hdfs_url = "hdfs://172.16.0.103:9000"

    tsp = TimeSequencePredictor(dt_col="datetime",
                                target_col="value",
                                future_seq_len=args.future_seq_len,
                                extra_features_col=None,
                                )

    pipeline = tsp.fit(train_df,
                       validation_df=val_df,
<<<<<<< HEAD
                       metric="mse",
                       # recipe=BayesRecipe(num_rand_samples=2, look_back=(2, 4)),
                       # recipe=RandomRecipe(look_back=(2, 4)),
=======
                       metric="mean_squared_error",
                       # recipe=BayesRecipe(num_samples=2, look_back=(2, 4)),
                       # recipe=RandomRecipe(num_rand_samples=4, look_back=(2, 4),
                       #                     reward_metric=-0.0001),
                       recipe=SmokeRecipe(num_samples=1),
                       # mc=True,
>>>>>>> 08e5faa0
                       distributed=distributed,
                       hdfs_url=hdfs_url)

    print("evaluate:", pipeline.evaluate(test_df, metrics=["mse", "r2"]))
    pred = pipeline.predict(test_df)
    y_pred, y_uncertainty = pipeline.predict_with_uncertainty(test_df)
    print("shape of prediction:", pred.shape)
    print("shape of output of uncertain predict:", y_pred.shape, y_uncertainty.shape)
    print(y_uncertainty[:5])

    save_pipeline_file = "tmp.ppl"
    pipeline.save(save_pipeline_file)

    new_pipeline = load_ts_pipeline(save_pipeline_file)
    os.remove(save_pipeline_file)

    new_pipeline.describe()
    print("evaluate:", new_pipeline.evaluate(test_df, metrics=["mse", "r2"]))

    new_pred = new_pipeline.predict(test_df)
    new_y_pred, new_y_uncertainty = new_pipeline.predict_with_uncertainty(test_df)
    print("shape of prediction:", new_pred.shape)
    print("shape of output of uncertain predict:", new_y_pred.shape, new_y_uncertainty.shape)
    print(new_y_uncertainty[:5])

    # np.testing.assert_allclose(pred["value"].values, new_pred["value"].values)

    new_pipeline.fit(train_df, val_df, epoch_num=5)
    print("evaluate:", new_pipeline.evaluate(test_df, metrics=["mse", "r2"]))

    if args.hadoop_conf or args.spark_local:
        ray_ctx.stop()<|MERGE_RESOLUTION|>--- conflicted
+++ resolved
@@ -625,18 +625,11 @@
 
     pipeline = tsp.fit(train_df,
                        validation_df=val_df,
-<<<<<<< HEAD
                        metric="mse",
                        # recipe=BayesRecipe(num_rand_samples=2, look_back=(2, 4)),
                        # recipe=RandomRecipe(look_back=(2, 4)),
-=======
-                       metric="mean_squared_error",
-                       # recipe=BayesRecipe(num_samples=2, look_back=(2, 4)),
-                       # recipe=RandomRecipe(num_rand_samples=4, look_back=(2, 4),
-                       #                     reward_metric=-0.0001),
                        recipe=SmokeRecipe(num_samples=1),
                        # mc=True,
->>>>>>> 08e5faa0
                        distributed=distributed,
                        hdfs_url=hdfs_url)
 
