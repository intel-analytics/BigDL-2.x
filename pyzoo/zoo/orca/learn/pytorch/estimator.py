#
# Copyright 2018 Analytics Zoo Authors.
#
# Licensed under the Apache License, Version 2.0 (the "License");
# you may not use this file except in compliance with the License.
# You may obtain a copy of the License at
#
#     http://www.apache.org/licenses/LICENSE-2.0
#
# Unless required by applicable law or agreed to in writing, software
# distributed under the License is distributed on an "AS IS" BASIS,
# WITHOUT WARRANTIES OR CONDITIONS OF ANY KIND, either express or implied.
# See the License for the specific language governing permissions and
# limitations under the License.
#
from zoo.orca.data.utils import row_to_sample, xshard_to_sample
from zoo.pipeline.estimator.estimator import Estimator as SparkEstimator
from zoo.orca.learn.ray_estimator import Estimator as OrcaRayEstimator
from zoo.orca.learn.pytorch.training_operator import TrainingOperator
from zoo.orca.learn.spark_estimator import Estimator as OrcaSparkEstimator
from zoo.orca.learn.optimizers import Optimizer as OrcaOptimizer, SGD
from zoo.orca.data import SparkXShards
from bigdl.optim.optimizer import MaxEpoch, OptimMethod
from zoo.feature.common import FeatureSet
from torch.optim.optimizer import Optimizer as TorchOptimizer
from torch.utils.data import DataLoader
from pyspark.sql import DataFrame


class Estimator(object):
    @staticmethod
    def from_torch(*,
                   model,
                   optimizer,
                   loss=None,
                   scheduler_creator=None,
                   training_operator_cls=TrainingOperator,
                   initialization_hook=None,
                   config=None,
                   scheduler_step_freq="batch",
                   use_tqdm=False,
                   workers_per_node=1,
                   model_dir=None,
                   backend="bigdl"):
        """
        Create an Estimator for torch.

        :param model: PyTorch model if backend="bigdl", PyTorch model creator function if
        backend="horovod" or "torch_distributed"
        :param optimizer: Orca or PyTorch optimizer if backend="bigdl", PyTorch optimizer creator
        function if backend="horovod" or "torch_distributed"
        :param loss: PyTorch loss if backend="bigdl", PyTorch loss creator function if
        backend="horovod" or "torch_distributed"
        :param scheduler_creator: parameter for `horovod` and `torch_distributed` backends. a
        learning rate scheduler wrapping the optimizer. You will need to set
        ``scheduler_step_freq="epoch"`` for the scheduler to be incremented correctly.
        :param config: parameter for `horovod` and `torch_distributed` backends. Config dict to
        create model, optimizer loss and data.
        :param scheduler_step_freq: parameter for `horovod` and `torch_distributed` backends.
        "batch", "epoch" or None. This will determine when ``scheduler.step`` is called. If
        "batch", ``step`` will be called after every optimizer step. If "epoch", ``step`` will be
        called after one pass of the DataLoader. If a scheduler is passed in, this value is expected
        to not be None.
        :param use_tqdm: parameter for `horovod` and `torch_distributed` backends. You can monitor
        training progress if use_tqdm=True.
        :param workers_per_node: parameter for `horovod` and `torch_distributed` backends. worker
        number on each node. default: 1.
        :param model_dir: parameter for `bigdl` backend. The path to save model. During the
        training, if checkpoint_trigger is defined and triggered, the model will be saved to
        model_dir.
        :param backend: You can choose "horovod",  "torch_distributed" or "bigdl" as backend.
        Default: `bigdl`.
        :return: an Estimator object.
        """
        if backend in {"horovod", "torch_distributed"}:
            return PyTorchRayEstimator(model_creator=model,
                                       optimizer_creator=optimizer,
                                       loss_creator=loss,
                                       scheduler_creator=scheduler_creator,
                                       training_operator_cls=training_operator_cls,
                                       initialization_hook=initialization_hook,
                                       config=config,
                                       scheduler_step_freq=scheduler_step_freq,
                                       use_tqdm=use_tqdm,
                                       workers_per_node=workers_per_node,
                                       backend=backend)
        elif backend == "bigdl":
            return PyTorchSparkEstimator(model=model,
                                         loss=loss,
                                         optimizer=optimizer,
                                         model_dir=model_dir,
                                         bigdl_type="float")
        else:
            raise ValueError("Only horovod, torch_distributed and bigdl backends are supported"
                             f" for now, got backend: {backend}")


class PyTorchRayEstimator(OrcaRayEstimator):
    def __init__(self,
                 *,
                 model_creator,
                 optimizer_creator,
                 loss_creator=None,
                 scheduler_creator=None,
                 training_operator_cls=TrainingOperator,
                 initialization_hook=None,
                 config=None,
                 scheduler_step_freq="batch",
                 use_tqdm=False,
                 backend="torch_distributed",
                 workers_per_node=1):
        from zoo.orca.learn.pytorch.pytorch_ray_estimator import PyTorchRayEstimator
        self.estimator = PyTorchRayEstimator(model_creator=model_creator,
                                             optimizer_creator=optimizer_creator,
                                             loss_creator=loss_creator,
                                             scheduler_creator=scheduler_creator,
                                             training_operator_cls=training_operator_cls,
                                             initialization_hook=initialization_hook,
                                             config=config,
                                             scheduler_step_freq=scheduler_step_freq,
                                             use_tqdm=use_tqdm,
                                             backend=backend,
                                             workers_per_node=workers_per_node)

    def fit(self, data, epochs=1, batch_size=32, profile=False, reduce_results=True, info=None,
            feature_cols=None, label_cols=None):
        """
        Trains a PyTorch model given training data for several epochs.

        Calls `TrainingOperator.train_epoch()` on N parallel workers simultaneously
        underneath the hood.
<<<<<<< HEAD

        :param data: An instance of SparkXShards or a function that takes config as
        argument and returns a PyTorch DataLoader for training.
=======
        :param data: An instance of SparkXShards, a Spark DataFrame or a function that
        takes config as argument and returns a PyTorch DataLoader for training.
>>>>>>> 7259a071
        :param epochs: The number of epochs to train the model. Default is 1.
        :param batch_size: The number of samples per batch for each worker. Default is 32.
        The total batch size would be workers_per_node*num_nodes.
        If you training data is a function, you can set batch_size to be config["batch_size"]
        for the PyTorch DataLoader.
        :param profile: Boolean. Whether to return time stats for the training procedure.
        Default is False.
        :param reduce_results: Boolean. Whether to average all metrics across all workers into
        one dict. If a metric is a non-numerical value (or nested dictionaries), one value will
        be randomly selected among the workers. If False, returns a list of dicts for all workers.
        Default is True.
        :param info: An optional dictionary that can be passed to the TrainingOperator for
        train_epoch and train_batch.
<<<<<<< HEAD
=======
        :param feature_cols: feature column names if data is Spark DataFrame.
        :param label_cols: label column names if data is Spark DataFrame.

>>>>>>> 7259a071
        :return A list of dictionary of metrics for every training epoch. If reduce_results is
        False, this will return a nested list of metric dictionaries whose length will be equal
        to the total number of workers.
        You can also provide custom metrics by passing in a custom training_operator_cls when
        creating the Estimator.
        """
        return self.estimator.train(data=data, epochs=epochs, batch_size=batch_size,
                                    profile=profile, reduce_results=reduce_results,
                                    info=info, feature_cols=feature_cols,
                                    label_cols=label_cols)

<<<<<<< HEAD
    def predict(self, data, batch_size=32):
        """
        Predict is not supported in PyTorchRayEstimator
        """
        raise NotImplementedError
=======
    def predict(self, data, batch_size=32, feature_cols=None, profile=False):
        """
        Using this PyTorch model to make predictions on the data.

        :param data: An instance of SparkXShards or a Spark DataFrame
        :param batch_size: The number of samples per batch for each worker. Default is 32.
        :param profile: Boolean. Whether to return time stats for the training procedure.
        Default is False.
        :param feature_cols: feature column names if data is a Spark DataFrame.
        :return A SparkXShards that contains the predictions with key "prediction" in each shard
        """
        return self.estimator.predict(data, batch_size=batch_size,
                                      feature_cols=feature_cols,
                                      profile=profile)
>>>>>>> 7259a071

    def evaluate(self, data, batch_size=32, num_steps=None, profile=False, info=None,
                 feature_cols=None, label_cols=None):
        """
        Evaluates a PyTorch model given validation data.
        Note that only accuracy for classification with zero-based label is supported by
        default. You can override validate_batch in TrainingOperator for other metrics.

        Calls `TrainingOperator.validate()` on N parallel workers simultaneously
        underneath the hood.
<<<<<<< HEAD

        :param data: An instance of SparkXShards or a function that takes config as
        argument and returns a PyTorch DataLoader for validation.
=======
        :param data: An instance of SparkXShards, a Spark DataFrame or a function that
        takes config as argument and returns a PyTorch DataLoader for validation.
>>>>>>> 7259a071
        :param batch_size: The number of samples per batch for each worker. Default is 32.
        The total batch size would be workers_per_node*num_nodes.
        If you validation data is a function, you can set batch_size to be config["batch_size"]
        for the PyTorch DataLoader.
        :param num_steps: The number of batches to compute the validation results on. This
        corresponds to the number of times `TrainingOperator.validate_batch` is called.
        :param profile: Boolean. Whether to return time stats for the training procedure.
        Default is False.
        :param info: An optional dictionary that can be passed to the TrainingOperator
        for validate.
<<<<<<< HEAD
=======
        :param feature_cols: feature column names if train data is Spark DataFrame.
        :param label_cols: label column names if train data is Spark DataFrame.

>>>>>>> 7259a071
        :return A dictionary of metrics for the given data, including validation accuracy and loss.
        You can also provide custom metrics by passing in a custom training_operator_cls when
        creating the Estimator.
        """
        return self.estimator.validate(data=data, batch_size=batch_size, num_steps=num_steps,
                                       profile=profile, info=info, feature_cols=feature_cols,
                                       label_cols=label_cols)

    def get_model(self):
        """
        Returns the learned PyTorch model.

        :return: The learned PyTorch model.
        """
        return self.estimator.get_model()

    def save(self, checkpoint):
        """
        Saves the Estimator state (including model and optimizer) to the provided checkpoint path.

        :param checkpoint: (str) Path to target checkpoint file.
        :return:
        """
        return self.estimator.save(checkpoint=checkpoint)

    def load(self, checkpoint):
        """
        Loads the Estimator state (including model and optimizer) from the provided checkpoint.

        :param checkpoint: (str) Path to target checkpoint file.
        """
        return self.estimator.load(checkpoint=checkpoint)

    def shutdown(self, force=False):
        """
        Shuts down workers and releases resources.

        :return:
        """
        return self.estimator.shutdown(force=force)


class PyTorchSparkEstimator(OrcaSparkEstimator):
    def __init__(self, model, loss, optimizer, model_dir=None, bigdl_type="float"):
        from zoo.pipeline.api.torch import TorchModel, TorchLoss, TorchOptim
        self.loss = loss
        if self.loss is None:
            self.loss = TorchLoss()
        else:
            self.loss = TorchLoss.from_pytorch(loss)
        if optimizer is None:
            from zoo.orca.learn.optimizers.schedule import Default
            optimizer = SGD(learningrate_schedule=Default())
        if isinstance(optimizer, TorchOptimizer):
            optimizer = TorchOptim.from_pytorch(optimizer)
        elif isinstance(optimizer, OrcaOptimizer):
            optimizer = optimizer.get_optimizer()
        else:
            raise ValueError("Only PyTorch optimizer and orca optimizer are supported")
        self.log_dir = None
        self.app_name = None
        self.model_dir = model_dir
        self.model = TorchModel.from_pytorch(model)
        self.estimator = SparkEstimator(self.model, optimizer, model_dir, bigdl_type=bigdl_type)

    def _handle_dataframe(self, data, validation_data, feature_cols, label_cols):
        schema = data.schema
        train_rdd = data.rdd.map(lambda row: row_to_sample(row, schema, feature_cols, label_cols))
        train_feature_set = FeatureSet.sample_rdd(train_rdd)
        if validation_data is None:
            val_feature_set = None
        else:
            assert isinstance(validation_data, DataFrame), "validation_data should also be a " \
                                                           "DataFrame"
            val_feature_set = FeatureSet.sample_rdd(validation_data.rdd.map(
                lambda row: row_to_sample(row, schema, feature_cols, label_cols)))

        return train_feature_set, val_feature_set

    def _handle_xshards(self, data, validation_data):
        train_rdd = data.rdd.flatMap(xshard_to_sample)
        train_feature_set = FeatureSet.sample_rdd(train_rdd)
        if validation_data is None:
            val_feature_set = None
        else:
            assert isinstance(validation_data, SparkXShards), "validation_data should be a " \
                                                              "SparkXShards"
            val_feature_set = FeatureSet.sample_rdd(validation_data.rdd.flatMap(xshard_to_sample))
        return train_feature_set, val_feature_set

    def _hanle_data_loader(self, data, validation_data):
        train_feature_set = FeatureSet.pytorch_dataloader(data, "", "")
        if validation_data is None:
            val_feature_set = None
        else:
            assert isinstance(validation_data, DataLoader) or callable(data), \
                "validation_data should be a pytorch DataLoader or a callable data_creator"
            val_feature_set = FeatureSet.pytorch_dataloader(validation_data)

        return train_feature_set, val_feature_set

    def fit(self, data, epochs=1, batch_size=32, feature_cols=None, label_cols=None,
            validation_data=None, validation_metrics=None, checkpoint_trigger=None):
<<<<<<< HEAD
        """
        Train this torch model with train data.

        :param data: train data. It can be XShards, PyTorch DataLoader and PyTorch DataLoader
        creator function.
        If data is an XShards, each partition is a dictionary of  {'x': feature,
        'y': label}, where feature(label) is a numpy array or a list of numpy arrays.
        :param epochs: Number of epochs to train the model. Default: 1.
        :param batch_size: Batch size used for training. Only used when data is an XShards.
        Default: 32.
        :param feature_cols: (Not supported yet) Feature column name(s) of data. Only used when data
        is a Spark DataFrame. Default: None.
        :param labels_cols: (Not supported yet) Label column name(s) of data. Only used when data is
        a Spark DataFrame. Default: None.
        :param validation_data: Validation data. XShards, PyTorch DataLoader and PyTorch DataLoader
        creator function are supported.
        If data is XShards, each partition is a dictionary of  {'x': feature,
        'y': label}, where feature(label) is a numpy array or a list of numpy arrays.
        :param validation_metrics: Orca validation metrics to be computed on validation_data.
        :param checkpoint_trigger: Orca Trigger to set a checkpoint.
        :return: The trained estimator object.
        """
        from zoo.orca.data.utils import to_sample
=======
>>>>>>> 7259a071
        from zoo.orca.learn.metrics import Metrics
        from zoo.orca.learn.trigger import Trigger

        end_trigger = MaxEpoch(epochs)
        assert batch_size > 0, "batch_size should be greater than 0"
        validation_metrics = Metrics.convert_metrics_list(validation_metrics)
        checkpoint_trigger = Trigger.convert_trigger(checkpoint_trigger)

        if self.log_dir is not None and self.app_name is not None:
            self.estimator.set_tensorboard(self.log_dir, self.app_name)

        if isinstance(data, SparkXShards):
            train_fset, val_fset = self._handle_xshards(data, validation_data)
        elif isinstance(data, DataFrame):
            train_fset, val_fset = self._handle_dataframe(data, validation_data,
                                                          feature_cols, label_cols)
        elif isinstance(data, DataLoader) or callable(data):
            train_fset, val_fset = self._hanle_data_loader(data, validation_data)
        else:
            raise ValueError("Data and validation data should be SparkXShards, DataLoaders or "
                             "callable data_creators but get " + data.__class__.__name__)

        self.estimator.train(train_fset, self.loss, end_trigger, checkpoint_trigger,
                             val_fset, validation_metrics, batch_size)
        return self

    def predict(self, data, batch_size=4, feature_cols=None):
        """
        Predict input data.

        :param data: data to be predicted. It can be XShards, each partition is a dictionary of
        {'x': feature}, where feature is a numpy array or a list of numpy arrays.
        :param batch_size: batch size used for inference.
        :param feature_cols: (Not supported yet) Feature column name(s) of data. Only used when data
        is a Spark DataFrame. Default: None.
        :return: predicted result. The predict result is a XShards, each partition of the XShards
        is a dictionary of {'prediction': result}, where result is a numpy array or a list of numpy
        arrays.
        """
        from zoo.orca.learn.utils import convert_predict_to_xshard
        if isinstance(data, SparkXShards):
            from zoo.orca.data.utils import xshard_to_sample
            data_rdd = data.rdd.flatMap(xshard_to_sample)

        elif isinstance(data, DataFrame):
            schema = data.schema
            data_rdd = data.rdd.map(lambda row: row_to_sample(row, schema,
                                                              feature_cols, None))
        else:
            raise ValueError("Data should be XShards, each element needs to be {'x': a feature "
                             "numpy array}.")
        predicted_rdd = self.model.predict(data_rdd, batch_size=batch_size)
        return convert_predict_to_xshard(predicted_rdd)

    def evaluate(self, data, batch_size=32, feature_cols=None, label_cols=None,
                 validation_metrics=None):
<<<<<<< HEAD
        """
        Evaluate model.

        :param data: data: evaluation data. It can be XShards, PyTorch DataLoader and PyTorch
        DataLoader creator function.
        If data is an XShards, each partition is a dictionary of  {'x': feature,
        'y': label}, where feature(label) is a numpy array or a list of numpy arrays.
        :param batch_size: Batch size used for evaluation. Only used when data is a SparkXShard.
        :param feature_cols: (Not supported yet) Feature column name(s) of data. Only used when data
        is a Spark DataFrame. Default: None.
        :param labels_cols: (Not supported yet) Label column name(s) of data. Only used when data is
        a Spark DataFrame. Default: None.
        :param validation_metrics: Orca validation metrics to be computed on validation_data.
        :return: validation results.
        """
        from zoo.orca.data.utils import to_sample
=======
        from zoo.orca.data.utils import xshard_to_sample
>>>>>>> 7259a071
        from zoo.orca.learn.metrics import Metrics

        assert data is not None, "validation data shouldn't be None"
        validation_metrics = Metrics.convert_metrics_list(validation_metrics)

        if isinstance(data, SparkXShards):
            val_feature_set = FeatureSet.sample_rdd(data.rdd.flatMap(xshard_to_sample))
            return self.estimator.evaluate(val_feature_set, validation_metrics, batch_size)
        elif isinstance(data, DataFrame):
            schema = data.schema
            val_feature_set = FeatureSet.sample_rdd(data.rdd.map(
                lambda row: row_to_sample(row, schema, feature_cols, label_cols)))
            return self.estimator.evaluate(val_feature_set, validation_metrics, batch_size)
        elif isinstance(data, DataLoader) or callable(data):
            val_feature_set = FeatureSet.pytorch_dataloader(data)
            return self.estimator.evaluate_minibatch(val_feature_set, validation_metrics)
        else:
            raise ValueError("Data should be a SparkXShards, a DataLoader or a callable "
                             "data_creator, but get " + data.__class__.__name__)

    def get_model(self):
        """
        Get the trained PyTorch model.

        :return: The trained PyTorch model.
        """
        return self.model.to_pytorch()

    def save(self, model_path):
        """
        Save is not supported in SparkPyTorchEstimator.

        :param model_path: path to save the trained model.
        :return:
        """
        raise NotImplementedError

    def load(self, checkpoint, loss=None):
        """
        Load existing model or checkpoint

        :param checkpoint: Path to the existing model or checkpoint.
        :param loss: PyTorch loss function.
        :return:
        """
        from zoo.orca.learn.utils import find_latest_checkpoint
        if loss is not None:
            from zoo.pipeline.api.torch import TorchLoss
            self.loss = TorchLoss.from_pytorch(loss)
        path, prefix, version = find_latest_checkpoint(checkpoint, model_type="pytorch")
        if path is None:
            raise ValueError("Cannot find PyTorch checkpoint, please check your checkpoint path.")
        self.load_orca_checkpoint(path, version=version, prefix=prefix)

    def load_orca_checkpoint(self, path, version, prefix=None):
        """
        Load existing checkpoint

        :param path: Path to the existing checkpoint.
        :param version: checkpoint version, which is the suffix of model.* file,
        i.e., for modle.4 file, the version is 4.
        :param prefix: optimMethod prefix, for example 'optimMethod-TorchModelf53bddcc'
        :return:
        """
        import os
        from bigdl.nn.layer import Model
        from bigdl.optim.optimizer import OptimMethod
        assert prefix is not None, "You should provide optimMethod prefix, " \
                                   "for example 'optimMethod-TorchModelf53bddcc'"
        try:
            self.model = Model.load(os.path.join(path, "model.{}".format(version)))
            optimizer = OptimMethod.load(os.path.join(path, "{}.{}".format(prefix, version)))
        except Exception:
            raise ValueError("Cannot load PyTorch checkpoint, please check your checkpoint path "
                             "and checkpoint type.")
        self.estimator = SparkEstimator(self.model, optimizer, self.model_dir)

    def load_latest_orca_checkpoint(self, path):
        """
        Load latest Orca checkpoint under specified directory.

        :param path: directory containing Orca checkpoint files.
        """
        self.load(checkpoint=path)

    def get_train_summary(self, tag=None):
        """
        Get the scalar from model train summary
        Return list of summary data of [iteration_number, scalar_value, timestamp]

        tag: The string variable represents the scalar wanted
        """
        return self.estimator.get_train_summary(tag=tag)

    def get_validation_summary(self, tag=None):
        """
        Get the scalar from model validation summary
        Return list of summary data of [iteration_number, scalar_value, timestamp]
        Note: The metric and tag may not be consistent
        Please look up following form to pass tag parameter
        Left side is your metric during compile
        Right side is the tag you should pass
        'Accuracy'                  |   'Top1Accuracy'
        'BinaryAccuracy'            |   'Top1Accuracy'
        'CategoricalAccuracy'       |   'Top1Accuracy'
        'SparseCategoricalAccuracy' |   'Top1Accuracy'
        'AUC'                       |   'AucScore'
        'HitRatio'                  |   'HitRate@k' (k is Top-k)
        'Loss'                      |   'Loss'
        'MAE'                       |   'MAE'
        'NDCG'                      |   'NDCG'
        'TFValidationMethod'        |   '${name + " " + valMethod.toString()}'
        'Top5Accuracy'              |   'Top5Accuracy'
        'TreeNNAccuracy'            |   'TreeNNAccuracy()'
        'MeanAveragePrecision'      |   'MAP@k' (k is Top-k) (BigDL)
        'MeanAveragePrecision'      |   'PascalMeanAveragePrecision' (Zoo)
        'StatelessMetric'           |   '${name}'

        tag: The string variable represents the scalar wanted
        """
        return self.estimator.get_validation_summary(tag=tag)

    def clear_gradient_clipping(self):
        """
        Clear gradient clipping parameters. In this case, gradient clipping will not be applied.
        In order to take effect, it needs to be called before fit.

        :return:
        """
        self.estimator.clear_gradient_clipping()

    def set_constant_gradient_clipping(self, min, max):
        """
        Set constant gradient clipping during the training process.
        In order to take effect, it needs to be called before fit.

        :param min: The minimum value to clip by.
        :param max: The maximum value to clip by.
        :return:
        """
        self.estimator.set_constant_gradient_clipping(min=min, max=max)

    def set_l2_norm_gradient_clipping(self, clip_norm):
        """
        Clip gradient to a maximum L2-Norm during the training process.
        In order to take effect, it needs to be called before fit.

        :param clip_norm: Gradient L2-Norm threshold.
        :return:
        """
        self.estimator.set_l2_norm_gradient_clipping(clip_norm=clip_norm)<|MERGE_RESOLUTION|>--- conflicted
+++ resolved
@@ -129,14 +129,8 @@
 
         Calls `TrainingOperator.train_epoch()` on N parallel workers simultaneously
         underneath the hood.
-<<<<<<< HEAD
-
-        :param data: An instance of SparkXShards or a function that takes config as
-        argument and returns a PyTorch DataLoader for training.
-=======
         :param data: An instance of SparkXShards, a Spark DataFrame or a function that
         takes config as argument and returns a PyTorch DataLoader for training.
->>>>>>> 7259a071
         :param epochs: The number of epochs to train the model. Default is 1.
         :param batch_size: The number of samples per batch for each worker. Default is 32.
         The total batch size would be workers_per_node*num_nodes.
@@ -150,12 +144,8 @@
         Default is True.
         :param info: An optional dictionary that can be passed to the TrainingOperator for
         train_epoch and train_batch.
-<<<<<<< HEAD
-=======
         :param feature_cols: feature column names if data is Spark DataFrame.
         :param label_cols: label column names if data is Spark DataFrame.
-
->>>>>>> 7259a071
         :return A list of dictionary of metrics for every training epoch. If reduce_results is
         False, this will return a nested list of metric dictionaries whose length will be equal
         to the total number of workers.
@@ -167,13 +157,6 @@
                                     info=info, feature_cols=feature_cols,
                                     label_cols=label_cols)
 
-<<<<<<< HEAD
-    def predict(self, data, batch_size=32):
-        """
-        Predict is not supported in PyTorchRayEstimator
-        """
-        raise NotImplementedError
-=======
     def predict(self, data, batch_size=32, feature_cols=None, profile=False):
         """
         Using this PyTorch model to make predictions on the data.
@@ -188,7 +171,6 @@
         return self.estimator.predict(data, batch_size=batch_size,
                                       feature_cols=feature_cols,
                                       profile=profile)
->>>>>>> 7259a071
 
     def evaluate(self, data, batch_size=32, num_steps=None, profile=False, info=None,
                  feature_cols=None, label_cols=None):
@@ -199,14 +181,8 @@
 
         Calls `TrainingOperator.validate()` on N parallel workers simultaneously
         underneath the hood.
-<<<<<<< HEAD
-
-        :param data: An instance of SparkXShards or a function that takes config as
-        argument and returns a PyTorch DataLoader for validation.
-=======
         :param data: An instance of SparkXShards, a Spark DataFrame or a function that
         takes config as argument and returns a PyTorch DataLoader for validation.
->>>>>>> 7259a071
         :param batch_size: The number of samples per batch for each worker. Default is 32.
         The total batch size would be workers_per_node*num_nodes.
         If you validation data is a function, you can set batch_size to be config["batch_size"]
@@ -217,12 +193,8 @@
         Default is False.
         :param info: An optional dictionary that can be passed to the TrainingOperator
         for validate.
-<<<<<<< HEAD
-=======
         :param feature_cols: feature column names if train data is Spark DataFrame.
         :param label_cols: label column names if train data is Spark DataFrame.
-
->>>>>>> 7259a071
         :return A dictionary of metrics for the given data, including validation accuracy and loss.
         You can also provide custom metrics by passing in a custom training_operator_cls when
         creating the Estimator.
@@ -326,32 +298,28 @@
 
     def fit(self, data, epochs=1, batch_size=32, feature_cols=None, label_cols=None,
             validation_data=None, validation_metrics=None, checkpoint_trigger=None):
-<<<<<<< HEAD
         """
         Train this torch model with train data.
 
-        :param data: train data. It can be XShards, PyTorch DataLoader and PyTorch DataLoader
-        creator function.
+        :param data: train data. It can be XShards, Spark Dataframe, PyTorch DataLoader and PyTorch
+        DataLoader creator function.
         If data is an XShards, each partition is a dictionary of  {'x': feature,
         'y': label}, where feature(label) is a numpy array or a list of numpy arrays.
         :param epochs: Number of epochs to train the model. Default: 1.
         :param batch_size: Batch size used for training. Only used when data is an XShards.
         Default: 32.
-        :param feature_cols: (Not supported yet) Feature column name(s) of data. Only used when data
-        is a Spark DataFrame. Default: None.
-        :param labels_cols: (Not supported yet) Label column name(s) of data. Only used when data is
-        a Spark DataFrame. Default: None.
-        :param validation_data: Validation data. XShards, PyTorch DataLoader and PyTorch DataLoader
-        creator function are supported.
+        :param feature_cols: Feature column name(s) of data. Only used when data is a Spark
+        DataFrame. Default: None.
+        :param label_cols: Label column name(s) of data. Only used when data is a Spark DataFrame.
+        Default: None.
+        :param validation_data: Validation data. XShards, Spark Dataframe, PyTorch DataLoader and
+        PyTorch DataLoader creator function are supported.
         If data is XShards, each partition is a dictionary of  {'x': feature,
         'y': label}, where feature(label) is a numpy array or a list of numpy arrays.
         :param validation_metrics: Orca validation metrics to be computed on validation_data.
         :param checkpoint_trigger: Orca Trigger to set a checkpoint.
         :return: The trained estimator object.
         """
-        from zoo.orca.data.utils import to_sample
-=======
->>>>>>> 7259a071
         from zoo.orca.learn.metrics import Metrics
         from zoo.orca.learn.trigger import Trigger
 
@@ -382,11 +350,12 @@
         """
         Predict input data.
 
-        :param data: data to be predicted. It can be XShards, each partition is a dictionary of
+        :param data: data to be predicted. It can be XShards and Spark DataFrame.
+        If data is an XShards, each partition should be a dictionary of
         {'x': feature}, where feature is a numpy array or a list of numpy arrays.
         :param batch_size: batch size used for inference.
-        :param feature_cols: (Not supported yet) Feature column name(s) of data. Only used when data
-        is a Spark DataFrame. Default: None.
+        :param feature_cols: Feature column name(s) of data. Only used when data is a Spark
+        DataFrame. Default: None.
         :return: predicted result. The predict result is a XShards, each partition of the XShards
         is a dictionary of {'prediction': result}, where result is a numpy array or a list of numpy
         arrays.
@@ -408,26 +377,22 @@
 
     def evaluate(self, data, batch_size=32, feature_cols=None, label_cols=None,
                  validation_metrics=None):
-<<<<<<< HEAD
         """
         Evaluate model.
 
-        :param data: data: evaluation data. It can be XShards, PyTorch DataLoader and PyTorch
-        DataLoader creator function.
+        :param data: data: evaluation data. It can be XShards, Spark Dataframe, PyTorch DataLoader
+        and PyTorch DataLoader creator function.
         If data is an XShards, each partition is a dictionary of  {'x': feature,
         'y': label}, where feature(label) is a numpy array or a list of numpy arrays.
         :param batch_size: Batch size used for evaluation. Only used when data is a SparkXShard.
-        :param feature_cols: (Not supported yet) Feature column name(s) of data. Only used when data
-        is a Spark DataFrame. Default: None.
-        :param labels_cols: (Not supported yet) Label column name(s) of data. Only used when data is
-        a Spark DataFrame. Default: None.
+        :param feature_cols: Feature column name(s) of data. Only used when data is a Spark
+        DataFrame. Default: None.
+        :param label_cols: Label column name(s) of data. Only used when data is a Spark
+        DataFrame. Default: None.
         :param validation_metrics: Orca validation metrics to be computed on validation_data.
         :return: validation results.
         """
-        from zoo.orca.data.utils import to_sample
-=======
         from zoo.orca.data.utils import xshard_to_sample
->>>>>>> 7259a071
         from zoo.orca.learn.metrics import Metrics
 
         assert data is not None, "validation data shouldn't be None"
