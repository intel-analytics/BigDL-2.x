#
# Copyright 2018 Analytics Zoo Authors.
#
# Licensed under the Apache License, Version 2.0 (the "License");
# you may not use this file except in compliance with the License.
# You may obtain a copy of the License at
#
#     http://www.apache.org/licenses/LICENSE-2.0
#
# Unless required by applicable law or agreed to in writing, software
# distributed under the License is distributed on an "AS IS" BASIS,
# WITHOUT WARRANTIES OR CONDITIONS OF ANY KIND, either express or implied.
# See the License for the specific language governing permissions and
# limitations under the License.
#
import os
import numpy as np
import tempfile
import shutil
import pickle

from zoo.common import get_file_list


def list_s3_file(file_path, env):
    path_parts = file_path.split('/')
    bucket = path_parts.pop(0)
    key = "/".join(path_parts)

    access_key_id = env["AWS_ACCESS_KEY_ID"]
    secret_access_key = env["AWS_SECRET_ACCESS_KEY"]

    import boto3
    s3_client = boto3.Session(
        aws_access_key_id=access_key_id,
        aws_secret_access_key=secret_access_key,
    ).client('s3', verify=False)
    # file
    if os.path.splitext(file_path)[1] != '':
        return ["s3://" + file_path]
    else:
        keys = []
        resp = s3_client.list_objects_v2(Bucket=bucket,
                                         Prefix=key)
        for obj in resp['Contents']:
            keys.append(obj['Key'])
        file_paths = [os.path.join("s3://" + bucket, file) for file in keys]
        return file_paths


def extract_one_path(file_path, env):
    file_url_splits = file_path.split("://")
    prefix = file_url_splits[0]
    if prefix == "s3":
        file_paths = list_s3_file(file_url_splits[1], env)
    elif prefix == "hdfs":
        import pyarrow as pa
        fs = pa.hdfs.connect()
        if fs.isfile(file_path):
            file_paths = [file_path]
        else:
            file_paths = get_file_list(file_path)
    else:  # Local file path; could be a relative path.
        from os.path import isfile, abspath, join
        if isfile(file_path):
            file_paths = [abspath(file_path)]
        else:
            # An error would be already raised here if the path is invalid.
            file_paths = [abspath(join(file_path, file)) for file in os.listdir(file_path)]
    return file_paths


def check_type_and_convert(data, allow_tuple=True, allow_list=True):
    """
    :param allow_tuple: boolean, if the model accepts a tuple as input. Default: True
    :param allow_list: boolean, if the model accepts a list as input. Default: True
    :return:
    """
    def check_and_convert(convert_data):
        if isinstance(convert_data, np.ndarray):
            return [convert_data]
        elif isinstance(convert_data, tuple) and \
                all([isinstance(d, np.ndarray) for d in convert_data]):
            return _convert_list_tuple(convert_data, allow_tuple=allow_tuple,
                                       allow_list=allow_list)
        elif isinstance(convert_data, list) and \
                all([isinstance(d, np.ndarray) for d in convert_data]):
            return _convert_list_tuple(convert_data, allow_tuple=allow_tuple,
                                       allow_list=allow_list)
        else:
            raise ValueError("value of x and y should be a ndarray, "
                             "a tuple of ndarrays or a list of ndarrays")

    result = {}
    assert isinstance(data, dict), "each shard should be an dict"
    assert "x" in data, "key x should in each shard"
    x = data["x"]
    result["x"] = check_and_convert(x)
    if "y" in data:
        y = data["y"]
        result["y"] = check_and_convert(y)
    return result


def get_spec(allow_tuple=True, allow_list=True):
    """
    :param allow_tuple: boolean, if the model accepts a tuple as input. Default: True
    :param allow_list: boolean, if the model accepts a list as input. Default: True
    :return:
    """
    def _get_spec(data):
        data = check_type_and_convert(data, allow_tuple, allow_list)
        feature_spec = [(feat.dtype, feat.shape[1:])
                        for feat in data["x"]]
        if "y" in data:
            label_spec = [(label.dtype, label.shape[1:])
                          for label in data["y"]]
        else:
            label_spec = None
        return feature_spec, label_spec
    return _get_spec


# todo this might be very slow
def flatten_xy(allow_tuple=True, allow_list=True):
    """
    :param allow_tuple: boolean, if the model accepts a tuple as input. Default: True
    :param allow_list: boolean, if the model accepts a list as input. Default: True
    :return:
    """
    def _flatten_xy(data):
        data = check_type_and_convert(data, allow_tuple, allow_list)
        features = data["x"]

        has_label = "y" in data
        labels = data["y"] if has_label else None
        length = features[0].shape[0]

        for i in range(length):
            fs = [feat[i] for feat in features]
            if has_label:
                ls = [l[i] for l in labels]
                yield (fs, ls)
            else:
                yield (fs,)
    return _flatten_xy


def combine(data_list):
    item = data_list[0]
    if isinstance(item, dict):
        res = {}
        for k, v in item.items():
            res[k] = np.concatenate([data[k] for data in data_list], axis=0)
    elif isinstance(item, list) or isinstance(item, tuple):
        res = []
        for i in range(len(data_list[0])):
            res.append(np.concatenate([data[i] for data in data_list], axis=0))
        if isinstance(item, tuple):
            res = tuple(res)
    elif isinstance(data_list[0], np.ndarray):
        res = np.concatenate(data_list, axis=0)
    else:
        raise ValueError(
            "value of x and y should be an ndarray, a dict of ndarrays, a tuple of ndarrays"
            " or a list of ndarrays, please check your input")
    return res


def ray_partition_get_data_label(partition_data,
                                 allow_tuple=True,
                                 allow_list=True,
                                 has_label=True):
    """
    :param partition_data: The data partition from Spark RDD, which should be a list of records.
    :param allow_tuple: Boolean. Whether the model accepts a tuple as input. Default is True.
    :param allow_list: Boolean. Whether the model accepts a list as input. Default is True.
    :param has_label: Boolean. Whether the data partition contains labels.
    :return: Concatenated data for the data partition.
    """
    data_list = [data['x'] for data in partition_data]
    label_list = [data['y'] for data in partition_data]

    data = _convert_list_tuple(combine(data_list),
                               allow_tuple=allow_tuple, allow_list=allow_list)
    if has_label:
        label = _convert_list_tuple(combine(label_list),
                                    allow_tuple=allow_tuple, allow_list=allow_list)
    else:
        label = None

    return data, label


# todo: this might be very slow
def to_sample(data):
    from bigdl.util.common import Sample
    data = check_type_and_convert(data, allow_list=True, allow_tuple=False)
    features = data["x"]
    labels = data["y"]
    length = features[0].shape[0]

    for i in range(length):
        fs = [feat[i] for feat in features]
        ls = [l[i] for l in labels]
        if len(fs) == 1:
            fs = fs[0]
        if len(ls) == 1:
            ls = ls[0]
        yield Sample.from_ndarray(np.array(fs), np.array(ls))


def read_pd_hdfs_file_list(iterator, file_type, **kwargs):
    import pyarrow as pa
    fs = pa.hdfs.connect()
    dfs = []
    for x in iterator:
        with fs.open(x, 'rb') as f:
            df = read_pd_file(f, file_type, **kwargs)
            dfs.append(df)
    import pandas as pd
    return [pd.concat(dfs)]


def read_pd_s3_file_list(iterator, file_type, **kwargs):
    access_key_id = os.environ["AWS_ACCESS_KEY_ID"]
    secret_access_key = os.environ["AWS_SECRET_ACCESS_KEY"]
    import boto3
    s3_client = boto3.Session(
        aws_access_key_id=access_key_id,
        aws_secret_access_key=secret_access_key,
    ).client('s3', verify=False)
    dfs = []
    for x in iterator:
        path_parts = x.split("://")[1].split('/')
        bucket = path_parts.pop(0)
        key = "/".join(path_parts)
        obj = s3_client.get_object(Bucket=bucket, Key=key)
        df = read_pd_file(obj['Body'], file_type, **kwargs)
        dfs.append(df)
    import pandas as pd
    return [pd.concat(dfs)]


def read_pd_file(path, file_type, **kwargs):
    import pandas as pd
    if file_type == "csv":
        df = pd.read_csv(path, **kwargs)
    elif file_type == "json":
        df = pd.read_json(path, **kwargs)
    else:
        raise Exception("Unsupported file type: %s. Only csv and json files are "
                        "supported for now" % file_type)
    return df


def get_class_name(obj):
    if obj.__class__.__module__ != 'builtins':
        return '.'.join([obj.__class__.__module__, obj.__class__.__name__])
    return obj.__class__.__name__


def _convert_list_tuple(data, allow_tuple, allow_list):
    if isinstance(data, list):
        if not allow_list and allow_tuple:
            return tuple(data)
    else:
        if not allow_tuple and allow_list:
            return list(data)
    return data


<<<<<<< HEAD
def merge(data_list):
    classnames = [get_class_name(data) for data in data_list]
    assert classnames.count(get_class_name(data_list[0])) == len(classnames), \
    "should merge same type of data"
    if isinstance(data_list[0], np.ndarray):
        return np.concatenate(data_list, axis=0)
    elif isinstance(data_list[0], dict):
        result = {}
        for key in data_list[0]:
            if isinstance(data_list[0][key], (list, tuple)):
                value_list = [data[key] for data in data_list]
                merged_value = [np.concatenate([value[i] for value in value_list], axis=0) for i in range(len(value_list[0]))]
                if isinstance(data_list[0][key], tuple):
                    merged_value = tuple(merged_value)
                result[key] = merged_value
            elif isinstance(data_list[0][key], np.ndarray):
                merged_value = np.concatenate([data[key] for data in data_list], axis=0)
                result[key] = merged_value
        return result
    elif get_class_name(data_list[0]) == 'pandas.core.frame.DataFrame':
        import pandas as pd
        return pd.concat(data_list)
    else:
        raise Exception("Only support merge numpy.ndarray and dictionary of numpy ndarray and pandas dataframe.")
=======
def process_spark_xshards(spark_xshards, num_workers):
    from zoo.orca.data.shard import RayXShards
    data = spark_xshards
    if data.num_partitions() != num_workers:
        data = data.repartition(num_workers)
    ray_xshards = RayXShards.from_spark_xshards(data)
    return ray_xshards


def index_data(x, i):
    if isinstance(x, np.ndarray):
        return x[i]
    elif isinstance(x, dict):
        res = {}
        for k, v in x.items():
            res[k] = v[i]
        return res
    elif isinstance(x, tuple):
        return tuple(item[i] for item in x)
    elif isinstance(x, list):
        return [item[i] for item in x]
    else:
        raise ValueError(
            "data should be an ndarray, a dict of ndarrays, a tuple of ndarrays"
            " or a list of ndarrays, please check your input")


def get_size(x):
    if isinstance(x, np.ndarray):
        return len(x)
    elif isinstance(x, dict):
        for k, v in x.items():
            return len(v)
    elif isinstance(x, tuple) or isinstance(x, list):
        return len(x[0])
    else:
        raise ValueError(
            "data should be an ndarray, a dict of ndarrays, a tuple of ndarrays"
            " or a list of ndarrays, please check your input")
>>>>>>> c89f151c
<|MERGE_RESOLUTION|>--- conflicted
+++ resolved
@@ -270,7 +270,6 @@
     return data
 
 
-<<<<<<< HEAD
 def merge(data_list):
     classnames = [get_class_name(data) for data in data_list]
     assert classnames.count(get_class_name(data_list[0])) == len(classnames), \
@@ -295,7 +294,8 @@
         return pd.concat(data_list)
     else:
         raise Exception("Only support merge numpy.ndarray and dictionary of numpy ndarray and pandas dataframe.")
-=======
+
+
 def process_spark_xshards(spark_xshards, num_workers):
     from zoo.orca.data.shard import RayXShards
     data = spark_xshards
@@ -334,5 +334,4 @@
     else:
         raise ValueError(
             "data should be an ndarray, a dict of ndarrays, a tuple of ndarrays"
-            " or a list of ndarrays, please check your input")
->>>>>>> c89f151c
+            " or a list of ndarrays, please check your input")