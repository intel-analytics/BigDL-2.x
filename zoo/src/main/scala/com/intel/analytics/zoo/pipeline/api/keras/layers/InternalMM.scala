/*
 * Copyright 2018 Analytics Zoo Authors.
 *
 * Licensed under the Apache License, Version 2.0 (the "License");
 * you may not use this file except in compliance with the License.
 * You may obtain a copy of the License at
 *
 *     http://www.apache.org/licenses/LICENSE-2.0
 *
 * Unless required by applicable law or agreed to in writing, software
 * distributed under the License is distributed on an "AS IS" BASIS,
 * WITHOUT WARRANTIES OR CONDITIONS OF ANY KIND, either express or implied.
 * See the License for the specific language governing permissions and
 * limitations under the License.
 */

package com.intel.analytics.zoo.pipeline.api.keras.layers.internal

import java.security.InvalidParameterException

import com.intel.analytics.bigdl.nn.abstractnn.AbstractModule
import com.intel.analytics.bigdl.tensor.Tensor
import com.intel.analytics.bigdl.tensor.TensorNumericMath.TensorNumeric
import com.intel.analytics.bigdl.utils.{T, Table}

import scala.reflect.ClassTag

/**
 * Module to perform matrix multiplication on two mini-batch inputs,
 * producing a mini-batch. Input with different batchSize are supported.
 *
 * @param transA specifying whether or not transpose the first input matrix
 * @param transB specifying whether or not transpose the second input matrix
 */

@SerialVersionUID(8315388141765786231L)
private[zoo] class InternalMM[T: ClassTag](
    val transA: Boolean = false,
    val transB: Boolean = false)
  (implicit ev: TensorNumeric[T]) extends AbstractModule[Table, Tensor[T], T] {
  gradInput = T(Tensor[T], Tensor[T]())

  private var expandLayer: AbstractModule[Tensor[T], Tensor[T], T] = null

  private def checkInputFormat(input: Table): (Tensor[T], Tensor[T]) = {
    require(input.length() == 2 && input(1).isInstanceOf[Tensor[T]] &&
      input(2).isInstanceOf[Tensor[T]], "Input must be two tensors")
    val m1: Tensor[T] = input(1)
    val m2: Tensor[T] = input(2)
    require(m1.dim() == 2 || m1.dim() == 3, "input matrix must be 2D or 3D" +
      s" input dim ${m1.dim()}")
    require(m2.dim() == 2 || m2.dim() == 3, "input matrix must be 2D or 3D" +
      s" input dim ${m2.dim()}")

    (m1, m2)
  }

  override def updateOutput(input: Table): Tensor[T] = {
    var (ma, mb) = checkInputFormat(input)
    output.set()

    if (ma.dim() == 2) {
      require(mb.dim() == 2, "second input tensor must be 2D" +
        s"second input dim ${mb.dim()}")

      if (transA) {
        ma = ma.t()
      }
      if (transB) {
        mb = mb.t()
      }
      require(ma.size(2) == mb.size(1), "matrix sizes do not match" +
        s"The sizes are ${ma.size(2)} and ${mb.size(1)}")

      output.resize(ma.size(1), mb.size(2))
      output.mm(ma, mb)
    } else {
      require(mb.dim() == 3, "second input tensor must be 3D" +
        s"second input dim ${mb.dim()}")
      if (transA) {
        ma = ma.transpose(2, 3)
      }
      if (transB) {
        mb = mb.transpose(2, 3)
      }
      require(ma.size(3) == mb.size(2), "matrix sizes do not match" +
        s"the matrix sizes are ${ma.size(3)} and ${mb.size(2)}")

      // with different batch dim
      if (ma.size(1) != mb.size(1)) {
<<<<<<< HEAD
        if (ma.size(1) == 1) {
          expandLayer = InternalExpand(mb.size())
          ma = expandLayer.forward(ma)
        } else if (mb.size(1) == 1) {
          expandLayer = InternalExpand(ma.size())
          mb = expandLayer.forward(mb)
        } else {
          throw new InvalidParameterException("inputs must contain the same number of" +
            "minibatches. The minibatces of each are ${ma.size(1)} and ${mb.size(1)}\"")
        }
=======
        val newTensors = expandTensor(ma, mb)
        ma = newTensors._1
        mb = newTensors._2
>>>>>>> 6b840f50
      }
      output.resize(ma.size(1), ma.size(2), mb.size(3))
      output.bmm(ma, mb)
    }

    output
  }

  override def updateGradInput(input: Table, gradOutput: Tensor[T]): Table = {
    gradInput[Tensor[T]](1).set()
    gradInput[Tensor[T]](2).set()

    var (ma, mb) = checkInputFormat(input)

    if (ma.dim() > 2 && ma.size(1) != mb.size(1)) {
      require(mb.dim() == 3, "second input tensor must be 3D" +
        s"second input dim ${mb.dim()}")
      // with different batch dim
<<<<<<< HEAD
      if (ma.size(1) == 1) {
        expandLayer = InternalExpand(mb.size())
        ma = expandLayer.forward(ma)
      } else if (mb.size(1) == 1) {
        expandLayer = InternalExpand(ma.size())
        mb = expandLayer.forward(mb)
      } else {
        throw new InvalidParameterException("inputs must contain the same number of" +
          "minibatches. The minibatces of each are ${ma.size(1)} and ${mb.size(1)}\"")
      }
=======
      val newTensors = expandTensor(ma, mb)
      ma = newTensors._1
      mb = newTensors._2
>>>>>>> 6b840f50
    }

    gradInput[Tensor[T]](1).resizeAs(ma)
    gradInput[Tensor[T]](2).resizeAs(mb)

    require(gradOutput.dim() == 2 || gradOutput.dim() == 3,
      "arguments must be a 2D or 3D Tensor" +
        s"arguments dim ${gradOutput.dim()}")


    val (hDim, wDim, f): (Int, Int, Tensor[T] => Tensor[T] => Tensor[T] => Tensor[T]) =
      if (gradOutput.dim() == 2) {
        require(ma.dim() == 2, "first input tensor must be 2D" +
          s"first input dim ${ma.dim()}")
        require(mb.dim() == 2, "second input tensor must be 2D" +
          s"second input dim ${mb.dim()}")

        (1, 2, t => m1 => m2 => t.mm(m1, m2))
      } else {
        require(ma.dim() == 3, "first input tensor must be 3D" +
          s"first input dim ${ma.dim()}")
        require(mb.dim() == 3, "second input tensor must be 3D" +
          s"second input dim ${mb.dim()}")

        (2, 3, t => m1 => m2 => t.bmm(m1, m2))
      }


    if (transA == transB) {
      ma = ma.transpose(hDim, wDim)
      mb = mb.transpose(hDim, wDim)
    }

    if (transA) {
      f (gradInput[Tensor[T]](1)) (mb) (gradOutput.clone().transpose(hDim, wDim))
    } else {
      f (gradInput[Tensor[T]](1)) (gradOutput) (mb)
    }

    if (transB) {
      f (gradInput[Tensor[T]](2)) (gradOutput.clone().transpose(hDim, wDim)) (ma)
    } else {
      f (gradInput[Tensor[T]](2)) (ma) (gradOutput)
    }

    // with different batch dim
    if (ma.dim() > 2 && ma.size(1) != mb.size(1)) {
      require(mb.dim() == 3, "second input tensor must be 3D" +
        s"second input dim ${mb.dim()}")
      if (ma.size(1) == 1) {
        gradInput(1) = expandLayer.backward(ma, gradInput[Tensor[T]](1)).toTensor
      } else if (mb.size(1) == 1) {
        gradInput(2) = expandLayer.backward(mb, gradInput[Tensor[T]](2)).toTensor
      } else {
        throw new InvalidParameterException("inputs must contain the same number of" +
          "minibatches. The minibatces of each are ${ma.size(1)} and ${mb.size(1)}\"")
      }
    }
    gradInput
  }

  override def toString: String = s"MM()"

  override def canEqual(other: Any): Boolean = other.isInstanceOf[InternalMM[T]]

  override def equals(other: Any): Boolean = other match {
    case that: InternalMM[T] =>
      super.equals(that) &&
        (that canEqual this) &&
        transA == that.transA &&
        transB == that.transB
    case _ => false
  }

  override def hashCode(): Int = {
    val state = Seq(super.hashCode(), transA, transB)
    state.map(_.hashCode()).foldLeft(0)((a, b) => 31 * a + b)
  }

  override def clearState(): InternalMM.this.type = {
    super.clearState()

    gradInput[Tensor[T]](1).set()
    gradInput[Tensor[T]](2).set()

    this
  }

  private def expandTensor(ma: Tensor[T], mb: Tensor[T]): (Tensor[T], Tensor[T]) = {
    val (newA, newB) = if (ma.size(1) == 1) {
      expandLayer = InternalExpand(mb.size())
      (expandLayer.forward(ma), mb)
    } else if (mb.size(1) == 1) {
      expandLayer = InternalExpand(ma.size())
      (ma, expandLayer.forward(mb))
    } else {
      throw new InvalidParameterException("inputs must contain the same number of" +
        "minibatches. The minibatces of each are ${ma.size(1)} and ${mb.size(1)}\"")
    }
    (newA, newB)
  }
}

private[zoo] object InternalMM {
  def apply[@specialized(Float, Double) T: ClassTag](
      transA: Boolean = false,
      transB: Boolean = false)(implicit ev: TensorNumeric[T]) : InternalMM[T] = {
    new InternalMM[T](transA, transB)
  }
}<|MERGE_RESOLUTION|>--- conflicted
+++ resolved
@@ -88,22 +88,9 @@
 
       // with different batch dim
       if (ma.size(1) != mb.size(1)) {
-<<<<<<< HEAD
-        if (ma.size(1) == 1) {
-          expandLayer = InternalExpand(mb.size())
-          ma = expandLayer.forward(ma)
-        } else if (mb.size(1) == 1) {
-          expandLayer = InternalExpand(ma.size())
-          mb = expandLayer.forward(mb)
-        } else {
-          throw new InvalidParameterException("inputs must contain the same number of" +
-            "minibatches. The minibatces of each are ${ma.size(1)} and ${mb.size(1)}\"")
-        }
-=======
         val newTensors = expandTensor(ma, mb)
         ma = newTensors._1
         mb = newTensors._2
->>>>>>> 6b840f50
       }
       output.resize(ma.size(1), ma.size(2), mb.size(3))
       output.bmm(ma, mb)
@@ -122,22 +109,9 @@
       require(mb.dim() == 3, "second input tensor must be 3D" +
         s"second input dim ${mb.dim()}")
       // with different batch dim
-<<<<<<< HEAD
-      if (ma.size(1) == 1) {
-        expandLayer = InternalExpand(mb.size())
-        ma = expandLayer.forward(ma)
-      } else if (mb.size(1) == 1) {
-        expandLayer = InternalExpand(ma.size())
-        mb = expandLayer.forward(mb)
-      } else {
-        throw new InvalidParameterException("inputs must contain the same number of" +
-          "minibatches. The minibatces of each are ${ma.size(1)} and ${mb.size(1)}\"")
-      }
-=======
       val newTensors = expandTensor(ma, mb)
       ma = newTensors._1
       mb = newTensors._2
->>>>>>> 6b840f50
     }
 
     gradInput[Tensor[T]](1).resizeAs(ma)
