#
# Copyright 2018 Analytics Zoo Authors.
#
# Licensed under the Apache License, Version 2.0 (the "License");
# you may not use this file except in compliance with the License.
# You may obtain a copy of the License at
#
#     http://www.apache.org/licenses/LICENSE-2.0
#
# Unless required by applicable law or agreed to in writing, software
# distributed under the License is distributed on an "AS IS" BASIS,
# WITHOUT WARRANTIES OR CONDITIONS OF ANY KIND, either express or implied.
# See the License for the specific language governing permissions and
# limitations under the License.
#
import subprocess

import shutil
import glob
import os
import urllib.request
from zoo.util.engine import get_analytics_zoo_classpath


class ClusterServing:

    def __init__(self):
        self.name = 'cluster-serving'
        self.proc = None
        self.conf_path = os.path.abspath(
            __file__ + "/../../share/bin/cluster-serving/config.yaml")
        self.zoo_jar = 'zoo.jar'
        self.bigdl_jar = 'bigdl.jar'
        self.spark_redis_jar = 'spark-redis-2.4.0-jar-with-dependencies.jar'

        self.download_spark_redis_jar()
        self.copy_config()

        self.copy_zoo_jar()

        if not os.path.exists('model'):
            os.mkdir('model')

    def try_copy_bigdl_jar(self):
        try:
            from bigdl.util.engine import get_bigdl_classpath
            shutil.copyfile(get_bigdl_classpath(), self.bigdl_jar)

        except Exception:
            print("WARNING: if you are running Cluster Serving using pip, you have misconfig"
                  "with bigdl python package, otherwise, ignore this WARNING.")

    def copy_zoo_jar(self):
        jar_path = get_analytics_zoo_classpath()
        if jar_path:
            self.try_copy_bigdl_jar()
        else:
            """
<<<<<<< HEAD
            not install by pip, so run prepare_env here
            """
            build_jar_paths = glob.glob(os.path.abspath(
=======
            not install by pip, so run prepare_env here            
            """
            jar_paths = glob.glob(os.path.abspath(
>>>>>>> 576ef5dd
                __file__ + "/../../../../dist/lib/*.jar"))
            prebuilt_jar_paths = glob.glob(os.path.abspath(
                __file__ + "/../../../../*.jar"))
            jar_paths = build_jar_paths + prebuilt_jar_paths

            assert len(jar_paths) > 0, "No zoo jar is found"
            assert len(jar_paths) == 1, "Expecting one jar: %s" % len(jar_paths)
            jar_path = jar_paths[0]
        shutil.copyfile(jar_path, self.zoo_jar)

    def download_spark_redis_jar(self):
        if not os.path.exists(self.spark_redis_jar):
            print("Downloading spark-redis dependency...")
            urllib.request.urlretrieve('https://oss.sonatype.org/content/repositories/'
                                       'public/com/redislabs/spark-redis/2.4.0/'
                                       + self.spark_redis_jar,
                                       self.spark_redis_jar)
        else:
            print("spark-redis jar already exist.")

    def copy_config(self):
        print("Trying to find config file in ", self.conf_path)
        if not os.path.exists(self.conf_path):
            print('WARNING: Config file does not exist in your pip directory,'
                  'are you sure that you install serving by pip?')
            build_conf_path = self.conf_path = os.path.abspath(
                __file__ + "/../../../../scripts/cluster-serving/config.yaml")
            prebuilt_conf_path = self.conf_path = os.path.abspath(
                __file__ + "/../../../../../bin/cluster-serving/config.yaml")
            conf_paths = build_conf_path + prebuilt_conf_path

            assert len(conf_paths) > 0, "No config file is found"
            self.conf_path = conf_paths[0]

            if not os.path.exists(self.conf_path):
                raise EOFError("Can not find your config file.")
        try:
            shutil.copyfile(self.conf_path, 'config.yaml')
        except Exception:
            print("WARNING: An initialized config file already exists.")

        subprocess.Popen(['chmod', 'a+x', self.conf_path])<|MERGE_RESOLUTION|>--- conflicted
+++ resolved
@@ -56,15 +56,10 @@
             self.try_copy_bigdl_jar()
         else:
             """
-<<<<<<< HEAD
             not install by pip, so run prepare_env here
             """
             build_jar_paths = glob.glob(os.path.abspath(
-=======
-            not install by pip, so run prepare_env here            
-            """
-            jar_paths = glob.glob(os.path.abspath(
->>>>>>> 576ef5dd
+
                 __file__ + "/../../../../dist/lib/*.jar"))
             prebuilt_jar_paths = glob.glob(os.path.abspath(
                 __file__ + "/../../../../*.jar"))
