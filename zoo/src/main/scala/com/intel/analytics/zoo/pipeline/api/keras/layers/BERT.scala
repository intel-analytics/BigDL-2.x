/*
 * Copyright 2018 Analytics Zoo Authors.
 *
 * Licensed under the Apache License, Version 2.0 (the "License");
 * you may not use this file except in compliance with the License.
 * You may obtain a copy of the License at
 *
 *     http://www.apache.org/licenses/LICENSE-2.0
 *
 * Unless required by applicable law or agreed to in writing, software
 * distributed under the License is distributed on an "AS IS" BASIS,
 * WITHOUT WARRANTIES OR CONDITIONS OF ANY KIND, either express or implied.
 * See the License for the specific language governing permissions and
 * limitations under the License.
 */

package com.intel.analytics.zoo.pipeline.api.keras.layers

import com.intel.analytics.bigdl.nn.abstractnn.{AbstractModule, Activity}
import com.intel.analytics.bigdl.nn.keras.KerasLayer
import com.intel.analytics.bigdl.tensor.Tensor
import com.intel.analytics.bigdl.tensor.TensorNumericMath.TensorNumeric
import com.intel.analytics.bigdl.utils.{MultiShape, Shape}
import com.intel.analytics.zoo.pipeline.api.Net
import com.intel.analytics.zoo.pipeline.api.autograd.{AutoGrad, Parameter, Variable}
import com.intel.analytics.zoo.pipeline.api.keras.layers.utils.KerasUtils
import com.intel.analytics.zoo.pipeline.api.keras.models.Model

import scala.reflect.ClassTag

/**
 * [[BERT]] A self attention keras like layer.
 * Input is a Table which consists of 4 tensors.
 * 1. Token id tensor: shape [batch, seqLen] with the word token indices in the vocabulary
 * 2. Token type id tensor: shape [batch, seqLen] with the token types in [0, 1].
 *    0 menas `sentence A` and 1 means a `sentence B` (see BERT paper for more details).
 * 3. Position id tensor: shape [batch, seqLen] with positions in the sentence.
 * 4. Attention_mask tensor: shape [batch, seqLen] with indices in [0, 1].
 *   It's a mask to be used if the input sequence length is smaller than seqLen in
 *   the current batch.
 * Output is an Activity which output the states of BERT layer
 * @param nBlock block number
 * @param nHead head number
 * @param intermediateSize The size of the "intermediate" (i.e., feed-forward)
 * @param hiddenPDrop The dropout probabilitiy for all fully connected layers
 * @param attnPDrop drop probability of attention
 * @param outputAllBlock whether output all blocks' output
 * @param embeddingLayer embedding layer
 * @param inputShape input shape, default is null
 */
class BERT[T: ClassTag] (
  val nBlock: Int = 12,
  val nHead: Int = 12,
  val intermediateSize: Int = 3072,
  val hiddenPDrop: Double = 0.1,
  val attnPDrop: Double = 0.1,
  val outputAllBlock: Boolean = true,
  val embeddingLayer: KerasLayer[Activity, Tensor[T], T],
  var inputShape: Shape = null)(implicit ev: TensorNumeric[T])
  extends KerasLayer[Activity, Activity, T](KerasUtils.addBatch(inputShape))
  with Net {

  override def doBuild(inputShape: Shape): AbstractModule[Activity, Activity, T] = {
    require(inputShape.isInstanceOf[MultiShape], "TransformerLayer input must" +
      " be a multiple shape")
    val _inputShape = KerasUtils.removeBatch(inputShape).toMulti()

    val wordInput = Variable(_inputShape(0))
    val tokenTypeInput = Variable(_inputShape(1))
    val positionInput = Variable(_inputShape(2))
    val attentionMask = Variable(_inputShape(3))

    require(embeddingLayer.isInstanceOf[Net], "use layers from" +
      "com.intel.analytics.zoo.pipeline.api.keras and operators from" +
      " com.intel.analytics.zoo.pipeline.api.autograd to construct the embedding layer")
    val embedding = embeddingLayer.asInstanceOf[Net]
    val e = embedding.from(wordInput, tokenTypeInput, positionInput)
    val hiddenSize = e.getOutputShape().toSingle().last

    val nextInput: Variable[T] = e

    // need user input attention_mask, and shape into the right dim
    val extended_attention_mask = (- attentionMask + 1.0) * -10000.0

    val modelOutputSize = nBlock
    val modelOutput = new Array[Variable[T]](modelOutputSize)
    modelOutput(0) = block(nextInput, hiddenSize, extended_attention_mask)

    for (i <- 1 until nBlock) {
      val output = block(modelOutput(i - 1), hiddenSize, extended_attention_mask)
      modelOutput(i) = output
    }

    val model = if (outputAllBlock) {
        Model(Array(wordInput, tokenTypeInput, positionInput, attentionMask), modelOutput)
    } else Model(Array(wordInput, tokenTypeInput, positionInput, attentionMask), modelOutput.last)

    model.asInstanceOf[AbstractModule[Activity, Activity, T]]
  }

  def block(x: Variable[T], hiddenSize: Int, attention_mask: Variable[T] = null): Variable[T] = {
    // g, b for layerNorm
    val g = Parameter[T](Shape(1, hiddenSize),
      initWeight = Tensor.ones[T](hiddenSize).view(1, hiddenSize))
    val b = Parameter[T](Shape(1, hiddenSize),
      initWeight = Tensor[T](hiddenSize).view(1, hiddenSize))

    // g, b for layerNorm
    val g2 = Parameter[T](Shape(1, hiddenSize),
      initWeight = Tensor.ones[T](hiddenSize).view(1, hiddenSize))
    val b2 = Parameter[T](Shape(1, hiddenSize),
      initWeight = Tensor[T](hiddenSize).view(1, hiddenSize))

    val a = attention(x, attention_mask, hiddenSize)
    val n = TransformerLayer.layerNorm(x + a, e = 1e-12, weight = g2, bias = b2)

    val m = mlp(n, hiddenSize)
    val h = TransformerLayer.layerNorm(n + m, e = 1e-12, weight = g, bias = b)
    h
  }

  def mlp(x: Variable[T], hiddenSize: Int): Variable[T] = {
    val h = Dense(intermediateSize).from(x)
    val a = TransformerLayer.gelu(h)

    val h2 = Dense(hiddenSize).from(a)
    Dropout(hiddenPDrop).from(h2)
  }

  def attention(x: Variable[T], attention_mask: Variable[T], hiddenSize: Int): Variable[T] = {
    val attention_head_size = hiddenSize / nHead
    val all_head_size = nHead * attention_head_size
    val query = Dense(all_head_size).from(x)
    val key = Dense(all_head_size).from(x)
    val value = Dense(all_head_size).from(x)
    val q = TransformerLayer.splitHeads(query, nHead)
    val k = TransformerLayer.splitHeads(key, nHead, k = true)
    val v = TransformerLayer.splitHeads(value, nHead)
    val a = attn(q, k, v, attention_mask) // // m: (batch, nhead, seqLen, hiddenSize/nhead)
    val m = TransformerLayer.mergeHeads(a) // m: (batch, seqLen, hiddenSize)

    val n = Dense(hiddenSize).from(m) // n: (batch, seqLen, hiddenSize)
    Dropout(hiddenPDrop).from(n)
  }

  def attn(q: Variable[T], k: Variable[T], v: Variable[T],
    attention_mask: Variable[T]): Variable[T] = {
    // q, v:(batch, nHead, seqLen, hiddenSize/nHead)
    // k:(batch, nHead, hiddenSize/nHead, seqLen)
    var w = AutoGrad.mm(q, k) // w: (batch, nHead, seqLen, seqLen)
    w = w / scala.math.sqrt(v.getOutputShape().toSingle().toArray.last)
    w = w + attention_mask

    w = Activation[Float]("softmax").from(w)
    w = Dropout(attnPDrop).from(w)

    w = AutoGrad.mm(w, v)
    w
  }
}

object BERT {
  /**
   * [[BERT]] A self attention keras like layer
   * @param vocab vocabulary size of training data, default is 40990
   * @param hiddenSize size of the encoder layers, default is 768
   * @param nBlock block number
   * @param nHead head number
   * @param seqLen sequence lenght
   * @param intermediateSize The size of the "intermediate" (i.e., feed-forward)
   * @param hiddenPDrop The dropout probabilitiy for all fully connected layers
   * @param attnPDrop drop probability of attention
   * @param outputAllBlock whether output all blocks' output
   */
  def apply[@specialized(Float, Double) T: ClassTag](
    vocab: Int = 40990,
    hiddenSize: Int = 768,
    nBlock: Int = 12,
    nHead: Int = 12,
    seqLen: Int = 512,
    intermediateSize: Int = 3072,
    hiddenPDrop: Double = 0.1,
    attnPDrop: Double = 0.1,
    outputAllBlock: Boolean = true
    )(implicit ev: TensorNumeric[T]): BERT[T] = {
    require(hiddenSize > 0, "hiddenSize must be great" +
      "than 0 with default embedding layer")

    val wordInput = Variable(Shape(seqLen))
    val tokenTypeInput = Variable(Shape(seqLen))
    val positionInput = Variable(Shape(seqLen))

    val wordEmbeddings = Embedding(vocab, hiddenSize, inputLength = seqLen).from(wordInput)
    val positionEmbeddings = Embedding(seqLen, hiddenSize, inputLength = seqLen)
      .from(positionInput)
    val tokenTypeEmbeddings = Embedding(2, hiddenSize, inputLength = seqLen)
      .from(tokenTypeInput)

    val embeddings = wordEmbeddings + positionEmbeddings + tokenTypeEmbeddings
    val w = Parameter[T](Shape(1, hiddenSize),
      initWeight = Tensor.ones[T](hiddenSize).view(1, hiddenSize))
    val b = Parameter[T](Shape(1, hiddenSize),
      initWeight = Tensor[T](hiddenSize).view(1, hiddenSize))
<<<<<<< HEAD
    val afterNorm = TransformerLayer.layerNorm(embeddings, e = 1e-12, weight = w, bias = b)
=======
    val afterNorm = TransformerLayer.layerNorm(embeddings, 1e-12, weight = w, bias = b)
>>>>>>> 563ef2bc
    val h = Dropout(hiddenPDrop).from(afterNorm)

    val embeddingLayer = Model(Array(wordInput, tokenTypeInput, positionInput), h)
    new BERT[T](nBlock, nHead, intermediateSize, hiddenPDrop, attnPDrop,
    outputAllBlock, embeddingLayer.asInstanceOf[KerasLayer[Activity, Tensor[T], T]])
  }

  /**
   * [[BERT]] A self attention keras like layer
   * @param nBlock block number
   * @param nHead head number
   * @param intermediateSize The size of the "intermediate" (i.e., feed-forward)
   * @param hiddenPDrop The dropout probabilitiy for all fully connected layers
   * @param attnPDrop drop probability of attention
   * @param outputAllBlock whether output all blocks' output
   * @param embeddingLayer embedding layer
   */
  def apply[@specialized(Float, Double) T: ClassTag](
    nBlock: Int,
    nHead: Int,
    intermediateSize: Int,
    hiddenPDrop: Double,
    attnPDrop: Double,
    outputAllBlock: Boolean,
    embeddingLayer: KerasLayer[Activity, Tensor[T], T])
    (implicit ev: TensorNumeric[T]): BERT[T] = {
    new BERT[T](nBlock, nHead, intermediateSize, hiddenPDrop, attnPDrop,
      outputAllBlock, embeddingLayer)
  }
}<|MERGE_RESOLUTION|>--- conflicted
+++ resolved
@@ -201,11 +201,7 @@
       initWeight = Tensor.ones[T](hiddenSize).view(1, hiddenSize))
     val b = Parameter[T](Shape(1, hiddenSize),
       initWeight = Tensor[T](hiddenSize).view(1, hiddenSize))
-<<<<<<< HEAD
-    val afterNorm = TransformerLayer.layerNorm(embeddings, e = 1e-12, weight = w, bias = b)
-=======
     val afterNorm = TransformerLayer.layerNorm(embeddings, 1e-12, weight = w, bias = b)
->>>>>>> 563ef2bc
     val h = Dropout(hiddenPDrop).from(afterNorm)
 
     val embeddingLayer = Model(Array(wordInput, tokenTypeInput, positionInput), h)
