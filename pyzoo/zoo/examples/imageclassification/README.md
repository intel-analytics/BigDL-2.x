# Image Classification example
This example illustrates how to do the image classification with pre-trained model

## Install or download Analytics Zoo
<<<<<<< HEAD
Follow the instructions [here](https://analytics-zoo.github.io/master/#PythonUserGuide/install/) to install analytics-zoo via __pip__ or __download the prebuilt package__.
=======
Follow the instructions [here](https://analytics-zoo.github.io/master/#PythonUserGuide/install/) to install analytics-zoo via pip or download the prebuilt package.
>>>>>>> 01e5b8fb

## Prepare pre-trained models
Download pre-trained models from [Image Classification](https://github.com/intel-analytics/analytics-zoo/blob/master/docs/docs/ProgrammingGuide/image-classification.md)

## Prepare predict dataset
Put your image data for prediction in one folder.

## Run after pip install
<<<<<<< HEAD
You can easily use the following commands to run this example:
```bash
export SPARK_DRIVER_MEMORY=10g

=======
```bash
export SPARK_DRIVER_MEMORY=10g
>>>>>>> 01e5b8fb
modelPath=... // model path
imagePath=... // image path
topN=... // top n prediction
partitionNum=... // A suggestion value of the minimal partition number
python predict.py -f $imagePath --model $modelPath --topN 5 --partition_num ${partitionNum}
```
See [here](https://analytics-zoo.github.io/master/#PythonUserGuide/run/#run-after-pip-install) for more running guidance after pip install.

<<<<<<< HEAD
python path/to/predict.py -f $imagePath --model $modelPath --topN 5 --partition_num ${partitionNum}
```
See [here](https://analytics-zoo.github.io/master/#PythonUserGuide/run/#run-after-pip-install) for more running guidance after pip install.


## Run with prebuilt package
```bash
export SPARK_HOME=the root directory of Spark
export ANALYTICS_ZOO_HOME=the folder where you extract the downloaded Analytics Zoo zip package

=======
## Run with prebuilt package
Run the following command for Spark local mode (MASTER=local[*]) or cluster mode:
```bash
export SPARK_HOME=the root directory of Spark
export ANALYTICS_ZOO_HOME=the folder where you extract the downloaded Analytics Zoo zip package
MASTER=...
>>>>>>> 01e5b8fb
modelPath=... // model path
imagePath=... // image path
topN=... // top n prediction
partitionNum=... // A suggestion value of the minimal partition number
<<<<<<< HEAD

=======
>>>>>>> 01e5b8fb
${ANALYTICS_ZOO_HOME}/bin/spark-submit-with-zoo.sh \
    --master local[4] \
    --driver-memory 10g \
    --executor-memory 10g \
    path/to/predict.py -f $imagePath --model $modelPath --topN 5 --partition_num ${partitionNum}
```
See [here](https://analytics-zoo.github.io/master/#PythonUserGuide/run/#run-without-pip-install) for more running guidance without pip install.<|MERGE_RESOLUTION|>--- conflicted
+++ resolved
@@ -2,11 +2,7 @@
 This example illustrates how to do the image classification with pre-trained model
 
 ## Install or download Analytics Zoo
-<<<<<<< HEAD
-Follow the instructions [here](https://analytics-zoo.github.io/master/#PythonUserGuide/install/) to install analytics-zoo via __pip__ or __download the prebuilt package__.
-=======
 Follow the instructions [here](https://analytics-zoo.github.io/master/#PythonUserGuide/install/) to install analytics-zoo via pip or download the prebuilt package.
->>>>>>> 01e5b8fb
 
 ## Prepare pre-trained models
 Download pre-trained models from [Image Classification](https://github.com/intel-analytics/analytics-zoo/blob/master/docs/docs/ProgrammingGuide/image-classification.md)
@@ -15,50 +11,28 @@
 Put your image data for prediction in one folder.
 
 ## Run after pip install
-<<<<<<< HEAD
 You can easily use the following commands to run this example:
 ```bash
 export SPARK_DRIVER_MEMORY=10g
 
-=======
-```bash
-export SPARK_DRIVER_MEMORY=10g
->>>>>>> 01e5b8fb
 modelPath=... // model path
 imagePath=... // image path
 topN=... // top n prediction
 partitionNum=... // A suggestion value of the minimal partition number
-python predict.py -f $imagePath --model $modelPath --topN 5 --partition_num ${partitionNum}
-```
-See [here](https://analytics-zoo.github.io/master/#PythonUserGuide/run/#run-after-pip-install) for more running guidance after pip install.
-
-<<<<<<< HEAD
 python path/to/predict.py -f $imagePath --model $modelPath --topN 5 --partition_num ${partitionNum}
 ```
 See [here](https://analytics-zoo.github.io/master/#PythonUserGuide/run/#run-after-pip-install) for more running guidance after pip install.
-
 
 ## Run with prebuilt package
 ```bash
 export SPARK_HOME=the root directory of Spark
 export ANALYTICS_ZOO_HOME=the folder where you extract the downloaded Analytics Zoo zip package
-
-=======
-## Run with prebuilt package
-Run the following command for Spark local mode (MASTER=local[*]) or cluster mode:
-```bash
-export SPARK_HOME=the root directory of Spark
-export ANALYTICS_ZOO_HOME=the folder where you extract the downloaded Analytics Zoo zip package
 MASTER=...
->>>>>>> 01e5b8fb
 modelPath=... // model path
 imagePath=... // image path
 topN=... // top n prediction
 partitionNum=... // A suggestion value of the minimal partition number
-<<<<<<< HEAD
 
-=======
->>>>>>> 01e5b8fb
 ${ANALYTICS_ZOO_HOME}/bin/spark-submit-with-zoo.sh \
     --master local[4] \
     --driver-memory 10g \
