--- conflicted
+++ resolved
@@ -230,14 +230,9 @@
     val conf = NNContext.createSparkConf().setAppName("Cluster Serving")
       .set("spark.redis.host", redisHost)
       .set("spark.redis.port", redisPort)
-<<<<<<< HEAD
-    if (kmpBlockTime != null) {
-      conf.set("spark.executorEnv", "KMP_BLOCKTIME=" + kmpBlockTime)
-    }
+
     conf.setMaster("local[*]")
 
-=======
->>>>>>> e6049f76
     sc = NNContext.initNNContext(conf)
     nodeNum = EngineRef.getNodeNumber()
     coreNum = EngineRef.getCoreNumber()
