--- conflicted
+++ resolved
@@ -32,26 +32,16 @@
 import org.apache.log4j.Logger
 
 
-<<<<<<< HEAD
+
 class FlinkInference()
-=======
-class FlinkInference(helperSer: ClusterServingHelper)
->>>>>>> be5dd08a
   extends RichMapFunction[List[(String, String, String)], List[(String, String)]] {
 
   var logger: Logger = null
   var inference: ClusterServingInference = null
   var helper: ClusterServingHelper = null
-<<<<<<< HEAD
+
   override def open(parameters: Configuration): Unit = {
     logger = Logger.getLogger(getClass)
-
-=======
-//  var helper: ClusterServingHelper = null
-  override def open(parameters: Configuration): Unit = {
-    logger = Logger.getLogger(getClass)
-    ClusterServing.helper = helperSer
->>>>>>> be5dd08a
     helper = ClusterServing.helper
 //    val t = Tensor[Float](1, 2, 3).rand()
 //    val x = T.array(Array(t))
