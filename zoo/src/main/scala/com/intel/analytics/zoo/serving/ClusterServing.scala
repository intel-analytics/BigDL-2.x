--- conflicted
+++ resolved
@@ -62,8 +62,6 @@
     val W = helper.dataShape(1)
     val H = helper.dataShape(2)
 
-<<<<<<< HEAD
-=======
     /**
      * chwFlag is to set image input of CHW or HWC
      * if true, the format is CHW
@@ -78,7 +76,6 @@
       true
     }
 
->>>>>>> b9f66aa8
     val logger = helper.logger
 
     /**
@@ -87,10 +84,6 @@
      * there is an interval between get and cut, this would
      * affect the result of correctness, some new data might be cut
      */
-<<<<<<< HEAD
-    var lastMicroBatchSize: Long = 0
-=======
->>>>>>> b9f66aa8
 
     var model: InferenceModel = null
     var bcModel: Broadcast[InferenceModel] = null
@@ -132,8 +125,6 @@
       /**
        * This is reserved for future dynamic loading model
        */
-<<<<<<< HEAD
-=======
       val redisInfo = RedisUtils.getMapFromInfo(redisDB.info())
 
       if (redisInfo("used_memory").toLong >=
@@ -141,7 +132,6 @@
         redisDB.xtrim("image_stream",
           (redisDB.xlen("image_stream") * cutRatio).toLong, true)
       }
->>>>>>> b9f66aa8
 
       batchDF.persist()
 
@@ -199,11 +189,7 @@
                 val row = pathBytesBatch(i)
                 val path = row.getAs[String]("uri")
                 val tensors = ImageProcessing.bytesToBGRTensor(java.util
-<<<<<<< HEAD
-                  .Base64.getDecoder.decode(row.getAs[String]("image")))
-=======
                   .Base64.getDecoder.decode(row.getAs[String]("image")), chwFlag)
->>>>>>> b9f66aa8
                 (path, tensors)
 
               })
@@ -211,12 +197,6 @@
           })
           pathBytesChunk.mapPartitions(pathBytes => {
             val localModel = bcModel.value
-<<<<<<< HEAD
-            val t = Tensor[Float](batchSize, C, W, H)
-            pathBytes.grouped(batchSize).flatMap(pathByteBatch => {
-              val thisBatchSize = pathByteBatch.size
-
-=======
             val t = if (chwFlag) {
               Tensor[Float](batchSize, C, H, W)
             } else {
@@ -224,7 +204,6 @@
             }
             pathBytes.grouped(batchSize).flatMap(pathByteBatch => {
               val thisBatchSize = pathByteBatch.size
->>>>>>> b9f66aa8
 
               (0 until thisBatchSize).toParArray
                 .foreach(i => t.select(1, i + 1).copy(pathByteBatch(i)._2))
@@ -310,30 +289,6 @@
         }
 
         /**
-<<<<<<< HEAD
-         * Try to delete processed stream in queue, this may throw exception
-         * if user runs multiple serving because the stream length count could
-         * not be guaranteed in such case, thus, just skip if it fails.
-         */
-
-        val newLen = redisDB.xlen("image_stream")
-        val lenRemained = newLen - lastMicroBatchSize
-        try {
-          redisDB.xtrim("image_stream",
-            lenRemained, true)
-
-          println("Remained " + lenRemained + " New length " + newLen.toString)
-        }
-        catch {
-          case e: Exception =>
-            logger.info("WARNING: Deleting processed record " +
-              "encounters an error, skipped")
-
-        }
-        lastMicroBatchSize = microBatchSize
-        /**
-=======
->>>>>>> b9f66aa8
          * Count the statistical data and write to summary
          */
         val microBatchEnd = System.nanoTime()
