#
# Copyright 2018 Analytics Zoo Authors.
#
# Licensed under the Apache License, Version 2.0 (the "License");
# you may not use this file except in compliance with the License.
# You may obtain a copy of the License at
#
#     http://www.apache.org/licenses/LICENSE-2.0
#
# Unless required by applicable law or agreed to in writing, software
# distributed under the License is distributed on an "AS IS" BASIS,
# WITHOUT WARRANTIES OR CONDITIONS OF ANY KIND, either express or implied.
# See the License for the specific language governing permissions and
# limitations under the License.
#
from py4j.protocol import Py4JError

from zoo.orca.data.utils import *
from zoo.orca import OrcaContext
from zoo.common.nncontext import init_nncontext
from zoo import ZooContext, get_node_and_core_number
from zoo.util import nest


class XShards(object):
    """

    A collection of data which can be pre-processed in parallel.
    """
    def transform_shard(self, func, *args):
        """

        Transform each shard in the XShards using specified function.

        :param func: pre-processing function
        :param args: arguments for the pre-processing function
        :return: DataShard
        """
        pass

    def collect(self):
        """

        Returns a list that contains all of the elements in this XShards

        :return: list of elements
        """
        pass

    def num_partitions(self):
        """

        return the number of partitions in this XShards

        :return: an int
        """
        pass

    @classmethod
    def load_pickle(cls, path, minPartitions=None):
        """

        Load XShards from pickle files.

        :param path: The pickle file path/directory
        :param minPartitions: The minimum partitions for the XShards
        :return: SparkXShards object
        """
        sc = init_nncontext()
        return SparkXShards(sc.pickleFile(path, minPartitions))

    @staticmethod
    def partition(data, num_shards=None):
        """

        Partition local in memory data and form a SparkXShards

        :param data: np.ndarray, a tuple, list, dict of np.ndarray, or a nested structure
        made of tuple, list, dict with ndarray as the leaf value
        :param num_shards: the number of shards that the data will be partitioned into
        :return: a SparkXShards
        """
        sc = init_nncontext()
        node_num, core_num = get_node_and_core_number()
        shard_num = node_num * core_num if num_shards is None else num_shards
        import numpy as np
        type_err_msg = """
The types supported in zoo.orca.data.XShards.partition are
1. np.ndarray
2. a tuple, list, dict of np.ndarray
3. nested structure made of tuple, list, dict with ndarray as the leaf value

But got data of type {}
        """.format(type(data))
        supported_types = {list, tuple, dict}
        if isinstance(data, np.ndarray):
            if data.shape[0] < shard_num:
                raise ValueError("The length of data {} is smaller than the total number "
                                 "of shards {}. Please adjust the num_shards option to be "
                                 "at most {}.".format(data.shape[0], shard_num, data.shape[0]))
            arrays = np.array_split(data, shard_num)
            rdd = sc.parallelize(arrays)
        else:
            assert type(data) in supported_types, type_err_msg
            flattened = nest.flatten(data)
            data_length = len(flattened[0])
            data_to_be_shard = []
            if data_length < shard_num:
                raise ValueError("The length of data {} is smaller than the total number "
                                 "of shards {}. Please adjust the num_shards option to be "
                                 "at most {}.".format(data_length, shard_num, data_length))
            for i in range(shard_num):
                data_to_be_shard.append([])
            for x in flattened:
                assert len(x) == data_length, \
                    "the ndarrays in data must all have the same size in first dimension, " \
                    "got first ndarray of size {} and another {}".format(data_length, len(x))
                x_parts = np.array_split(x, shard_num)
                for idx, x_part in enumerate(x_parts):
                    data_to_be_shard[idx].append(x_part)

            data_to_be_shard = [nest.pack_sequence_as(data, shard) for shard in data_to_be_shard]
            rdd = sc.parallelize(data_to_be_shard)

        data_shards = SparkXShards(rdd)
        return data_shards


<<<<<<< HEAD
class RayXShards(XShards):
    """

    A collection of data which can be pre-processed in parallel on Ray
    """
    def __init__(self, ray_rdd):
        self.ray_rdd = ray_rdd

    def transform_shard(self, func, *args):
        raise Exception("Transform is not supported for RayXShards")

    def transform_shards_with_actors(self, actors, func,
                                     gang_scheduling=True):
        """

        Assign each partition_ref (referencing a list of shards) to an actor,
        and run func for each actor and partition_ref pair.

        Actors should have a `get_node_ip` method to achieve locality scheduling.
        The `get_node_ip` method should call ray.services.get_node_ip_address()
        to return the correct ip address.

        The `func` should take an actor and a partition_ref as argument and
        invoke some remote func on that actor and return a new partition_ref.

        Note that if you pass partition_ref directly to actor method, ray
        will resolve that partition_ref to the actual partition object, which
        is a list of shards. If you pass partition_ref indirectly through other
        object, say [partition_ref], ray will send the partition_ref itself to
        actor, and you may need to use ray.get(partition_ref) on actor to retrieve
        the actor partition objects.
        """
        new_ray_rdd = self.ray_rdd.map_partitions_with_actors(actors,
                                                              func,
                                                              gang_scheduling)
        return RayXShards(new_ray_rdd)

    def zip_shards_with_actors(self, xshards, actors, func, gang_scheduling=True):
        new_ray_rdd = self.ray_rdd.zip_partitions_with_actors(xshards.ray_rdd,
                                                              actors,
                                                              func,
                                                              gang_scheduling)
        return RayXShards(new_ray_rdd)

    def collect(self):
        return self.ray_rdd.collect()

    # Collect without flattening the results.
    def collect_partitions(self):
        return self.ray_rdd.collect_partitions()

    def num_partitions(self):
        return self.ray_rdd.num_partitions()

    def to_spark_xshards(self):
        return SparkXShards(self.ray_rdd.to_spark_rdd())

    @staticmethod
    def from_spark_xshards(spark_xshards):
        from zoo.orca.data.ray_rdd import RayRdd
        ray_rdd = RayRdd.from_spark_rdd(spark_xshards.rdd)
        return RayXShards(ray_rdd)


=======
>>>>>>> cb751f74
class SparkXShards(XShards):
    """

    A collection of data which can be pre-processed in parallel on Spark
    """
    def __init__(self, rdd, transient=False):
        self.rdd = rdd
        self.user_cached = False
        if transient:
            self.eager = False
        else:
            self.eager = OrcaContext._eager_mode
            self.rdd.cache()
        if self.eager:
            self.compute()
        self.type = {}

    def transform_shard(self, func, *args):
        """

        Return a new SparkXShards by applying a function to each shard of this SparkXShards

        :param func: python function to process data. The first argument is the data shard.
        :param args: other arguments in this function.
        :return: a new SparkXShards.
        """
        def transform(iter, func, *args):
            for x in iter:
                yield func(x, *args)

        transformed_shard = SparkXShards(self.rdd.mapPartitions(lambda iter:
                                                                transform(iter, func, *args)))
        self._uncache()
        return transformed_shard

    def collect(self):
        """

        Returns a list that contains all of the elements in this SparkXShards

        :return: a list of data elements.
        """
        return self.rdd.collect()

    def cache(self):
        """

        Persist this SparkXShards in memory

        :return:
        """
        self.user_cached = True
        self.rdd.cache()
        return self

    def uncache(self):
        """

        Make this SparkXShards as non-persistent, and remove all blocks for it from memory

        :return:
        """
        self.user_cached = False
        if self.is_cached():
            try:
                self.rdd.unpersist()
            except Py4JError:
                print("Try to unpersist an uncached rdd")
        return self

    def _uncache(self):
        if not self.user_cached:
            self.uncache()

    def is_cached(self):
        return self.rdd.is_cached

    def compute(self):
        self.rdd.count()
        return self

    def num_partitions(self):
        """

        Get number of partitions for this SparkXShards.

        :return: number of partitions.
        """
        return self.rdd.getNumPartitions()

    def repartition(self, num_partitions):
        """

        Return a new SparkXShards that has exactly num_partitions partitions.

        :param num_partitions: target number of partitions
        :return: a new SparkXShards object.
        """
        if self._get_class_name() == 'pandas.core.frame.DataFrame':
            import pandas as pd

            if num_partitions > self.rdd.getNumPartitions():
                rdd = self.rdd\
                    .flatMap(lambda df: df.apply(lambda row: (row[0], row.values.tolist()), axis=1)
                             .values.tolist())\
                    .partitionBy(num_partitions)

                schema = self._get_schema()

                def merge_rows(iter):
                    data = [value[1] for value in list(iter)]
                    if data:
                        df = pd.DataFrame(data=data, columns=schema['columns'])\
                            .astype(schema['dtypes'])
                        return [df]
                    else:
                        # no data in this partition
                        return iter
                repartitioned_shard = SparkXShards(rdd.mapPartitions(merge_rows))
            else:
                def combine_df(iter):
                    dfs = list(iter)
                    if len(dfs) > 0:
                        return [pd.concat(dfs)]
                    else:
                        return iter
                rdd = self.rdd.coalesce(num_partitions)
                repartitioned_shard = SparkXShards(rdd.mapPartitions(combine_df))
        elif self._get_class_name() == 'list':
            if num_partitions > self.rdd.getNumPartitions():
                rdd = self.rdd \
                    .flatMap(lambda data: data) \
                    .repartition(num_partitions)

                repartitioned_shard = SparkXShards(rdd.mapPartitions(
                    lambda iter: [list(iter)]))
            else:
                rdd = self.rdd.coalesce(num_partitions)
                from functools import reduce
                repartitioned_shard = SparkXShards(rdd.mapPartitions(
                    lambda iter: [reduce(lambda l1, l2: l1 + l2, iter)]))
        elif self._get_class_name() == 'numpy.ndarray':
            elem = self.rdd.first()
            shape = elem.shape
            dtype = elem.dtype
            if len(shape) > 0:
                if num_partitions > self.rdd.getNumPartitions():
                    rdd = self.rdd\
                        .flatMap(lambda data: list(data))\
                        .repartition(num_partitions)

                    repartitioned_shard = SparkXShards(rdd.mapPartitions(
                        lambda iter: np.stack([list(iter)], axis=0)
                        .astype(dtype)))
                else:
                    rdd = self.rdd.coalesce(num_partitions)
                    from functools import reduce
                    repartitioned_shard = SparkXShards(rdd.mapPartitions(
                        lambda iter: [np.concatenate(list(iter), axis=0)]))
            else:
                repartitioned_shard = SparkXShards(self.rdd.repartition(num_partitions))
        else:
            repartitioned_shard = SparkXShards(self.rdd.repartition(num_partitions))
        self._uncache()
        return repartitioned_shard

    def partition_by(self, cols, num_partitions=None):
        """

        Return a new SparkXShards partitioned using the specified columns.
        This is only applicable for SparkXShards of Pandas DataFrame.

        :param cols: specified columns to partition by.
        :param num_partitions: target number of partitions. If not specified,
        the new SparkXShards would keep the current partition number.
        :return: a new SparkXShards.
        """
        if self._get_class_name() == 'pandas.core.frame.DataFrame':
            import pandas as pd
            schema = self._get_schema()
            # if partition by a column
            if isinstance(cols, str):
                if cols not in schema['columns']:
                    raise Exception("The partition column is not in the DataFrame")
                # change data to key value pairs
                rdd = self.rdd.flatMap(
                    lambda df: df.apply(lambda row: (row[cols], row.values.tolist()), axis=1)
                    .values.tolist())

                partition_num = self.rdd.getNumPartitions() if not num_partitions \
                    else num_partitions
                # partition with key
                partitioned_rdd = rdd.partitionBy(partition_num)
            else:
                raise Exception("Only support partition by a column name")

            def merge(iterator):
                data = [value[1] for value in list(iterator)]
                if data:
                    df = pd.DataFrame(data=data, columns=schema['columns']).astype(schema['dtypes'])
                    return [df]
                else:
                    # no data in this partition
                    return []
            # merge records to df in each partition
            partitioned_shard = SparkXShards(partitioned_rdd.mapPartitions(merge))
            self._uncache()
            return partitioned_shard
        else:
            raise Exception("Currently only support partition by for XShards"
                            " of Pandas DataFrame")

    def unique(self):
        """

        Return a unique list of elements of this SparkXShards.
        This is only applicable for SparkXShards of Pandas Series.

        :return: a unique list of elements of this SparkXShards.
        """
        if self._get_class_name() == 'pandas.core.series.Series':
            import pandas as pd
            rdd = self.rdd.map(lambda s: s.unique())
            import numpy as np
            result = rdd.reduce(lambda list1, list2: pd.unique(np.concatenate((list1, list2),
                                                                              axis=0)))
            return result
        else:
            # we may support numpy or other types later
            raise Exception("Currently only support unique() on XShards of Pandas Series")

    def split(self):
        """
        
        Split SparkXShards into multiple SparkXShards.
        Each element in the SparkXShards needs be a list or tuple with same length.

        :return: Splits of SparkXShards. If element in the input SparkDataShard is not
                list or tuple, return list of input SparkDataShards.
        """
        # get number of splits
        list_split_length = self.rdd.map(lambda data: len(data) if isinstance(data, list) or
                                         isinstance(data, tuple) else 1).collect()
        # check if each element has same splits
        if list_split_length.count(list_split_length[0]) != len(list_split_length):
            raise Exception("Cannot split this XShards because its partitions "
                            "have different split length")
        else:
            if list_split_length[0] > 1:
                def get_data(order):
                    def transform(data):
                        return data[order]
                    return transform
                split_shard_list = [SparkXShards(self.rdd.map(get_data(i)))
                                    for i in range(list_split_length[0])]
                self._uncache()
                return split_shard_list
            else:
                return [self]

    def zip(self, other):
        """

        Zips this SparkXShards with another one, returning key-value pairs with the first element
        in each SparkXShards, second element in each SparkXShards, etc. Assumes that the two
        SparkXShards have the *same number of partitions* and the *same number of elements
        in each partition*(e.g. one was made through a transform_shard on the other

        :param other: another SparkXShards
        :return: zipped SparkXShards
        """
        assert isinstance(other, SparkXShards), "other should be a SparkXShards"
        assert self.num_partitions() == other.num_partitions(), \
            "The two SparkXShards should have the same number of partitions"
        try:
            rdd = self.rdd.zip(other.rdd)
            zipped_shard = SparkXShards(rdd)
            other._uncache()
            self._uncache()
            return zipped_shard
        except Exception:
            raise ValueError("The two SparkXShards should have the same number of elements "
                             "in each partition")

    def __len__(self):
        return self.rdd.map(lambda data: len(data) if hasattr(data, '__len__') else 1)\
            .reduce(lambda l1, l2: l1 + l2)

    def save_pickle(self, path, batchSize=10):
        """

        Save this SparkXShards as a SequenceFile of serialized objects.
        The serializer used is pyspark.serializers.PickleSerializer, default batch size is 10.

        :param path: target path.
        :param batchSize: batch size for each sequence file chunk.
        """
        self.rdd.saveAsPickleFile(path, batchSize)
        return self

    def __del__(self):
        self.uncache()

    def __getitem__(self, key):
        def get_data(data):
            assert hasattr(data, '__getitem__'), \
                "No selection operation available for this XShards"
            try:
                value = data[key]
            except:
                raise Exception("Invalid key for this XShards")
            return value
        return SparkXShards(self.rdd.map(get_data), transient=True)

    def _for_each(self, func, *args, **kwargs):
        def utility_func(x, func, *args, **kwargs):
            try:
                result = func(x, *args, **kwargs)
            except Exception as e:
                return e
            return result
        result_rdd = self.rdd.map(lambda x: utility_func(x, func, *args, **kwargs))
        return result_rdd

    def _get_schema(self):
        if 'schema' in self.type:
            return self.type['schema']
        else:
            if self._get_class_name() == 'pandas.core.frame.DataFrame':
                import pandas as pd
                columns, dtypes = self.rdd.map(lambda x: (x.columns, x.dtypes)).first()
                self.type['schema'] = {'columns': columns, 'dtypes': dtypes}
                return self.type['schema']
            return None

    def _get_class_name(self):
        if 'class_name' in self.type:
            return self.type['class_name']
        else:
            self.type['class_name'] = self._for_each(get_class_name).first()
            return self.type['class_name']


class SharedValue(object):
    def __init__(self, data):
        sc = init_nncontext()
        self.broadcast_data = sc.broadcast(data)
        self._value = None

    @property
    def value(self):
        self._value = self.broadcast_data.value
        return self._value

    def unpersist(self):
        self.broadcast_data.unpersist()<|MERGE_RESOLUTION|>--- conflicted
+++ resolved
@@ -126,73 +126,6 @@
         return data_shards
 
 
-<<<<<<< HEAD
-class RayXShards(XShards):
-    """
-
-    A collection of data which can be pre-processed in parallel on Ray
-    """
-    def __init__(self, ray_rdd):
-        self.ray_rdd = ray_rdd
-
-    def transform_shard(self, func, *args):
-        raise Exception("Transform is not supported for RayXShards")
-
-    def transform_shards_with_actors(self, actors, func,
-                                     gang_scheduling=True):
-        """
-
-        Assign each partition_ref (referencing a list of shards) to an actor,
-        and run func for each actor and partition_ref pair.
-
-        Actors should have a `get_node_ip` method to achieve locality scheduling.
-        The `get_node_ip` method should call ray.services.get_node_ip_address()
-        to return the correct ip address.
-
-        The `func` should take an actor and a partition_ref as argument and
-        invoke some remote func on that actor and return a new partition_ref.
-
-        Note that if you pass partition_ref directly to actor method, ray
-        will resolve that partition_ref to the actual partition object, which
-        is a list of shards. If you pass partition_ref indirectly through other
-        object, say [partition_ref], ray will send the partition_ref itself to
-        actor, and you may need to use ray.get(partition_ref) on actor to retrieve
-        the actor partition objects.
-        """
-        new_ray_rdd = self.ray_rdd.map_partitions_with_actors(actors,
-                                                              func,
-                                                              gang_scheduling)
-        return RayXShards(new_ray_rdd)
-
-    def zip_shards_with_actors(self, xshards, actors, func, gang_scheduling=True):
-        new_ray_rdd = self.ray_rdd.zip_partitions_with_actors(xshards.ray_rdd,
-                                                              actors,
-                                                              func,
-                                                              gang_scheduling)
-        return RayXShards(new_ray_rdd)
-
-    def collect(self):
-        return self.ray_rdd.collect()
-
-    # Collect without flattening the results.
-    def collect_partitions(self):
-        return self.ray_rdd.collect_partitions()
-
-    def num_partitions(self):
-        return self.ray_rdd.num_partitions()
-
-    def to_spark_xshards(self):
-        return SparkXShards(self.ray_rdd.to_spark_rdd())
-
-    @staticmethod
-    def from_spark_xshards(spark_xshards):
-        from zoo.orca.data.ray_rdd import RayRdd
-        ray_rdd = RayRdd.from_spark_rdd(spark_xshards.rdd)
-        return RayXShards(ray_rdd)
-
-
-=======
->>>>>>> cb751f74
 class SparkXShards(XShards):
     """
 
