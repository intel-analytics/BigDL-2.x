# PyTorch Quickstart

---

![](../../../../image/colab_logo_32px.png)[Run in Google Colab](https://colab.research.google.com/github/intel-analytics/analytics-zoo/blob/master/docs/docs/colab-notebook/orca/quickstart/pytorch_lenet_mnist_data_loader.ipynb) &nbsp;![](../../../../image/GitHub-Mark-32px.png)[View source on GitHub](https://github.com/intel-analytics/analytics-zoo/blob/master/docs/docs/colab-notebook/orca/quickstart/pytorch_lenet_mnist_data_loader.ipynb)

---

**In this guide we will describe how to scale out _PyTorch_ programs using Orca in 4 simple steps.**

### **Step 0: Prepare Environment**

[Conda](https://docs.conda.io/projects/conda/en/latest/user-guide/install/) is needed to prepare the Python environment for running this example. Please refer to the [install guide](../../UserGuide/python.md) for more details.


```bash
conda create -n zoo python=3.7 # zoo is conda environment name, you can use any name you like.
conda activate zoo
pip install analytics-zoo # install either version 0.9 or latest nightly build
pip install torch==1.7.1 torchvision==0.8.2
pip install six cloudpickle
pip install jep==3.9.0
```

### **Step 1: Init Orca Context**
```python
from zoo.orca import init_orca_context, stop_orca_context


if args.cluster_mode == "local":
    init_orca_context(cores=1, memory="2g") # run in local mode
elif args.cluster_mode == "k8s":
    init_orca_context(cluster_mode="k8s", num_nodes=2, cores=4) # run on K8s cluster
elif args.cluster_mode == "yarn":
    init_orca_context(
    cluster_mode="yarn-client", cores=4, num_nodes=2, memory="2g",
    driver_memory="10g", driver_cores=1,
    conf={"spark.rpc.message.maxSize": "1024",
        "spark.task.maxFailures": "1",
        "spark.driver.extraJavaOptions": "-Dbigdl.failure.retryTimes=1"}) # run on Hadoop YARN cluster
```

This is the only place where you need to specify local or distributed mode. View [Orca Context](./../Overview/orca-context.md) for more details.

**Note:** You should `export HADOOP_CONF_DIR=/path/to/hadoop/conf/dir` when running on Hadoop YARN cluster. View [Hadoop User Guide](./../../UserGuide/hadoop.md) for more details.

### **Step 2: Define the Model**

You may define your model, loss and optimizer in the same way as in any standard (single node) PyTorch program.

```python
import torch
import torch.nn as nn
import torch.nn.functional as F

class LeNet(nn.Module):
    def __init__(self):
        super(LeNet, self).__init__()
        self.conv1 = nn.Conv2d(1, 20, 5, 1)
        self.conv2 = nn.Conv2d(20, 50, 5, 1)
        self.fc1 = nn.Linear(4*4*50, 500)
        self.fc2 = nn.Linear(500, 10)

    def forward(self, x):
        x = F.relu(self.conv1(x))
        x = F.max_pool2d(x, 2, 2)
        x = F.relu(self.conv2(x))
        x = F.max_pool2d(x, 2, 2)
        x = x.view(-1, 4*4*50)
        x = F.relu(self.fc1(x))
        x = self.fc2(x)
        return F.log_softmax(x, dim=1)
        
model = LeNet()
model.train()
criterion = nn.NLLLoss()
adam = torch.optim.Adam(model.parameters(), 0.001)
```

### **Step 3: Define Train Dataset**

You can define the dataset using standard [Pytorch DataLoader](https://pytorch.org/docs/stable/data.html). 

```python
import torch
from torchvision import datasets, transforms

torch.manual_seed(0)
<<<<<<< HEAD
dir='./'

def train_loader_creator():
    train_loader = torch.utils.data.DataLoader(
        datasets.MNIST('./', train=True, download=True,
                       transform=transforms.Compose([
                           transforms.ToTensor(),
                           transforms.Normalize((0.1307,), (0.3081,))
                       ])),
        batch_size=320, shuffle=True)
    return train_loader

def test_loader_creator():
    test_loader = torch.utils.data.DataLoader(
        datasets.MNIST('./', train=False,
                       transform=transforms.Compose([
                           transforms.ToTensor(),
                           transforms.Normalize((0.1307,), (0.3081,))
                       ])),
        batch_size=320, shuffle=False)
    return test_loader
```
=======
dir='./dataset'
batch_size=64
test_batch_size=64
train_loader = torch.utils.data.DataLoader(
    datasets.MNIST(dir, train=True, download=True,
                   transform=transforms.Compose([
                       transforms.ToTensor(),
                       transforms.Normalize((0.1307,), (0.3081,))
                   ])),
    batch_size=batch_size, shuffle=True)
test_loader = torch.utils.data.DataLoader(
    datasets.MNIST(dir, train=False,
                   transform=transforms.Compose([
                       transforms.ToTensor(),
                       transforms.Normalize((0.1307,), (0.3081,))
                   ])),
    batch_size=test_batch_size, shuffle=False) 
```

- ***Alternatively***, you may also use a _Data Creator Function_ (as shown below) or [Orca XShards](./data) as the input data, especially when the data size is very large

  ```python
  def train_loader_creator():
      train_loader = torch.utils.data.DataLoader(
          datasets.MNIST(dir, train=True, download=True,
                         transform=transforms.Compose([
                             transforms.ToTensor(),
                             transforms.Normalize((0.1307,), (0.3081,))
                         ])),
          batch_size=320, shuffle=True)
      return train_loader

  def test_loader_creator():
      test_loader = torch.utils.data.DataLoader(
          datasets.MNIST(dir, train=False,
                         transform=transforms.Compose([
                             transforms.ToTensor(),
                             transforms.Normalize((0.1307,), (0.3081,))
                         ])),
          batch_size=320, shuffle=False)
      return test_loader
   ```
>>>>>>> 72482810

Alternatively, we can also use a [Data Creator Function](https://github.com/intel-analytics/analytics-zoo/blob/master/docs/docs/colab-notebook/orca/quickstart/pytorch_lenet_mnist_data_loader.ipynb)) or [Orca XShards](https://github.com/intel-analytics/analytics-zoo/blob/master/docs/docs/Orca/data.md) as the input data, especially when the data size is very large)

### **Step 4: Fit with Orca Estimator**

First, Create an Estimator

```python
from zoo.orca.learn.pytorch import Estimator 
from zoo.orca.learn.metrics import Accuracy

est = Estimator.from_torch(model=model, optimizer=adam, loss=criterion, metrics=[Accuracy()])
```

Next, fit and evaluate using the Estimator

```python
from zoo.orca.learn.trigger import EveryEpoch 

est.fit(data=train_loader, epochs=10, validation_data=test_loader,
        checkpoint_trigger=EveryEpoch())

result = est.evaluate(data=test_loader)
for r in result:
    print(str(r))
```

<<<<<<< HEAD
=======
- ***Alternatively***, if you are using _Data Creator Functions_, you may do the following:

  ```python
  est.fit(data=train_loader_creator, epochs=10, validation_data=test_loader_creator,
          checkpoint_trigger=EveryEpoch())

  result = est.evaluate(data=test_loader_creator)
  ```

>>>>>>> 72482810
**Note:** You should call `stop_orca_context()` when your application finishes.<|MERGE_RESOLUTION|>--- conflicted
+++ resolved
@@ -86,7 +86,6 @@
 from torchvision import datasets, transforms
 
 torch.manual_seed(0)
-<<<<<<< HEAD
 dir='./'
 
 def train_loader_creator():
@@ -109,52 +108,9 @@
         batch_size=320, shuffle=False)
     return test_loader
 ```
-=======
-dir='./dataset'
-batch_size=64
-test_batch_size=64
-train_loader = torch.utils.data.DataLoader(
-    datasets.MNIST(dir, train=True, download=True,
-                   transform=transforms.Compose([
-                       transforms.ToTensor(),
-                       transforms.Normalize((0.1307,), (0.3081,))
-                   ])),
-    batch_size=batch_size, shuffle=True)
-test_loader = torch.utils.data.DataLoader(
-    datasets.MNIST(dir, train=False,
-                   transform=transforms.Compose([
-                       transforms.ToTensor(),
-                       transforms.Normalize((0.1307,), (0.3081,))
-                   ])),
-    batch_size=test_batch_size, shuffle=False) 
-```
 
-- ***Alternatively***, you may also use a _Data Creator Function_ (as shown below) or [Orca XShards](./data) as the input data, especially when the data size is very large
 
-  ```python
-  def train_loader_creator():
-      train_loader = torch.utils.data.DataLoader(
-          datasets.MNIST(dir, train=True, download=True,
-                         transform=transforms.Compose([
-                             transforms.ToTensor(),
-                             transforms.Normalize((0.1307,), (0.3081,))
-                         ])),
-          batch_size=320, shuffle=True)
-      return train_loader
-
-  def test_loader_creator():
-      test_loader = torch.utils.data.DataLoader(
-          datasets.MNIST(dir, train=False,
-                         transform=transforms.Compose([
-                             transforms.ToTensor(),
-                             transforms.Normalize((0.1307,), (0.3081,))
-                         ])),
-          batch_size=320, shuffle=False)
-      return test_loader
-   ```
->>>>>>> 72482810
-
-Alternatively, we can also use a [Data Creator Function](https://github.com/intel-analytics/analytics-zoo/blob/master/docs/docs/colab-notebook/orca/quickstart/pytorch_lenet_mnist_data_loader.ipynb)) or [Orca XShards](https://github.com/intel-analytics/analytics-zoo/blob/master/docs/docs/Orca/data.md) as the input data, especially when the data size is very large)
+Alternatively, we can also use a *Data Creator Function* (see example [here](https://github.com/intel-analytics/analytics-zoo/blob/master/docs/docs/colab-notebook/orca/quickstart/pytorch_lenet_mnist_data_loader.ipynb)) or [Orca XShards](https://github.com/intel-analytics/analytics-zoo/blob/master/docs/docs/Orca/data.md) as the input data, especially when the data size is very large)
 
 ### **Step 4: Fit with Orca Estimator**
 
@@ -180,16 +136,4 @@
     print(str(r))
 ```
 
-<<<<<<< HEAD
-=======
-- ***Alternatively***, if you are using _Data Creator Functions_, you may do the following:
-
-  ```python
-  est.fit(data=train_loader_creator, epochs=10, validation_data=test_loader_creator,
-          checkpoint_trigger=EveryEpoch())
-
-  result = est.evaluate(data=test_loader_creator)
-  ```
-
->>>>>>> 72482810
 **Note:** You should call `stop_orca_context()` when your application finishes.