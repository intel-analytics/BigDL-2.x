#
# Copyright 2018 Analytics Zoo Authors.
#
# Licensed under the Apache License, Version 2.0 (the "License");
# you may not use this file except in compliance with the License.
# You may obtain a copy of the License at
#
#     http://www.apache.org/licenses/LICENSE-2.0
#
# Unless required by applicable law or agreed to in writing, software
# distributed under the License is distributed on an "AS IS" BASIS,
# WITHOUT WARRANTIES OR CONDITIONS OF ANY KIND, either express or implied.
# See the License for the specific language governing permissions and
# limitations under the License.
#
import os

from zoo.common import get_file_list


# split list into n chunks
def chunk(lst, n):
    size = len(lst) // n
    leftovers = lst[size * n:]
    for c in range(n):
        if leftovers:
            extra = [leftovers.pop()]
        else:
            extra = []
        yield lst[c * size:(c + 1) * size] + extra


def flatten(list_of_list):
    flattend = [item for sublist in list_of_list for item in sublist]
    return flattend


def list_s3_file(file_path, file_type, env):
    path_parts = file_path.split('/')
    bucket = path_parts.pop(0)
    key = "/".join(path_parts)

    access_key_id = env["AWS_ACCESS_KEY_ID"]
    secret_access_key = env["AWS_SECRET_ACCESS_KEY"]

    import boto3
    s3_client = boto3.Session(
        aws_access_key_id=access_key_id,
        aws_secret_access_key=secret_access_key,
    ).client('s3', verify=False)
    keys = []
    resp = s3_client.list_objects_v2(Bucket=bucket,
                                     Prefix=key)
    for obj in resp['Contents']:
        keys.append(obj['Key'])
    # only get json/csv files
    files = [file for file in keys if os.path.splitext(file)[1] == "." + file_type]
    file_paths = [os.path.join("s3://" + bucket, file) for file in files]
    return file_paths


def extract_one_path(file_path, file_type, env):
    file_url_splits = file_path.split("://")
    prefix = file_url_splits[0]
    if prefix == "s3":
        file_paths = list_s3_file(file_url_splits[1], file_type, env)
    else:
        file_paths = get_file_list(file_path)
    # only get json/csv files
    file_paths = [file for file in file_paths if os.path.splitext(file)[1] == "." + file_type]
<<<<<<< HEAD
    return file_paths
=======
    return file_paths


def get_class_name(obj):
    module = obj.__class__.__module__
    if module is None or module == str.__class__.__module__:
        return obj.__class__.__name__
    return module + '.' + obj.__class__.__name__


def open_text(path):
    # Return a list of lines
    if path.startswith("hdfs"):  # hdfs://url:port/file_path
        import pyarrow as pa
        fs = pa.hdfs.connect()
        with fs.open(path, 'rb') as f:
            lines = f.read().decode("utf-8").split("\n")
    elif path.startswith("s3"):  # s3://bucket/file_path
        access_key_id = os.environ["AWS_ACCESS_KEY_ID"]
        secret_access_key = os.environ["AWS_SECRET_ACCESS_KEY"]
        import boto3
        s3_client = boto3.Session(
            aws_access_key_id=access_key_id,
            aws_secret_access_key=secret_access_key).client('s3', verify=False)
        path_parts = path.split("://")[1].split('/')
        bucket = path_parts.pop(0)
        key = "/".join(path_parts)
        data = s3_client.get_object(Bucket=bucket, Key=key)
        lines = data["Body"].read().decode("utf-8").split("\n")
    else:  # Local path
        lines = []
        for line in open(path):
            lines.append(line)
    return [line.strip() for line in lines]


def open_image(path):
    from PIL import Image
    if path.startswith("hdfs"):  # hdfs://url:port/file_path
        import pyarrow as pa
        from io import BytesIO
        fs = pa.hdfs.connect()
        with fs.open(path, 'rb') as f:
            return Image.open(BytesIO(f.read()))
    elif path.startswith("s3"):  # s3://bucket/file_path
        access_key_id = os.environ["AWS_ACCESS_KEY_ID"]
        secret_access_key = os.environ["AWS_SECRET_ACCESS_KEY"]
        import boto3
        from io import BytesIO
        s3_client = boto3.Session(
            aws_access_key_id=access_key_id,
            aws_secret_access_key=secret_access_key).client('s3', verify=False)
        path_parts = path.split("://")[1].split('/')
        bucket = path_parts.pop(0)
        key = "/".join(path_parts)
        data = s3_client.get_object(Bucket=bucket, Key=key)
        return Image.open(BytesIO(data["Body"].read()))
    else:  # Local path
        return Image.open(path)
>>>>>>> 92199f47
<|MERGE_RESOLUTION|>--- conflicted
+++ resolved
@@ -68,18 +68,7 @@
         file_paths = get_file_list(file_path)
     # only get json/csv files
     file_paths = [file for file in file_paths if os.path.splitext(file)[1] == "." + file_type]
-<<<<<<< HEAD
     return file_paths
-=======
-    return file_paths
-
-
-def get_class_name(obj):
-    module = obj.__class__.__module__
-    if module is None or module == str.__class__.__module__:
-        return obj.__class__.__name__
-    return module + '.' + obj.__class__.__name__
-
 
 def open_text(path):
     # Return a list of lines
@@ -129,5 +118,4 @@
         data = s3_client.get_object(Bucket=bucket, Key=key)
         return Image.open(BytesIO(data["Body"].read()))
     else:  # Local path
-        return Image.open(path)
->>>>>>> 92199f47
+        return Image.open(path)