#!/bin/bash

# check if started
if [ -f "running" ]; then
    echo "Serving is already running!"
    exit 1
fi

# parse config file
function parse_yaml {
   local prefix=$2
   local s='[[:space:]]*' w='[a-zA-Z0-9_]*' fs=$(echo @|tr @ '\034')
   sed -ne "s|^\($s\):|\1|" \
        -e "s|^\($s\)\($w\)$s:$s[\"']\(.*\)[\"']$s\$|\1$fs\2$fs\3|p" \
        -e "s|^\($s\)\($w\)$s:$s\(.*\)$s\$|\1$fs\2$fs\3|p"  $1 |
   awk -F$fs '{
      indent = length($1)/2;
      vname[indent] = $2;
      for (i in vname) {if (i > indent) {delete vname[i]}}
      if (length($3) > 0) {
         vn=""; for (i=0; i<indent; i++) {vn=(vn)(vname[i])("_")}
         printf("%s%s%s=\"%s\"\n", "'$prefix'",vn, $2, $3);
      }
   }'
}

parse_yaml config.yaml
eval $(parse_yaml config.yaml)

if [ -z "${spark_master}" ]; then
    echo "master of spark cluster not set, using default value local[*]"
    spark_master=local[*]
fi
if [ -z "${spark_driver_memory}" ]; then
    echo "spark driver memory not set, using default value 4g"
    spark_driver_memory=4g
fi
if [ -z "${spark_executor_memory}" ]; then
    echo "spark executor memory not set, using default value 1g"
    spark_executor_memory=1g
fi
if [ -z "${spark_num_executors}" ]; then
    echo "spark num-executors not set, using default value 1"
    spark_num_executors=1
fi
if [ -z "${spark_executor_cores}" ]; then
    echo "spark executor-cores not set, using default value 4"
    spark_executor_cores=4
fi
if [ -z "${spark_total_executor_cores}" ]; then
    echo "spark executor-cores not set, using default value 4"
    spark_total_executor_cores=4
fi

if [ -z "${params_engine_type}" ]; then    
    params_engine_type=mklblas
fi

if [ -z "${redis_maxmem}" ]; then
    echo "Redis maxmemory is not set, using default value 8G"
    redis_maxmem=8G
fi

# try to start redis server
if [ -z "${REDIS_HOME}" ]; then
    echo "REDIS_HOME variable is not set, skip redis start. Note that you need to set it otherwise Cluster Serving would not start or stop Redis for you."
else
    ${REDIS_HOME}/src/redis-server > redis.log &
    echo "redis server started, please check log in redis.log" && sleep 1

    # sleep for 1 sec to ensure server is ready and client could connect
    ${REDIS_HOME}/src/redis-cli config set stop-writes-on-bgsave-error no
    ${REDIS_HOME}/src/redis-cli config set save ""
    
    ${REDIS_HOME}/src/redis-cli config set maxmemory ${redis_maxmem}
    echo "redis config maxmemory set to ${redis_maxmem}"
    # bind can not be set after redis starts
    # /opt/work/redis-5.0.5/src/redis-cli config set bind "0.0.0.0"
    ${REDIS_HOME}/src/redis-cli config set protected-mode no
    ${REDIS_HOME}/src/redis-cli config set maxclients 10000
fi

# try to start tensorboard
<<<<<<< HEAD
tensorboard --logdir . --port 6006 --host 0.0.0.0 &
=======
if [[ ! -e "TensorboardEventLogs" ]]; then
    mkdir TensorboardEventLogs
fi
tensorboard --logdir ./TensorboardEventLogs --port 6006 --bind_all &
>>>>>>> 63699de7

# if jar paths are not set, try to use them in current directory
if [ -z "${ZOO_JAR}" ]; then
    ZOO_JAR=zoo.jar
fi
if [ -z "${BIGDL_JAR}" ]; then
  if [ -f "bigdl.jar" ]; then
      BIGDL_JAR=bigdl.jar
  else
      BIGDL_JAR=
  fi
fi
if [ -z "${SPARK_REDIS_JAR}" ]; then
    SPARK_REDIS_JAR=spark-redis-2.4.0-jar-with-dependencies.jar
fi


${SPARK_HOME}/bin/spark-submit --master ${spark_master} --driver-memory ${spark_driver_memory} --executor-memory ${spark_executor_memory} --num-executors ${spark_num_executors} --executor-cores ${spark_executor_cores} --total-executor-cores ${spark_total_executor_cores} --conf "spark.executor.extraJavaOptions=-Dbigdl.engineType=${params_engine_type}" --conf "spark.driver.extraJavaOptions=-Dbigdl.engineType=${params_engine_type}" --jars ${SPARK_REDIS_JAR},${BIGDL_JAR} --class com.intel.analytics.zoo.serving.ClusterServing ${ZOO_JAR} >> cluster-serving.log<|MERGE_RESOLUTION|>--- conflicted
+++ resolved
@@ -81,14 +81,10 @@
 fi
 
 # try to start tensorboard
-<<<<<<< HEAD
-tensorboard --logdir . --port 6006 --host 0.0.0.0 &
-=======
 if [[ ! -e "TensorboardEventLogs" ]]; then
     mkdir TensorboardEventLogs
 fi
-tensorboard --logdir ./TensorboardEventLogs --port 6006 --bind_all &
->>>>>>> 63699de7
+tensorboard --logdir ./TensorboardEventLogs --port 6006 --host 0.0.0.0 &
 
 # if jar paths are not set, try to use them in current directory
 if [ -z "${ZOO_JAR}" ]; then
