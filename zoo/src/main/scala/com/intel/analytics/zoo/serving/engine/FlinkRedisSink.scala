/*
 * Copyright 2018 Analytics Zoo Authors.
 *
 * Licensed under the Apache License, Version 2.0 (the "License");
 * you may not use this file except in compliance with the License.
 * You may obtain a copy of the License at
 *
 *     http://www.apache.org/licenses/LICENSE-2.0
 *
 * Unless required by applicable law or agreed to in writing, software
 * distributed under the License is distributed on an "AS IS" BASIS,
 * WITHOUT WARRANTIES OR CONDITIONS OF ANY KIND, either express or implied.
 * See the License for the specific language governing permissions and
 * limitations under the License.
 */


package com.intel.analytics.zoo.serving.engine

import com.intel.analytics.zoo.serving.ClusterServing
import com.intel.analytics.zoo.serving.pipeline.RedisUtils
import com.intel.analytics.zoo.serving.utils.{ClusterServingHelper, Conventions}
import org.apache.flink.configuration.Configuration
import org.apache.flink.streaming.api.functions.sink.{RichSinkFunction, SinkFunction}
import org.apache.log4j.Logger
import redis.clients.jedis.{Jedis, JedisPool, JedisPoolConfig, StreamEntryID}


<<<<<<< HEAD
class FlinkRedisSink(helperSer: ClusterServingHelper)
=======
class FlinkRedisSink()
>>>>>>> be5dd08a
  extends RichSinkFunction[List[(String, String)]] {
  var jedis: Jedis = null
  var logger: Logger = null
  var helper: ClusterServingHelper = null
  override def open(parameters: Configuration): Unit = {
    logger = Logger.getLogger(getClass)
<<<<<<< HEAD
    // Sink is first initialized among Source, Map, Sink, so initialize static variable in sink.
    ClusterServing.helper = helperSer
=======
>>>>>>> be5dd08a
    helper = ClusterServing.helper
    RedisUtils.initializeRedis()
    jedis = RedisUtils.getRedisClient(ClusterServing.jedisPool)
  }

  override def close(): Unit = {
    if (null != jedis) {
      jedis.close()
    }
  }

  override def invoke(value: List[(String, String)], context: SinkFunction.Context[_]): Unit = {
    val ppl = jedis.pipelined()
    var cnt = 0
    value.foreach(v => {
      RedisUtils.writeHashMap(ppl, v._1, v._2, helper.jobName)
      if (v._2 != "NaN") {
        cnt += 1
      }
    })
    ppl.sync()
    logger.info(s"${cnt} valid records written to redis")
  }

}

<<<<<<< HEAD
class FlinkRedisXStreamSink(helper: ClusterServingHelper) extends FlinkRedisSink(helper) {
=======
class FlinkRedisXStreamSink extends FlinkRedisSink {
>>>>>>> be5dd08a
  override def invoke(value: List[(String, String)], context: SinkFunction.Context[_]): Unit = {
    val ppl = jedis.pipelined()
    var cnt = 0
    value.foreach(v => {
      RedisUtils.writeXstream(ppl, v._1, v._2, helper.jobName)
      if (v._2 != "NaN") {
        cnt += 1
      }
    })
    ppl.sync()
    logger.info(s"${cnt} valid records written to redis")
  }
}
<|MERGE_RESOLUTION|>--- conflicted
+++ resolved
@@ -26,22 +26,16 @@
 import redis.clients.jedis.{Jedis, JedisPool, JedisPoolConfig, StreamEntryID}
 
 
-<<<<<<< HEAD
+
 class FlinkRedisSink(helperSer: ClusterServingHelper)
-=======
-class FlinkRedisSink()
->>>>>>> be5dd08a
   extends RichSinkFunction[List[(String, String)]] {
   var jedis: Jedis = null
   var logger: Logger = null
   var helper: ClusterServingHelper = null
   override def open(parameters: Configuration): Unit = {
     logger = Logger.getLogger(getClass)
-<<<<<<< HEAD
     // Sink is first initialized among Source, Map, Sink, so initialize static variable in sink.
     ClusterServing.helper = helperSer
-=======
->>>>>>> be5dd08a
     helper = ClusterServing.helper
     RedisUtils.initializeRedis()
     jedis = RedisUtils.getRedisClient(ClusterServing.jedisPool)
@@ -68,11 +62,8 @@
 
 }
 
-<<<<<<< HEAD
+
 class FlinkRedisXStreamSink(helper: ClusterServingHelper) extends FlinkRedisSink(helper) {
-=======
-class FlinkRedisXStreamSink extends FlinkRedisSink {
->>>>>>> be5dd08a
   override def invoke(value: List[(String, String)], context: SinkFunction.Context[_]): Unit = {
     val ppl = jedis.pipelined()
     var cnt = 0
