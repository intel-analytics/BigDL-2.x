--- conflicted
+++ resolved
@@ -21,7 +21,6 @@
         transform(infer_transformer).get_image().collect()
     image_set = np.expand_dims(image_set, axis=1)
 
-<<<<<<< HEAD
     if len(image_set) % batch_size == 0:
         a = 0
         size = batch_size
@@ -45,17 +44,6 @@
             max_index = np.argmax(r)
             output["Top-1"] = str(max_index)
             print("* Predict result " + str(output))
-=======
-    predictions = model.predict(image_set)
-
-    result = np.swapaxes(predictions, 0, 1)[0]
-
-    for r in result:
-        output = {}
-        max_index = np.argmax(r)
-        output["Top-1"] = str(max_index)
-        print("* Predict result " + str(output))
->>>>>>> 782c75fe
 
 
 if __name__ == "__main__":
