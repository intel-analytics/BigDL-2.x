#
# Copyright 2018 Analytics Zoo Authors.
#
# Licensed under the Apache License, Version 2.0 (the "License");
# you may not use this file except in compliance with the License.
# You may obtain a copy of the License at
#
#     http://www.apache.org/licenses/LICENSE-2.0
#
# Unless required by applicable law or agreed to in writing, software
# distributed under the License is distributed on an "AS IS" BASIS,
# WITHOUT WARRANTIES OR CONDITIONS OF ANY KIND, either express or implied.
# See the License for the specific language governing permissions and
# limitations under the License.
#
import os
import shutil
import tempfile
from unittest import TestCase

import numpy as np
import tensorflow as tf

from zoo.orca.learn.trigger import SeveralIteration
from pyspark.sql.context import SQLContext

import zoo.orca.data.pandas
from zoo import init_nncontext
from zoo.orca.data.tf.data import Dataset
from zoo.orca.learn.spark_estimator import Estimator
from zoo.util.tf import save_tf_checkpoint, load_tf_checkpoint, get_checkpoint_state

resource_path = os.path.join(os.path.split(__file__)[0], "../../../resources")


class SimpleModel(object):
    def __init__(self):
        self.user = tf.placeholder(dtype=tf.int32, shape=(None,))
        self.item = tf.placeholder(dtype=tf.int32, shape=(None,))
        self.label = tf.placeholder(dtype=tf.int32, shape=(None,))

        feat = tf.stack([self.user, self.item], axis=1)
        self.logits = tf.layers.dense(tf.to_float(feat), 2)

        self.loss = tf.reduce_mean(tf.losses.sparse_softmax_cross_entropy(logits=self.logits,
                                                                          labels=self.label))


class TestEstimatorForGraph(TestCase):
    def test_estimator_graph(self):
        import zoo.orca.data.pandas

        tf.reset_default_graph()

        model = SimpleModel()
        file_path = os.path.join(resource_path, "orca/learn/ncf.csv")
        data_shard = zoo.orca.data.pandas.read_csv(file_path)

        def transform(df):
            result = {
                "x": (df['user'].to_numpy(), df['item'].to_numpy()),
                "y": df['label'].to_numpy()
            }
            return result

        data_shard = data_shard.transform_shard(transform)

        est = Estimator.from_tf_graph(
            inputs=[model.user, model.item],
            labels=[model.label],
            outputs=[model.logits],
            loss=model.loss,
            optimizer=tf.train.AdamOptimizer(),
            metrics={"loss": model.loss})
        est.fit(data=data_shard,
                batch_size=8,
                epochs=10,
                validation_data=data_shard)

        data_shard = zoo.orca.data.pandas.read_csv(file_path)

        def transform(df):
            result = {
                "x": (df['user'].to_numpy(), df['item'].to_numpy()),
            }
            return result

        data_shard = data_shard.transform_shard(transform)
        predictions = est.predict(data_shard).collect()
        assert 'prediction' in predictions[0]
        print(predictions)

    def test_estimator_graph_fit(self):
        import zoo.orca.data.pandas
        tf.reset_default_graph()

        model = SimpleModel()
        file_path = os.path.join(resource_path, "orca/learn/ncf.csv")
        data_shard = zoo.orca.data.pandas.read_csv(file_path)

        def transform(df):
            result = {
                "x": (df['user'].to_numpy(), df['item'].to_numpy()),
                "y": df['label'].to_numpy()
            }
            return result

        data_shard = data_shard.transform_shard(transform)

        est = Estimator.from_tf_graph(
            inputs=[model.user, model.item],
            labels=[model.label],
            loss=model.loss,
            optimizer=tf.train.AdamOptimizer(),
            metrics={"loss": model.loss})
        est.fit(data=data_shard,
                batch_size=8,
                epochs=10,
                validation_data=data_shard)

    def test_estimator_graph_evaluate(self):
        import zoo.orca.data.pandas
        tf.reset_default_graph()

        model = SimpleModel()
        file_path = os.path.join(resource_path, "orca/learn/ncf.csv")
        data_shard = zoo.orca.data.pandas.read_csv(file_path)

        def transform(df):
            result = {
                "x": (df['user'].to_numpy(), df['item'].to_numpy()),
                "y": df['label'].to_numpy()
            }
            return result

        data_shard = data_shard.transform_shard(transform)

        est = Estimator.from_tf_graph(
            inputs=[model.user, model.item],
            labels=[model.label],
            loss=model.loss,
            optimizer=tf.train.AdamOptimizer(),
            metrics={"loss": model.loss})
        result = est.evaluate(data_shard)
        assert "loss" in result
        print(result)

    def test_estimator_graph_predict(self):
        import zoo.orca.data.pandas
        tf.reset_default_graph()

        model = SimpleModel()
        file_path = os.path.join(resource_path, "orca/learn/ncf.csv")
        data_shard = zoo.orca.data.pandas.read_csv(file_path)

        est = Estimator.from_tf_graph(
            inputs=[model.user, model.item],
            outputs=[model.logits])

        def transform(df):
            result = {
                "x": (df['user'].to_numpy(), df['item'].to_numpy()),
            }
            return result

        data_shard = data_shard.transform_shard(transform)
        predictions = est.predict(data_shard).collect()
        print(predictions)

    def test_estimator_graph_fit_clip(self):
        import zoo.orca.data.pandas
        tf.reset_default_graph()

        model = SimpleModel()
        file_path = os.path.join(resource_path, "orca/learn/ncf.csv")
        data_shard = zoo.orca.data.pandas.read_csv(file_path)

        def transform(df):
            result = {
                "x": (df['user'].to_numpy(), df['item'].to_numpy()),
                "y": df['label'].to_numpy()
            }
            return result

        data_shard = data_shard.transform_shard(transform)

        est = Estimator.from_tf_graph(
            inputs=[model.user, model.item],
            labels=[model.label],
            loss=model.loss,
            optimizer=tf.train.AdamOptimizer(),
            clip_norm=1.2,
            metrics={"loss": model.loss})
        est.fit(data=data_shard,
                batch_size=8,
                epochs=10,
                validation_data=data_shard)

        est = Estimator.from_tf_graph(
            inputs=[model.user, model.item],
            labels=[model.label],
            loss=model.loss,
            optimizer=tf.train.AdamOptimizer(),
            clip_value=0.2,
            metrics={"loss": model.loss})

        est.fit(data=data_shard,
                batch_size=8,
                epochs=10,
                validation_data=data_shard)

    def test_estimator_graph_checkpoint(self):
        import zoo.orca.data.pandas
        tf.reset_default_graph()

        model = SimpleModel()
        file_path = os.path.join(resource_path, "orca/learn/ncf.csv")
        data_shard = zoo.orca.data.pandas.read_csv(file_path)

        def transform(df):
            result = {
                "x": (df['user'].to_numpy(), df['item'].to_numpy()),
                "y": df['label'].to_numpy()
            }
            return result

        data_shard = data_shard.transform_shard(transform)

        temp = tempfile.mkdtemp()
        model_dir = os.path.join(temp, "test_model")

        est = Estimator.from_tf_graph(
            inputs=[model.user, model.item],
            labels=[model.label],
            loss=model.loss,
            optimizer=tf.train.AdamOptimizer(),
            metrics={"loss": model.loss},
            model_dir=model_dir
        )
        est.fit(data=data_shard,
                batch_size=8,
                epochs=6,
                validation_data=data_shard,
                checkpoint_trigger=SeveralIteration(4))

        est.sess.close()

        tf.reset_default_graph()

        model = SimpleModel()

        est = Estimator.from_tf_graph(
            inputs=[model.user, model.item],
            labels=[model.label],
            loss=model.loss,
            optimizer=tf.train.AdamOptimizer(),
            metrics={"loss": model.loss},
            model_dir=model_dir
        )

        est.load_latest_orca_checkpoint(model_dir)

        est.fit(data=data_shard,
                batch_size=8,
                epochs=10,
                validation_data=data_shard)

        result = est.evaluate(data_shard)
        assert "loss" in result
        print(result)
        shutil.rmtree(temp)

    def test_estimator_graph_fit_dataset(self):
        import zoo.orca.data.pandas
        tf.reset_default_graph()
        model = SimpleModel()

        file_path = os.path.join(resource_path, "orca/learn/ncf.csv")
        data_shard = zoo.orca.data.pandas.read_csv(file_path)

        def transform(df):
            result = {
                "x": (df['user'].to_numpy(), df['item'].to_numpy()),
                "y": df['label'].to_numpy()
            }
            return result

        data_shard = data_shard.transform_shard(transform)
        dataset = Dataset.from_tensor_slices(data_shard)

        est = Estimator.from_tf_graph(
            inputs=[model.user, model.item],
            labels=[model.label],
            loss=model.loss,
            optimizer=tf.train.AdamOptimizer(),
            metrics={"loss": model.loss})
        est.fit(data=dataset,
                batch_size=8,
                epochs=10,
                validation_data=dataset)

        result = est.evaluate(dataset, batch_size=4)
        assert 'loss' in result

    def test_estimator_graph_predict_dataset(self):
        tf.reset_default_graph()

        model = SimpleModel()
        file_path = os.path.join(resource_path, "orca/learn/ncf.csv")
        data_shard = zoo.orca.data.pandas.read_csv(file_path)

        est = Estimator.from_tf_graph(
            inputs=[model.user, model.item],
            outputs=[model.logits])

        def transform(df):
            result = {
                "x": (df['user'].to_numpy(), df['item'].to_numpy()),
            }
            return result

        data_shard = data_shard.transform_shard(transform)
        dataset = Dataset.from_tensor_slices(data_shard)
        predictions = est.predict(dataset).collect()
        assert len(predictions) == 10

    def test_estimator_graph_dataframe(self):
        tf.reset_default_graph()

        model = SimpleModel()
        file_path = os.path.join(resource_path, "orca/learn/ncf.csv")
        sc = init_nncontext()
        sqlcontext = SQLContext(sc)
        df = sqlcontext.read.csv(file_path, header=True, inferSchema=True)

        est = Estimator.from_tf_graph(
            inputs=[model.user, model.item],
            labels=[model.label],
            outputs=[model.logits],
            loss=model.loss,
            optimizer=tf.train.AdamOptimizer(),
            metrics={"loss": model.loss})

        est.fit(data=df,
                batch_size=8,
                epochs=10,
                feature_cols=['user', 'item'],
                labels_cols=['label'],
                validation_data=df)

        result = est.evaluate(df, batch_size=4, feature_cols=['user', 'item'],
                              labels_cols=['label'])
        print(result)

        prediction_df = est.predict(df, batch_size=4, feature_cols=['user', 'item'])
        assert 'prediction' in prediction_df.columns
        predictions = prediction_df.collect()
        assert len(predictions) == 10

    def test_estimator_graph_dataframe_exception(self):
        tf.reset_default_graph()

        model = SimpleModel()
        file_path = os.path.join(resource_path, "orca/learn/ncf.csv")
        sc = init_nncontext()
        sqlcontext = SQLContext(sc)
        df = sqlcontext.read.csv(file_path, header=True, inferSchema=True)

        est = Estimator.from_tf_graph(
            inputs=[model.user, model.item],
            labels=[model.label],
            outputs=[model.logits],
            loss=model.loss,
            optimizer=tf.train.AdamOptimizer(),
            metrics={"loss": model.loss})

        with self.assertRaises(Exception) as context:
            est.fit(data=df,
                    batch_size=8,
                    epochs=10,
                    feature_cols=['user', 'item'],
                    validation_data=df)
        self.assertTrue('label columns is None; it should not be None in training'
                        in str(context.exception))

        est.fit(data=df,
                batch_size=8,
                epochs=10,
                feature_cols=['user', 'item'],
                labels_cols=['label']
                )
        with self.assertRaises(Exception) as context:
            predictions = est.predict(df, batch_size=4).collect()
        self.assertTrue('feature columns is None; it should not be None in prediction'
                        in str(context.exception))

        with self.assertRaises(Exception) as context:
            est.fit(data=df,
                    batch_size=8,
                    epochs=10,
                    feature_cols=['user', 'item'],
                    labels_cols=['label'],
                    validation_data=[1, 2, 3])
        self.assertTrue('train data and validation data should be both Spark DataFrame'
                        in str(context.exception))

    def test_checkpoint_remote(self):
        tf.reset_default_graph()

        model = SimpleModel()
        sess = tf.Session()
        sess.run(tf.global_variables_initializer())
        saver = tf.train.Saver(tf.global_variables())
        temp = tempfile.mkdtemp()
        save_tf_checkpoint(sess, os.path.join(temp, "simple.ckpt"), saver)
        ckpt = get_checkpoint_state(temp)
        assert ckpt.model_checkpoint_path == os.path.join(temp, "simple.ckpt")
        assert ckpt.all_model_checkpoint_paths[0] == os.path.join(temp, "simple.ckpt")
        load_tf_checkpoint(sess, os.path.join(temp, "simple.ckpt"), saver)
        shutil.rmtree(temp)

    def _test_estimator_graph_tf_dataset(self, dataset_creator):
        tf.reset_default_graph()

        model = SimpleModel()

        dataset = dataset_creator()

        est = Estimator.from_tf_graph(
            inputs=[model.user, model.item],
            labels=[model.label],
            outputs=[model.logits],
            loss=model.loss,
            optimizer=tf.train.AdamOptimizer(),
            metrics={"loss": model.loss})
        est.fit(data=dataset,
                batch_size=8,
                epochs=10,
                validation_data=dataset)

        result = est.evaluate(dataset, batch_size=4)
        assert 'loss' in result

    def test_estimator_graph_tf_dataset(self):

        def dataset_creator():

            dataset = tf.data.Dataset.from_tensor_slices((np.random.randint(0, 200, size=(100,)),
                                                          np.random.randint(0, 50, size=(100,)),
                                                          np.ones(shape=(100,), dtype=np.int32)))
            return dataset
        self._test_estimator_graph_tf_dataset(dataset_creator)

    def test_estimator_graph_tf_dataset_v2(self):

        def dataset_creator():

            dataset = tf.data.Dataset.from_tensor_slices((np.random.randint(0, 200, size=(100,)),
                                                          np.random.randint(0, 50, size=(100,)),
                                                          np.ones(shape=(100,), dtype=np.int32)))
            return dataset._dataset
        self._test_estimator_graph_tf_dataset(dataset_creator)

    def test_estimator_graph_tensorboard(self):
        tf.reset_default_graph()

        model = SimpleModel()

        file_path = os.path.join(resource_path, "orca/learn/ncf.csv")
        data_shard = zoo.orca.data.pandas.read_csv(file_path)

        def transform(df):
            result = {
                "x": (df['user'].to_numpy(), df['item'].to_numpy()),
                "y": df['label'].to_numpy()
            }
            return result

        data_shard = data_shard.transform_shard(transform)

        temp = tempfile.mkdtemp()
        # only set model dir, summary generated under model dir
        model_dir = os.path.join(temp, "test_model")

        est = Estimator.from_tf_graph(
            inputs=[model.user, model.item],
            labels=[model.label],
            loss=model.loss,
            optimizer=tf.train.AdamOptimizer(),
            metrics={"loss": model.loss},
            model_dir=model_dir
        )
        est.fit(data=data_shard,
                batch_size=8,
                epochs=5,
                validation_data=data_shard)

        train_tp = est.get_train_summary("Throughput")
        val_scores = est.get_validation_summary("loss")
        assert len(train_tp) > 0
        assert len(val_scores) > 0

        # set tensorboard dir to different directory
        est.set_tensorboard("model", "test")

        est.fit(data=data_shard,
                batch_size=8,
                epochs=5,
                validation_data=data_shard)

        train_tp = est.get_train_summary("Throughput")
        val_scores = est.get_validation_summary("loss")
        assert len(train_tp) > 0
        assert len(val_scores) > 0

        # no model dir, no tensorboard dir, no summary saved
        est2 = Estimator.from_tf_graph(
            inputs=[model.user, model.item],
            labels=[model.label],
            loss=model.loss,
            optimizer=tf.train.AdamOptimizer(),
            metrics={"loss": model.loss}
        )

        est2.fit(data=data_shard,
                 batch_size=8,
                 epochs=5,
                 validation_data=data_shard)

        train_tp = est2.get_train_summary("Throughput")
        val_scores = est2.get_validation_summary("loss")
        assert train_tp is None
        assert val_scores is None

        shutil.rmtree(temp)

    def test_estimator_graph_save_load(self):
        import zoo.orca.data.pandas

        tf.reset_default_graph()
        # save
        model = SimpleModel()

        file_path = os.path.join(resource_path, "orca/learn/ncf.csv")
        data_shard = zoo.orca.data.pandas.read_csv(file_path)

        def transform(df):
            result = {
                "x": (df['user'].to_numpy(), df['item'].to_numpy()),
                "y": df['label'].to_numpy()
            }
            return result

        data_shard = data_shard.transform_shard(transform)

        est = Estimator.from_tf_graph(
            inputs=[model.user, model.item],
            labels=[model.label],
            outputs=[model.logits],
            loss=model.loss,
            optimizer=tf.train.AdamOptimizer(),
            metrics={"loss": model.loss},
            sess=None
        )

        est.fit(data=data_shard,
                batch_size=8,
                epochs=10,
                validation_data=data_shard)

        temp = tempfile.mkdtemp()
        model_checkpoint = os.path.join(temp, 'test.ckpt')
        est.save_tf_checkpoint(model_checkpoint)
        est.sess.close()

        tf.reset_default_graph()
        # load
        with tf.Session() as sess:
            model = SimpleModel()

            saver = tf.train.Saver(tf.global_variables())
            saver.restore(sess, model_checkpoint)

            est = Estimator.from_tf_graph(
                inputs=[model.user, model.item],
                labels=[model.label],
                outputs=[model.logits],
                loss=model.loss,
                metrics={"loss": model.loss},
                sess=sess
            )

            data_shard = zoo.orca.data.pandas.read_csv(file_path)

            def transform(df):
                result = {
                    "x": (df['user'].to_numpy(), df['item'].to_numpy()),
                }
                return result

            data_shard = data_shard.transform_shard(transform)
            predictions = est.predict(data_shard).collect()
            assert 'prediction' in predictions[0]
            print(predictions)

        shutil.rmtree(temp)

    def test_estimator_graph_with_bigdl_optim_method(self):
        import zoo.orca.data.pandas

        tf.reset_default_graph()

        model = SimpleModel()
        file_path = os.path.join(resource_path, "orca/learn/ncf.csv")
        data_shard = zoo.orca.data.pandas.read_csv(file_path)

        def transform(df):
            result = {
                "x": (df['user'].to_numpy(), df['item'].to_numpy()),
                "y": df['label'].to_numpy()
            }
            return result

        data_shard = data_shard.transform_shard(transform)
        from zoo.orca.learn.optimizers import SGD
        from zoo.orca.learn.optimizers.schedule import Plateau
        sgd = SGD(learningrate=0.1,
<<<<<<< HEAD
                  leaningrate_schedule=Plateau("score",
                                               factor=0.1,
                                               patience=10,
                                               mode="min", ))
        est = Estimator.from_tf_graph(
=======
                  learningrate_schedule=Plateau("score",
                                                factor=0.1,
                                                patience=10,
                                                mode="min", ))
        est = Estimator.from_graph(
>>>>>>> c98bc268
            inputs=[model.user, model.item],
            labels=[model.label],
            outputs=[model.logits],
            loss=model.loss,
            optimizer=sgd,
            metrics={"loss": model.loss})
        est.fit(data=data_shard,
                batch_size=8,
                epochs=10,
                validation_data=data_shard)


if __name__ == "__main__":
    import pytest

    pytest.main([__file__])<|MERGE_RESOLUTION|>--- conflicted
+++ resolved
@@ -625,19 +625,11 @@
         from zoo.orca.learn.optimizers import SGD
         from zoo.orca.learn.optimizers.schedule import Plateau
         sgd = SGD(learningrate=0.1,
-<<<<<<< HEAD
                   leaningrate_schedule=Plateau("score",
                                                factor=0.1,
                                                patience=10,
                                                mode="min", ))
         est = Estimator.from_tf_graph(
-=======
-                  learningrate_schedule=Plateau("score",
-                                                factor=0.1,
-                                                patience=10,
-                                                mode="min", ))
-        est = Estimator.from_graph(
->>>>>>> c98bc268
             inputs=[model.user, model.item],
             labels=[model.label],
             outputs=[model.logits],
