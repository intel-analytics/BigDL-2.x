/*
 * Copyright 2018 Analytics Zoo Authors.
 *
 * Licensed under the Apache License, Version 2.0 (the "License");
 * you may not use this file except in compliance with the License.
 * You may obtain a copy of the License at
 *
 *     http://www.apache.org/licenses/LICENSE-2.0
 *
 * Unless required by applicable law or agreed to in writing, software
 * distributed under the License is distributed on an "AS IS" BASIS,
 * WITHOUT WARRANTIES OR CONDITIONS OF ANY KIND, either express or implied.
 * See the License for the specific language governing permissions and
 * limitations under the License.
 */

package com.intel.analytics.zoo.pipeline.api.keras.layers

import com.intel.analytics.bigdl.nn.Sum
import com.intel.analytics.bigdl.nn.abstractnn.{AbstractModule, Activity}
import com.intel.analytics.bigdl.nn.keras.KerasLayer
import com.intel.analytics.bigdl.tensor.Tensor
import com.intel.analytics.bigdl.utils.RandomGenerator._
import com.intel.analytics.bigdl.utils.{Shape, T}
import com.intel.analytics.zoo.pipeline.api.autograd.Variable
import com.intel.analytics.zoo.pipeline.api.keras.ZooSpecHelper
import com.intel.analytics.zoo.pipeline.api.keras.layers.utils.KerasUtils
import com.intel.analytics.zoo.pipeline.api.keras.models.{Model, Sequential}
import com.intel.analytics.zoo.pipeline.api.keras.serializer.ModuleSerializationTest

class TransformerLayerSpec extends ZooSpecHelper {
  "TransformerLayer" should "be able to work" in {
<<<<<<< HEAD
    val model = TransformerLayer[Float](vocab = 100, hiddenSize = 768, nBlock = 3)
    val shape = Shape(List(Shape(4, 77), Shape(4, 77)))
    model.build(shape)
    val w = model.parameters()._1
    require(w.length == 39)
    val wordInput = Tensor[Float](Array(4, 77)).rand()
    val positionInput = Tensor[Float](Array(4, 77)).rand()
    val input = T(wordInput, positionInput)
    val output = model.forward(input)
    val gradInput = model.backward(input, output)
=======
    val shape1 = Shape(20)
    val shape2 = Shape(20)
    val input1 = Variable[Float](shape1)
    val input2 = Variable[Float](shape2)
    val input = Array(input1, input2)
    val seq = TransformerLayer[Float](200, hiddenSize = 128, nHead = 8,
      seqLen = 20, nBlock = 1).from(input: _*)
    val model = Model[Float](input, seq)

    val trainToken = Tensor[Float](1, 20).rand()
    val trainPos = Tensor.ones[Float](1, 20)
    val input3 = T(trainToken, trainPos)
    val output = model.forward(input3)
    val gradInput = model.backward(input3, output)
>>>>>>> 45d93df6
  }

  "TransformerLayer with configured embedding" should "be able to work" in {
    val wordInputLayer = InputLayer[Float](inputShape = Shape(77))
    val postionInputLayer = InputLayer[Float](inputShape = Shape(77))
    val embedding = Sequential[Float]()
      .add(Merge[Float](layers = List(wordInputLayer, postionInputLayer), mode = "concat"))
      .add(Reshape[Float](Array(77 * 2)))
      .add(Embedding[Float](100, 768, inputLength = 77 * 2))
      .add(Reshape[Float](Array(77, 2, 768)))
      .add(new KerasLayerWrapper[Float](Sum[Float](dimension = 3,
        squeeze = true).asInstanceOf[AbstractModule[Activity, Activity, Float]]))
    val model = TransformerLayer[Float](nBlock = 3,
      residPdrop = 0.1, attnPdrop = 0.1, nHead = 12, bidirectional = false,
      initializerRange = 0.02, outputAllBlock = true,
      embeddingLayer = embedding.asInstanceOf[KerasLayer[Activity, Tensor[Float], Float]])

    val shape = Shape(List(Shape(4, 77), Shape(4, 77)))
    model.build(shape)
    val wordInput = Tensor[Float](Array(4, 77)).rand()
    val positionInput = Tensor[Float](Array(4, 77)).rand()
    val input = T(wordInput, positionInput)
    val output = model.forward(input)
    val gradInput = model.backward(input, output)
  }

  "TransformerLayer" should "be able to generate correct result" in {
    RNG.setSeed(42)
    val layer = TransformerLayer[Float](vocab = 10, hiddenSize = 4, seqLen = 2, nHead = 2,
      residPdrop = 0, attnPdrop = 0, nBlock = 1, outputAllBlock = false)
    val data = Array[Float](6, 3, 7, 4, 6, 9, 2, 6, 7, 4, 3, 7, 7, 2, 5, 4)
    val shape = Shape(List(Shape(4, 2), Shape(4, 2)))
    layer.build(shape)
    val wb = layer.parameters()._1

    val embedingW = Tensor[Float](Array[Float](0.0035f, 0.0210f, 0.0001f, -0.0015f,
    0.0129f, 0.0115f, 0.0117f, -0.0004f,
    -0.0183f, 0.0297f, -0.0182f, -0.0106f,
    -0.0161f, 0.0103f, -0.0143f, 0.0044f,
     0.0113f, 0.0372f, 0.0209f, -0.0173f,
     0.0167f, -0.0063f, 0.0054f, 0.0017f,
     0.0195f, -0.0203f, -0.0108f, -0.0088f,
    -0.0063f, -0.0026f, -0.0143f, -0.0010f,
     0.0404f, 0.0051f, 0.0187f, 0.0142f,
    -0.0006f, 0.0020f, 0.0269f, 0.0143f),
      Array(10, 4))
    wb(0).set(embedingW)

    val conv1W = Tensor[Float](Array[Float](-0.0167f, -0.0184f, 0.0362f, 0.0032f, 0.0073f,
      0.0035f, 0.0277f, -0.0089f, -0.0240f, 0.0142f, -0.0215f, 0.0107f,
      0.0235f, 0.0112f, -0.0091f, -0.0154f, 0.0029f, 0.0046f, 0.0002f, -0.0028f, 0.0039f,
      -0.0229f, 0.0068f, 0.0340f, 0.0563f, 0.0072f, -0.0018f, 0.0092f, -0.0113f, 0.0211f,
      -0.0294f, 0.0287f, 0.0146f, -0.0142f, -0.0120f, 0.0192f, 0.0081f, -0.0271f, -0.0100f,
      0.0095f, -0.0040f, 0.0254f, 0.0245f, 0.0020f, 0.0348f, -0.0271f, 0.0044f, 0.0111f),
      Array(1, 1, 1, 4, 12))
    wb(1).set(conv1W)

    val conv2W = Tensor[Float](Array[Float](-0.0136f, 0.0115f, 0.0038f, -0.0072f,
    -0.0063f, 0.0118f, -0.0178f, 0.0082f,
    -0.0197f, 0.0025f, 0.0070f, 0.0123f,
    -0.0034f, 0.0047f, 0.0807f, 0.0256f), Array(1, 1, 1, 4, 4))
    wb(3).set(conv2W)

    val conv3W = Tensor[Float](Array[Float](0.0206f, -0.0141f, 0.0203f, -0.0066f, 0.0104f,
      0.0078f, -0.0116f, -0.0034f, -0.0115f, 0.0101f, -0.0095f, -0.0098f, 0.0054f, -0.0113f,
      0.0136f, 0.0088f, -0.0072f, -0.0012f, 0.0015f, 0.0164f, 0.0296f, 0.0069f, -0.0285f,
      -0.0023f, 0.0044f, -0.0009f, -0.0287f, -0.0113f, -0.0085f, 0.0053f, -0.0288f, 0.0104f,
      0.0208f, -0.0080f, -0.0459f, 0.0100f, -0.0085f, -0.0267f, -0.0039f, 0.0131f, -0.0061f,
      -0.0066f, -0.0196f, 0.0039f, -0.0331f, 0.0136f, 0.0292f, -0.0062f, 0.0193f, -0.0062f,
      0.0114f, 0.0224f, -0.0259f, 0.0010f, -0.0117f, -0.0078f, 0.0196f, -0.0128f, -0.0098f,
      0.0042f, -0.0232f, -0.0193f, -0.0075f, 0.0161f), Array(1, 1, 1, 4, 16))
    wb(7).set(conv3W)

    val conv4W = Tensor[Float](Array[Float](0.0143f, 0.0307f, -0.0290f, -0.0157f,
    -0.0191f, -0.0250f, -0.0150f, -0.0118f,
    -0.0307f, -0.0145f, 0.0093f, 0.0133f,
    -0.0009f, 0.0047f, -0.0141f, -0.0143f,
    -0.0032f, -0.0085f, 0.0189f, -0.0037f,
     0.0212f, 0.0042f, -0.0116f, 0.0065f,
     0.0052f, -0.0152f, -0.0409f, -0.0306f,
     0.0081f, 0.0126f, 0.0063f, -0.0007f,
     0.0261f, 0.0098f, 0.0227f, -0.0071f,
     0.0072f, 0.0400f, 0.0133f, 0.0141f,
     0.0004f, -0.0166f, -0.0216f, -0.0157f,
     0.0101f, 0.0016f, 0.0089f, -0.0145f,
    -0.0092f, -0.0013f, -0.0273f, 0.0066f,
    -0.0197f, 0.0060f, 0.0036f, -0.0026f,
    -0.0315f, 0.0450f, 0.0200f, 0.0273f,
     0.0127f, 0.0081f, 0.0068f, -0.0044f), Array(1, 1, 1, 16, 4))
    wb(9).set(conv4W)

    val ori = Tensor[Float](data, Array(4, 2, 2))
    val input = T.array(ori.split(2))
    val output = layer.forward(input).toTable

    val expect = Tensor[Float](Array[Float](1.1891f, -0.0895f, -1.5431f, 0.4436f,
    -0.1075f, 1.4737f, -0.0185f, -1.3477f,
    0.9136f, -1.6274f, 0.7188f, -0.0050f,
    0.6926f, 1.2211f, -1.2716f, -0.6420f,
    -0.1062f, 1.4747f, -0.0218f, -1.3466f,
    -0.7912f, 1.1205f, -1.1806f, 0.8513f,
    -0.6202f, 1.6365f, -0.9668f, -0.0495f,
    0.5538f, 0.7061f, 0.4657f, -1.7256f), Array(4, 2, 4))
    require(output[Tensor[Float]](1).almostEqual(expect, 7e-3) == true)

    val gradOutput = Tensor[Float](Array[Float](1f, 23f, 43f, 29f,
      37f, 1f, 20f, 32f,

      11f, 21f, 43f, 24f,
      48f, 26f, 41f, 27f,

      15f, 14f, 46f, 43f,
      2f, 36f, 6f, 20f,

      8f, 38f, 17f, 3f,
      24f, 13f, 49f, 8f), Array(4, 2, 4))

    val gradOutput2 = Tensor[Float](Array[Float](0.0931f, 0.9193f, 0.2999f, 0.6325f,
      0.3265f, 0.5406f, 0.9662f, 0.7304f,

      0.0667f, 0.6985f, 0.9746f, 0.6315f,
      0.8352f, 0.9929f, 0.4234f, 0.6038f,

      0.1525f, 0.3970f, 0.8703f, 0.7563f,
      0.1836f, 0.0991f, 0.1583f, 0.0066f,

      0.1142f, 0.3764f, 0.8374f, 0.5837f,
      0.1197f, 0.0989f, 0.7487f, 0.1281f), Array(4, 2, 4))
    val gradO2 = Tensor[Float](4, 4)
    layer.backward(input, T(gradOutput2, gradO2))
    val grads = layer.parameters()._2

//    val expectGrad = Array(Tensor[Float](Array[Float](0.0000f, 0.0000f, 0.0000f, 0.0000f,
//      0.0000f, 0.0000f, 0.0000f, 0.0000f,
//      764.1672f, -310.7225f, 717.7441f, -1164.1603f,
//      -932.1359f, 191.7078f, 89.8583f, 650.3801f,
//      -326.5101f, -1124.5602f, 1871.8000f, -410.8221f,
//      -202.6295f, -838.5383f, 1142.7347f, -97.7104f,
//      -839.6799f, -805.6633f, 1246.0300f, 407.5446f,
//      -498.9646f, 334.1792f, 1461.9297f, -1283.9550f,
//      0.0000f, 0.0000f, 0.0000f, 0.0000f,
//      -1046.7954f, -66.4475f, 1171.2919f, -49.5184f), Array(10, 4)),
//    Tensor[Float](Array[Float](-5.5860e-09f, 3.8053e-08f, -1.3828e-07f, 7.3740e-07f, 1.1079e-07f,
//      8.3889e-10f, 9.9948e-07f, -4.5448e-07f, -1.0786e-01f, -3.4225e-01f,
//      4.2096e-01f, 1.5764e+00f,
//      -7.4000e-09f, 3.0568e-08f, 1.2007e-08f, 7.7107e-07f, 7.5051e-08f,
//      4.1891e-08f, -4.7708e-08f, 2.1530e-07f, 5.5976e-01f, -1.3823e+00f,
//      1.7728e-01f, 3.8036e+00f,
//      -1.5474e-08f, 6.7919e-08f, -5.9570e-08f, 5.0120e-07f, 1.8792e-07f,
//      2.3124e-08f, 1.1170e-06f, -4.3537e-07f, 1.6990e-01f, -3.0353e-02f,
//      3.1043e-01f, 7.2220e-01f,
//      -3.2099e-10f, -8.5389e-09f, -2.1056e-08f, -4.4560e-07f, -3.4326e-08f,
//      -1.2771e-08f, 1.3796e-08f, -6.5944e-08f, -1.1607e-01f, 8.1057e-01f,
//      -1.0330e-01f, -2.1564e+00f), Array(4, 12)),
//    Tensor[Float](Array[Float](4.2036e-08f, -2.0282e-07f, -3.6947e-06f, 3.1246e-05f, -5.1159e-13f,
//      9.9476e-14f, 1.8190e-12f, -4.5475e-13f, 2.7192e+01f, -8.2303e+01f,
//      4.1947e+01f, 2.8423e+02f), Array(12)),
//    Tensor[Float](Array[Float](0.1774f, 0.9076f, -1.1504f, 0.0654f,
//      0.1908f, -0.4471f, -0.3714f, 0.6278f,
//      0.2843f, 0.3933f, -0.1789f, -0.4988f,
//      -0.7052f, -0.3330f, 1.9734f, -0.9352f), Array(4, 4)),
//    Tensor[Float](Array[Float](-1541.5975f, -1321.9561f, 3844.1738f, -980.6201f), Array(4)),
//    Tensor[Float](Array[Float](-9.9459f, -12.1985f, 4.9218f, 17.2262f), Array(4)),
//    Tensor[Float](Array[Float](-22.1844f, -21.9873f, 70.3989f, -26.1735f), Array(4)),
//    Tensor[Float](Array[Float](-0.8689f, 0.1771f, 0.5487f, -0.3014f, 0.2500f, -0.1771f
//      -0.4842f, -0.1526f,
//      -0.1424f, -0.3105f, -0.1275f, -0.1320f, -0.1052f, 0.0238f, 0.0893f, -0.1542f,
//      -0.0337f, -0.0737f, -0.5237f, 0.0713f, 0.5239f, -0.1239f, 0.2538f, 0.1524f,
//      0.8591f, -0.2829f, 0.1389f, 0.6192f, -0.7927f, -0.1691f, -1.0939f, 0.3557f,
//      -0.3724f, 0.0804f, 0.3145f, -0.1405f, 0.0544f, -0.1085f, -0.3000f, -0.0795f,
//      -0.1853f, -0.0412f, -0.1091f, -0.1348f, 0.0409f, 0.0916f, 0.2977f, -0.1148f,
//      1.2751f, -0.1838f, -0.3395f, 0.3707f, -0.8283f, 0.4095f, 0.5304f, 0.0797f,
//      -0.5313f, 0.6345f, 0.0977f, -0.3524f, 0.8569f, 0.0537f, 0.7070f, -0.0866f), Array(4, 16)),
//    Tensor[Float](Array[Float](-1.3110f, 0.1112f, 0.6377f, -0.3355f, 0.8961f, -0.7706f,
//      -0.9400f, -0.0027f,
//      0.4876f, -0.2555f, -0.3796f, 0.3587f, -0.9551f, 0.3090f, 0.2518f, 0.0713f), Array(16)),
//    Tensor[Float](Array[Float](-0.3871f, 0.1367f, -0.4065f, 0.6569f,
//      0.1152f, 0.0772f, 0.0187f, -0.2111f,
//      0.1490f, 0.1171f, -0.2207f, -0.0454f,
//      0.1296f, 0.4464f, -0.3639f, -0.2121f,
//      0.4684f, -0.9143f, 1.4119f, -0.9660f,
//      0.2093f, -0.0356f, 0.1024f, -0.2762f,
//      -0.2795f, 0.0744f, -0.2511f, 0.4562f,
//      -0.0738f, -0.1607f, 0.1879f, 0.0466f,
//      0.0918f, 0.5696f, -0.5661f, -0.0952f,
//      0.0105f, -0.3923f, 0.4206f, -0.0388f,
//      -0.2046f, 0.1405f, -0.3352f, 0.3993f,
//      -0.1374f, 0.2695f, -0.3777f, 0.2456f,
//      0.1211f, -0.4359f, 0.4789f, -0.1640f,
//      0.0889f, -0.3737f, 0.5909f, -0.3062f,
//      -0.6535f, -0.2480f, -0.0047f, 0.9061f,
//      0.0880f, 0.1994f, -0.2068f, -0.0806f), Array(16, 4)),
//    Tensor[Float](Array[Float](-22.1725f, -22.0525f, 70.3928f, -26.1679f), Array(4)),
//    Tensor[Float](Array[Float](45.6017f, 129.3080f, -89.2980f, -102.6128f), Array(4)),
//    Tensor[Float](Array[Float](146f, 172f, 265f, 186f), Array(4)))

    val expectGrad2 = Array(Tensor[Float](Array[Float](0.0000f, 0.0000f, 0.0000f, 0.0000f,
      0.0000f, 0.0000f, 0.0000f, 0.0000f,
      -19.7219f, 1.8679f, 11.6526f, 6.3669f,
      -31.3784f, 44.0520f, -24.5972f, 11.8294f,
      -48.7716f, -10.7519f, 57.9907f, 1.7853f,
      -10.0032f, -11.5610f, 23.2667f, -1.6240f,
      -65.2076f, 38.8184f, 6.3718f, 20.1353f,
      -54.8101f, 4.7251f, 46.2947f, 4.1267f,
      0.0000f, 0.0000f, 0.0000f, 0.0000f,
      -30.1489f, -3.1855f, 30.8872f, 2.6565f), Array(10, 4)),
      Tensor[Float](Array[Float](-1.4218e-11f, 2.9997e-11f, -8.5611e-09f, 1.8073e-08f,
        -6.2485e-11f,
        -5.4072e-11f, 2.1598e-08f, -7.1842e-09f, 7.7241e-03f, -3.2117e-03f,
        1.2788e-02f, 3.4644e-02f,
        -2.1551e-10f, 6.4366e-10f, -2.6124e-08f, 2.9787e-08f, 1.9608e-09f,
        1.6421e-09f, 3.2552e-09f, -1.4330e-08f, 1.0764e-02f, -2.8874e-02f,
        2.3433e-02f, 1.1676e-01f,
        -4.4891e-11f, 1.3365e-10f, -9.4939e-09f, 1.8279e-08f, 1.2599e-09f,
        1.0390e-09f, 2.4817e-08f, -1.7214e-08f, -2.0470e-02f, -3.2931e-02f,
        -2.3353e-02f, 2.6428e-02f,
        1.0735e-10f, -3.3585e-10f, 1.3839e-08f, -1.5290e-08f, -6.3179e-10f,
        -4.9743e-10f, -2.6125e-09f, 4.7287e-09f, -1.5175e-02f, 4.2444e-03f,
        -2.4610e-02f, -6.2192e-02f), Array(4, 12)),
      Tensor[Float](Array[Float](-0.0000f, 0.0000f, -0.0000f, 0.0000f, -0.0000f,
        0.0000f, 0.0000f, 0.0000f,
        2.2525f, 0.0301f, 3.4501f, 7.2811f), Array(12)),
      Tensor[Float](Array[Float](0.0541f, -0.0222f, -0.0191f, -0.0127f,
        -0.0268f, 0.0316f, -0.0179f, 0.0131f,
        -0.0030f, 0.0085f, -0.0083f, 0.0028f,
        -0.0036f, -0.0412f, 0.0579f, -0.0131f), Array(4, 4)),
      Tensor[Float](Array[Float](-129.9709f, 31.7035f, 75.8026f, 22.4648f), Array(4)),
      Tensor[Float](Array[Float](-0.6313f, 0.0065f, 0.6579f, -0.0330f), Array(4)),
      Tensor[Float](Array[Float](-2.1539f, 0.2713f, 1.5711f, 0.3132f), Array(4)),
      Tensor[Float](Array[Float](-0.0041f, 0.0001f, 0.0093f, -0.0012f, 0.0001f, -0.0057f,
        -0.0103f, -0.0004f,
        -0.0062f, 0.0062f, -0.0059f, -0.0039f, 0.0022f, 0.0067f, 0.0222f, -0.0029f,
        -0.0198f, 0.0026f, 0.0231f, -0.0076f, 0.0135f, -0.0183f, -0.0226f, -0.0015f,
        -0.0040f, 0.0035f, -0.0109f, -0.0021f, -0.0084f, 0.0136f, 0.0235f, -0.0041f,
        -0.0179f, 0.0028f, -0.0020f, -0.0046f, 0.0096f, -0.0003f, -0.0014f, -0.0013f,
        0.0113f, -0.0140f, 0.0027f, 0.0069f, -0.0126f, -0.0061f, -0.0227f, 0.0029f,
        0.0418f, -0.0055f, -0.0304f, 0.0133f, -0.0233f, 0.0244f, 0.0344f, 0.0031f,
        -0.0011f, 0.0043f, 0.0142f, -0.0009f, 0.0187f, -0.0143f, -0.0230f, 0.0040f),
        Array(4, 16)),
      Tensor[Float](Array[Float](-0.0356f, 0.0036f, 0.0403f, -0.0115f, 0.0178f, -0.0305f,
        -0.0440f, -0.0023f,
        -0.0101f, 0.0104f, -0.0218f, -0.0059f, -0.0106f, 0.0246f, 0.0582f, -0.0079f), Array(16)),
      Tensor[Float](Array[Float](0.0138f, -0.0006f, -0.0115f, -0.0017f,
        -0.0009f, -0.0004f, 0.0015f, -0.0002f,
        -0.0144f, 0.0286f, -0.0239f, 0.0097f,
        0.0089f, 0.0011f, -0.0085f, -0.0015f,
        -0.0410f, -0.0024f, 0.0384f, 0.0050f,
        -0.0136f, 0.0139f, -0.0058f, 0.0055f,
        0.0110f, -0.0035f, -0.0052f, -0.0022f,
        0.0010f, -0.0085f, 0.0099f, -0.0023f,
        0.0111f, 0.0066f, -0.0174f, -0.0003f,
        -0.0124f, 0.0007f, 0.0094f, 0.0022f,
        0.0074f, 0.0044f, -0.0122f, 0.0004f,
        0.0128f, -0.0020f, -0.0084f, -0.0024f,
        -0.0205f, 0.0092f, 0.0057f, 0.0056f,
        -0.0082f, -0.0132f, 0.0239f, -0.0025f,
        0.0126f, -0.0131f, 0.0049f, -0.0045f,
        -0.0008f, 0.0089f, -0.0105f, 0.0023f), Array(16, 4)),
      Tensor[Float](Array[Float](-2.1553f, 0.2705f, 1.5702f, 0.3146f), Array(4)),
      Tensor[Float](Array[Float](0.5485f, 2.1720f, -0.9802f, -2.3583f), Array(4)),
      Tensor[Float](Array[Float](1.8915f, 4.1225f, 5.2788f, 4.0728f), Array(4)))

    var i = expectGrad2.length - 1
    while (i >= 0) {
      // gradout2 is smaller than gradoutput, if use gradoutput, the diff is smaller than 7
      require(grads(i).squeeze().almostEqual(expectGrad2(i), 0.3) == true)
      i -= 1
    }
  }

  "Attention" should "be able to generate correct result" in {
    val transformerLayer = TransformerLayer[Float](vocab = 10, hiddenSize = 4,
      seqLen = 2, nHead = 2, residPdrop = 0, attnPdrop = 0, nBlock = 1)
    val shape = Shape(List(Shape(2, 2), Shape(2, 2)))
    transformerLayer.build(shape)

    val xValue = Tensor[Float](Array[Float](0.6532f, 0.3958f, 0.9147f, 0.2036f,
    0.2018f, 0.2018f, 0.9497f, 0.6666f,

    0.9811f, 0.0874f, 0.0041f, 0.1088f,
    0.1637f, 0.7025f, 0.6790f, 0.9155f), Array(2, 2, 4))
    val gradOValue = Tensor[Float](Array[Float](3f, 4f, 2f, 4f,
    4f, 1f, 2f, 2f,

    2f, 4f, 3f, 2f,
    4f, 1f, 3f, 1f), Array(2, 2, 4))
    val x = Variable[Float](inputShape = Shape(2, 4))

    val y = transformerLayer.multiHeadSelfAttention(x, 4)
    val model = Model[Float](input = x, output = y)

    val wb = model.parameters()._1
    val conv1W = Tensor[Float](Array[Float](3.8538f, 2.9746f, 1.8014f, -4.2110f, 1.3568f,
      -2.4691f, -0.0861f, -3.2093f,
      -1.5043f, 3.2974f, -0.7850f, -2.8072f,
      -1.4558f, -1.1189f, -1.5377f, 1.5249f, 3.2846f, -0.3192f, -0.9948f, 0.8792f,
      -1.5163f, 2.1566f, 1.6016f, 3.3612f,
      2.5582f, 2.5928f, 1.2209f, 2.6695f, -0.4632f, 0.0835f, -0.5032f, 1.7197f,
      -2.7693f, -1.7425f, -0.4467f, 3.4347f,
      0.6378f, -0.8490f, 0.6114f, -1.5492f, -3.1151f, 1.9913f, -1.7596f, -1.2023f,
      -2.5483f, 4.2456f, -2.4693f, -0.9758f),
      Array(1, 1, 1, 4, 12))
    wb(0).set(conv1W)

    val conv2W = Tensor[Float](Array[Float](-1.8276f, -1.3163f, 0.1560f, 1.0516f,
      -0.9760f, 2.3827f, -1.6280f, -1.4720f,
      -2.8065f, 0.0720f, -0.1270f, 1.3512f,
      -0.1956f, 3.6892f, -2.3691f, 2.7671f), Array(1, 1, 1, 4, 4))
    wb(2).set(conv2W)

    val output2 = model.forward(xValue).toTensor[Float]
    val expectOutput = Tensor[Float](Array[Float](7.9879f, 20.4734f, -10.1122f, -2.5445f,
      9.4308f, 20.9366f, -10.3584f, -2.8922f,

      2.7088f, 2.2557f, -0.4481f, -15.9850f,
      4.8519f, 19.4551f, -10.7697f, -6.6063f), Array(2, 2, 4))
    require(output2.almostEqual(expectOutput, 7e-3) == true)

    val expectGradients = Array(Tensor[Float](Array[Float](-0.8818f, 1.5712f, -0.1367f, 0.1635f,
      -4.3644f, -1.5773f, -1.2617f,
      -0.6638f, -19.5486f, -12.6856f, -12.9093f, 27.0076f,
      -3.6776f, 6.6610f, 0.1674f, -0.2800f, 3.1778f, 1.1145f, -0.6854f,
      -0.4695f, -7.2853f, -6.0781f, -9.4022f, 9.6217f,
      -3.6768f, 6.5332f, -0.6946f, 0.8445f, 3.5363f, 1.2565f, 0.0074f,
      -0.0650f, -12.8066f, -10.9420f, -15.7143f, 21.5642f,
      -4.8576f, 8.7308f, -0.2399f, 0.2316f, 4.3101f, 1.5587f, 1.2987f,
      0.6869f, -5.7595f, -4.9447f, -11.4458f, 6.1423f), Array(1, 1, 1, 4, 12)),
      Tensor[Float](Array[Float](-5.3502e+00f, 9.5711e+00f, -5.7053e-01f, 6.5464e-01f, 4.7684e-07f,
        8.3447e-07f, 1.1325e-06f, 5.2154e-07f, -2.5897e+01f, -1.8388e+01f,
        -2.4873e+01f, 3.5562e+01f), Array(12)),
      Tensor[Float](Array[Float](-48.0021f, -33.7029f, -33.0392f, -34.5581f,
        40.2182f, 31.0341f, 33.1337f, 25.5552f,
        -14.8660f, -9.4375f, -10.9988f, -8.9403f,
        18.8538f, 3.7079f, 7.1308f, 11.3839f), Array(1, 1, 1, 4, 4)),
      Tensor[Float](Array[Float](13, 10, 10, 9), Array(4)))
    model.backward(xValue, gradOValue)
    val gradients = model.parameters()._2
    for (i <- 0 until gradients.length) {
      require(gradients(i).almostEqual(expectGradients(i), 6e-3) == true)
    }
  }

  "KerasUtils tril" should "be able to work" in {
    val data = Tensor.ones[Float](3, 3)
    KerasUtils.tril(data)
    val expect = Array[Float](1, 0, 0, 1, 1, 0, 1, 1, 1)
    val res = data.storage().array()
    require(expect.deep == res.deep)

    val data2 = Tensor.ones[Float](4, 6)
    KerasUtils.tril(data2)
    val expect2 = Array[Float](1, 0, 0, 0, 0, 0, 1, 1, 0, 0, 0, 0,
      1, 1, 1, 0, 0, 0, 1, 1, 1, 1, 0, 0)
    val res2 = data2.storage().array()
    require(expect2.deep == res2.deep)
  }

  "Conv1D" should "be generate the same result with pytorch-openai conv1d" in {
    val x = Variable[Float](Shape(3, 5))
    val m = Conv1D[Float](3, 1)
    val o = m.from(x)
    val model = Model[Float](input = x, output = o)
    val data = (2 until 32).toArray.map(_.toFloat)

    val w = Tensor[Float]((30 until 45).toArray.map(_.toFloat),
      Array(1, 1, 1, 5, 3))
    model.setWeightsBias(Array(w, Tensor[Float](3)))
    val input = Tensor[Float](data, Array(2, 3, 5))
    val output2 = model.forward(input).toTensor[Float]

    val expect = Tensor[Float](Array[Float](750, 770, 790, 1650, 1695, 1740, 2550,
      2620, 2690, 3450,
      3545, 3640, 4350, 4470, 4590, 5250, 5395, 5540), Array(2, 3, 3))
    require(output2.almostEqual(expect, 1e-8) == true)

    val gradOutput = Tensor[Float]((2 until 20).toArray.map(_.toFloat), Array(2, 3, 3))
    model.backward(input, gradOutput)
    val grads = model.parameters()._2

    val expectGrad = Array(Tensor[Float](Array[Float](1089, 1176, 1263,
      1146, 1239, 1332,
      1203, 1302, 1401,
      1260, 1365, 1470,
      1317, 1428, 1539), Array(5, 3)),
      Tensor[Float](Array[Float](57, 63, 69), Array(3)))

    for (i <- 0 until grads.length) {
      require(grads(i).almostEqual(expectGrad(i), 1e-8) == true)
    }
  }
}

class TransformerLayerSerialTest extends ModuleSerializationTest {
  override def test(): Unit = {
    val layer = TransformerLayer[Float](vocab = 100, hiddenSize = 768, nBlock = 3)
    val shape = Shape(List(Shape(2, 77), Shape(2, 77)))
    layer.build(shape)
    val wordInput = Tensor[Float](Array(2, 77)).rand()
    val positionInput = Tensor[Float](Array(2, 77)).rand()
    val input = T(wordInput, positionInput)
    runSerializationTest(layer, input)
  }
}<|MERGE_RESOLUTION|>--- conflicted
+++ resolved
@@ -30,18 +30,6 @@
 
 class TransformerLayerSpec extends ZooSpecHelper {
   "TransformerLayer" should "be able to work" in {
-<<<<<<< HEAD
-    val model = TransformerLayer[Float](vocab = 100, hiddenSize = 768, nBlock = 3)
-    val shape = Shape(List(Shape(4, 77), Shape(4, 77)))
-    model.build(shape)
-    val w = model.parameters()._1
-    require(w.length == 39)
-    val wordInput = Tensor[Float](Array(4, 77)).rand()
-    val positionInput = Tensor[Float](Array(4, 77)).rand()
-    val input = T(wordInput, positionInput)
-    val output = model.forward(input)
-    val gradInput = model.backward(input, output)
-=======
     val shape1 = Shape(20)
     val shape2 = Shape(20)
     val input1 = Variable[Float](shape1)
@@ -56,7 +44,6 @@
     val input3 = T(trainToken, trainPos)
     val output = model.forward(input3)
     val gradInput = model.backward(input3, output)
->>>>>>> 45d93df6
   }
 
   "TransformerLayer with configured embedding" should "be able to work" in {
