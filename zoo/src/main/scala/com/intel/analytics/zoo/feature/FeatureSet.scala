/*
 * Copyright 2018 Analytics Zoo Authors.
 *
 * Licensed under the Apache License, Version 2.0 (the "License");
 * you may not use this file except in compliance with the License.
 * You may obtain a copy of the License at
 *
 *     http://www.apache.org/licenses/LICENSE-2.0
 *
 * Unless required by applicable law or agreed to in writing, software
 * distributed under the License is distributed on an "AS IS" BASIS,
 * WITHOUT WARRANTIES OR CONDITIONS OF ANY KIND, either express or implied.
 * See the License for the specific language governing permissions and
 * limitations under the License.
 */

package com.intel.analytics.zoo.feature

import java.util.concurrent.atomic.AtomicInteger

import com.intel.analytics.bigdl.DataSet
import com.intel.analytics.bigdl.dataset.{AbstractDataSet, DistributedDataSet, Transformer}
import com.intel.analytics.bigdl.utils.RandomGenerator
import com.intel.analytics.zoo.feature.common.{ArrayLike, ArrayLikeWrapper, Preprocessing}
import com.intel.analytics.zoo.feature.pmem._
import com.intel.analytics.zoo.pipeline.api.keras.layers.utils.EngineRef
import org.apache.spark.rdd.RDD
import org.slf4j.{Logger, LoggerFactory}

import scala.reflect.ClassTag

/**
 * A set of data which is used in the model optimization process. The FeatureSet can be access in
 * a random data sample sequence. In the training process, the data sequence is a looped endless
 * sequence. While in the validation process, the data sequence is a limited length sequence.
 * User can use the data() method to get the data sequence.
 *
 * The sequence of the data is not fixed. It can be changed by the shuffle() method.
 *
 * User can create a dataset from a RDD, an array and a folder, etc. The DataSet object provides
 * many factory methods.
 *
 * @tparam D Data type
 * @tparam DataSequence Represent a sequence of data
 */
trait AbstractFeatureSet[D, DataSequence] extends AbstractDataSet[D, DataSequence]{
  /**
   * Get a sequence of data
   *
   * @param train if the data is used in train. If yes, the data sequence is a looped endless
   *              sequence, or it has a limited length.
   * @return data sequence
   */
  def data(train: Boolean): DataSequence

  /**
   * Change the order of the data sequence from the data set
   */
  def shuffle(): Unit

  /**
   * Total size of the data set
   * @return
   */
  def size(): Long

  /**
   * Helper function to transform the data type in the data set.
   * @param transformer
   * @tparam C
   * @return
   */
  override def transform[C: ClassTag](transformer: Transformer[D, C]): FeatureSet[C]

  // scalastyle:off methodName
  // scalastyle:off noSpaceBeforeLeftBracket
  /**
   * Helper function to transform the data type in the data set.
   *
   * @param transformer
   * @tparam C
   * @return
   */
  override def -> [C: ClassTag](transformer: Transformer[D, C]): FeatureSet[C] = {
    this.transform(transformer)
  }

  // scalastyle:on noSpaceBeforeLeftBracket
  // scalastyle:on methodName

  /**
   * Convert FeatureSet to com.intel.analytics.bigdl.DataSet
   * @return DataSet[D]
   */
  def toDataSet(): DataSet[D]
}

/**
 * Represent a distributed data. Use RDD to go through all data.
 *
 * @tparam T
 */
trait DistributedFeatureSet[T] extends AbstractFeatureSet[T, RDD[T]] {

  override def transform[C: ClassTag](transformer: Transformer[T, C]): DistributedFeatureSet[C] = {
    val preFeatureSet = this

    val broadcast = this.originRDD().sparkContext.broadcast(transformer)

    val cachedTransformer =
      preFeatureSet.originRDD().mapPartitions(_ => Iterator
        .single(broadcast.value.cloneTransformer())
      ).setName("Cached Transformer").persist()

    new DistributedFeatureSet[C] {
      override def size(): Long = preFeatureSet.size()

      override def shuffle(): Unit = preFeatureSet.shuffle()

      override def data(train: Boolean): RDD[C] =
        preFeatureSet.data(train).zipPartitions(cachedTransformer)(
          (data, tran) => tran.next()(data))

      override def originRDD(): RDD[_] = preFeatureSet.originRDD()

      override def cache(): Unit = {
        cachedTransformer.count()
        isCached = true
      }

      override def unpersist(): Unit = {
        preFeatureSet.unpersist()
        cachedTransformer.unpersist()
        isCached = false
      }

      override def toDistributed(): DistributedDataSet[C] = {
        new DistributedDataSetWrapper[C](this)
      }
    }
  }

  /**
   * Get the 'origin' RDD of the dataset.
   *
   * @return
   */
  def originRDD(): RDD[_]

  /**
   * Trigger the computation of this dataset and cache it in memory.
   */
  def cache(): Unit = {
    if (originRDD() != null) {
      originRDD().count()
    }
    isCached = true
  }

  /**
   * Unpersist rdd.
   */
  def unpersist(): Unit = {
    if (originRDD() != null) {
      originRDD().unpersist()
      isCached = false
    }
  }

  /**
   * Check if rdd is cached.
   */
  var isCached = false

  override def toDataSet(): DataSet[T] = {
    toDistributed()
  }
}

/**
 * Wrap a featureSet to DistributedDataSet.
 * @param featureSet
 * @param ev$1
 * @tparam T
 */
private[zoo] class DistributedDataSetWrapper[T: ClassTag](featureSet: DistributedFeatureSet[T])
  extends DistributedDataSet[T]{

  override def data(train: Boolean): RDD[T] = {
    featureSet.data(train)
  }

  override def size(): Long = featureSet.size()

  override def shuffle(): Unit = {
    featureSet.shuffle()
  }

  override def originRDD(): RDD[_] = featureSet.originRDD()

  override def cache(): Unit = {
    featureSet.cache()
  }

  override def unpersist(): Unit = {
    featureSet.unpersist()
  }

}

/**
 * Wrap a RDD as a FeatureSet.
 * @param buffer
 */
// T is the returning value type. like ByteRecord
class CachedDistributedFeatureSet[T: ClassTag]
(buffer: RDD[ArrayLike[T]])
<<<<<<< HEAD
  extends DistributedFeatureSet[T] {
=======
  extends DistributedFeatureSet[T]{
>>>>>>> 364856ab

  protected lazy val count: Long = buffer.mapPartitions(iter => {
    require(iter.hasNext)
    val array = iter.next()
    require(!iter.hasNext)
    Iterator.single(array.length)
  }).reduce(_ + _)

  protected var indexes: RDD[Array[Int]] = buffer.mapPartitions(iter => {
    Iterator.single[Array[Int]]((0 until iter.next().length).toArray[Int])
  }).setName("original index").cache()


  override def data(train: Boolean): RDD[T] = {
    val _train = train
    buffer.zipPartitions(indexes)((dataIter, indexIter) => {
      val indexes = indexIter.next()
      val indexOffset = math.max(1, indexes.length)
      val localData = dataIter.next()
      val offset = if (_train) {
        RandomGenerator.RNG.uniform(0, indexOffset).toInt
      } else {
        0
      }
      new Iterator[T] {
        private val _offset = new AtomicInteger(offset)

        override def hasNext: Boolean = {
          if (_train) true else _offset.get() < localData.length
        }

        override def next(): T = {
          val i = _offset.getAndIncrement()
          if (_train) {
            // indexes is an Array, we should improve this
            // as the maximum length is limited by Int.max
            localData(indexes(i % localData.length))
          } else {
            if (i < localData.length) {
              localData(indexes(i))
            } else {
              null.asInstanceOf[T]
            }
          }
        }
      }
    })
  }

  override def size(): Long = count

  override def shuffle(): Unit = {
    indexes.unpersist()
    indexes = buffer.mapPartitions(iter => {
      Iterator.single(RandomGenerator.shuffle((0 until iter.next().length).toArray))
    }).setName("shuffled index").cache()
  }

  override def originRDD(): RDD[_] = buffer

  override def cache(): Unit = {
    buffer.count()
    indexes.count()
    isCached = true
  }

  override def unpersist(): Unit = {
    FeatureSet.logger.info(s"Unpersisting ${buffer.name}.")
    buffer.map(_.free()).count()
    buffer.unpersist()
    indexes.unpersist()
    isCached = false
  }

  override def toDistributed(): DistributedDataSet[T] = {
    new DistributedDataSetWrapper[T](this)
  }
}

trait DistributedFeatureSet[T] extends DistributedDataSet[T] {

  def -> [C: ClassTag](transformer: Preprocessing[T, C]): DistributedFeatureSet[C] = {
    this.transform(transformer)
  }

  def transform[C: ClassTag](transformer: Preprocessing[T, C]): DistributedFeatureSet[C] = {
    val preDataSet = this

    val broadcast = this.originRDD().sparkContext.broadcast(transformer)

    val cachedTransformer =
      preDataSet.originRDD().mapPartitions(_ => Iterator
        .single(broadcast.value.cloneTransformer())
      ).setName("Cached Transformer").persist()


    new DistributedFeatureSet[C] {
      override def size(): Long = preDataSet.size()

      override def shuffle(): Unit = preDataSet.shuffle()

      override def data(train: Boolean): RDD[C] =
        preDataSet.data(train).zipPartitions(cachedTransformer)(
          (data, tran) => tran.next()(data))

      override def originRDD(): RDD[_] = preDataSet.originRDD()

      override def cache(): Unit = {
        cachedTransformer.count()
        isCached = true
      }

      override def unpersist(): Unit = {
        cachedTransformer.unpersist()
        isCached = false
      }
    }
  }

}

object DRAMFeatureSet {
  def rdd[T: ClassTag](data: RDD[T]): DistributedFeatureSet[T] = {
    val arrayLikeRDD = data.mapPartitions(iter => {
      Iterator.single(new ArrayLikeWrapper(iter.toArray))
    }).setName(s"cached feature set: ${data.name} in DRAM" )
      .cache().asInstanceOf[RDD[ArrayLike[T]]]
    new CachedDistributedFeatureSet[T](arrayLikeRDD)
  }
}

object FeatureSet {
  val logger: Logger = LoggerFactory.getLogger(this.getClass)
  def rdd[T: ClassTag](
       data: RDD[T],
       memoryType: MemoryType = DRAM,
       dataStrategy: DataStrategy = PARTITIONED): DistributedFeatureSet[T] = {
    if (dataStrategy == PARTITIONED) {
      val nodeNumber = EngineRef.getNodeNumber()
      val repartitionedData = data.coalesce(nodeNumber, true).setName(data.name)
      memoryType match {
        case DRAM =>
          DRAMFeatureSet.rdd(repartitionedData)
        case PMEM =>
          logger.info("~~~~~~~ Caching with AEP ~~~~~~~")
          PmemFeatureSet.rdd(repartitionedData, PMEM)
        case DIRECT =>
          logger.info("~~~~~~~ Caching with DIRECT ~~~~~~~")
          PmemFeatureSet.rdd[T](repartitionedData, DIRECT)
        case _ =>
          throw new IllegalArgumentException(
            s"MemoryType: ${memoryType} is not supported at the moment")
      }
    } else {
      throw new IllegalArgumentException(
        s"DataStrategy ${dataStrategy} is not supported at the moment")
    }
  }
}<|MERGE_RESOLUTION|>--- conflicted
+++ resolved
@@ -215,11 +215,7 @@
 // T is the returning value type. like ByteRecord
 class CachedDistributedFeatureSet[T: ClassTag]
 (buffer: RDD[ArrayLike[T]])
-<<<<<<< HEAD
-  extends DistributedFeatureSet[T] {
-=======
   extends DistributedFeatureSet[T]{
->>>>>>> 364856ab
 
   protected lazy val count: Long = buffer.mapPartitions(iter => {
     require(iter.hasNext)
@@ -297,48 +293,6 @@
   override def toDistributed(): DistributedDataSet[T] = {
     new DistributedDataSetWrapper[T](this)
   }
-}
-
-trait DistributedFeatureSet[T] extends DistributedDataSet[T] {
-
-  def -> [C: ClassTag](transformer: Preprocessing[T, C]): DistributedFeatureSet[C] = {
-    this.transform(transformer)
-  }
-
-  def transform[C: ClassTag](transformer: Preprocessing[T, C]): DistributedFeatureSet[C] = {
-    val preDataSet = this
-
-    val broadcast = this.originRDD().sparkContext.broadcast(transformer)
-
-    val cachedTransformer =
-      preDataSet.originRDD().mapPartitions(_ => Iterator
-        .single(broadcast.value.cloneTransformer())
-      ).setName("Cached Transformer").persist()
-
-
-    new DistributedFeatureSet[C] {
-      override def size(): Long = preDataSet.size()
-
-      override def shuffle(): Unit = preDataSet.shuffle()
-
-      override def data(train: Boolean): RDD[C] =
-        preDataSet.data(train).zipPartitions(cachedTransformer)(
-          (data, tran) => tran.next()(data))
-
-      override def originRDD(): RDD[_] = preDataSet.originRDD()
-
-      override def cache(): Unit = {
-        cachedTransformer.count()
-        isCached = true
-      }
-
-      override def unpersist(): Unit = {
-        cachedTransformer.unpersist()
-        isCached = false
-      }
-    }
-  }
-
 }
 
 object DRAMFeatureSet {
