#
# Copyright 2018 Analytics Zoo Authors.
#
# Licensed under the Apache License, Version 2.0 (the "License");
# you may not use this file except in compliance with the License.
# You may obtain a copy of the License at
#
#     http://www.apache.org/licenses/LICENSE-2.0
#
# Unless required by applicable law or agreed to in writing, software
# distributed under the License is distributed on an "AS IS" BASIS,
# WITHOUT WARRANTIES OR CONDITIONS OF ANY KIND, either express or implied.
# See the License for the specific language governing permissions and
# limitations under the License.
#


from test.zoo.pipeline.utils.test_utils_onnx import OnnxTestCase
from zoo.pipeline.api.keras.layers import *
import numpy as np

np.random.seed(1337)  # for reproducibility
import torch
import onnx.helper as helper
import onnx
from zoo.pipeline.api.onnx.onnx_loader import OnnxLoader
from onnx import backend
from onnx.backend import test
from onnx.backend.test.case import node
from onnx.backend.test.case.node import pool_op_common


class TestModelLoading(OnnxTestCase):
    def test_onnx_conv2d(self):
        pytorch_model = torch.nn.Sequential(
            torch.nn.Conv2d(in_channels=3, out_channels=64, kernel_size=3)
        )
        input_shape_with_batch = (1, 3, 224, 224)
        self.compare_with_pytorch(pytorch_model, input_shape_with_batch)

    def test_onnx_conv2d_2(self):
        pytorch_model = torch.nn.Sequential(
            torch.nn.Conv2d(in_channels=3, out_channels=64, kernel_size=3),
            torch.nn.Conv2d(in_channels=64, out_channels=4, kernel_size=3)
        )
        input_shape_with_batch = (1, 3, 224, 224)
        self.compare_with_pytorch(pytorch_model, input_shape_with_batch)

    def _batchnorm_test_mode(self, x, s, bias, mean, var, epsilon=1e-5):
        dims_x = len(x.shape)
        dim_ones = (1,) * (dims_x - 2)
        s = s.reshape(-1, *dim_ones)
        bias = bias.reshape(-1, *dim_ones)
        mean = mean.reshape(-1, *dim_ones)
        var = var.reshape(-1, *dim_ones)
        return s * (x - mean) / np.sqrt(var + epsilon) + bias

    # Momentum is always equal to 1 no matter what value we set
    def test_onnx_batch_norm1(self):
        pytorch_model = torch.nn.Sequential(
            torch.nn.BatchNorm2d(num_features=3, momentum=1, affine=False)
        )
        input_shape_with_batch = (1, 3, 224, 224)
        self.compare_with_pytorch(pytorch_model, input_shape_with_batch, rtol=1e-3, atol=1e-3)

    # Momentum is always equal to 1 no matter what value we set
    def test_onnx_batch_norm2(self):
        pytorch_model = torch.nn.Sequential(
            torch.nn.BatchNorm2d(num_features=3, momentum=1, affine=True)
        )
        input_shape_with_batch = (1, 3, 224, 224)
        self.compare_with_pytorch(pytorch_model, input_shape_with_batch, rtol=1e-3, atol=1e-3)

    def test_batch_norm(self):
        x = np.array([[[[-1, 0, 1]], [[2, 3, 4]]]]).astype(np.float32).reshape((3, 2, 1, 1))
        s = np.array([1.0, 1.0]).astype(np.float32).reshape((2, 1))
        bias = np.array([0, 0]).astype(np.float32).reshape((2, 1))
        mean = np.array([0, 3]).astype(np.float32).reshape((2, 1))
        var = np.array([1, 1.5]).astype(np.float32).reshape((2, 1))
        y = self._batchnorm_test_mode(x, s, bias, mean, var).astype(np.float32)

        node = onnx.helper.make_node(
            'BatchNormalization',
            inputs=['x', 's', 'bias', 'mean', 'var'],
            outputs=['y'],
        )
        output = OnnxLoader.run_node(node, [x, s, bias, mean, var])
        np.testing.assert_almost_equal(output["y"], y, decimal=3)

    def test_conv_with_padding(self):
        x = np.array([[[[0., 1., 2., 3., 4.],  # (1, 1, 5, 5) input tensor
                        [5., 6., 7., 8., 9.],
                        [10., 11., 12., 13., 14.],
                        [15., 16., 17., 18., 19.],
                        [20., 21., 22., 23., 24.]]]]).astype(np.float32)
        W = np.array([[[[1., 1., 1.],  # (1, 1, 3, 3) tensor for convolution weights
                        [1., 1., 1.],
                        [1., 1., 1.]]]]).astype(np.float32)

        # Convolution with padding
        node_with_padding = helper.make_node(
            'Conv',
            inputs=['x', 'W'],
            outputs=['y'],
            kernel_shape=[3, 3],
            # Default values for other attributes: strides=[1, 1], dilations=[1, 1], groups=1
            pads=[1, 1, 1, 1],
        )
        y_with_padding = np.array([[[[12., 21., 27., 33., 24.],  # (1, 1, 5, 5) output tensor
                                     [33., 54., 63., 72., 51.],
                                     [63., 99., 108., 117., 81.],
                                     [93., 144., 153., 162., 111.],
                                     [72., 111., 117., 123., 84.]]]]).astype(np.float32)
        output = OnnxLoader.run_node(node_with_padding, [x, W])
        np.testing.assert_almost_equal(output["y"], y_with_padding, decimal=5)

    def test_conv_without_padding(self):
        x = np.array([[[[0., 1., 2., 3., 4.],  # (1, 1, 5, 5) input tensor
                        [5., 6., 7., 8., 9.],
                        [10., 11., 12., 13., 14.],
                        [15., 16., 17., 18., 19.],
                        [20., 21., 22., 23., 24.]]]]).astype(np.float32)
        W = np.array([[[[1., 1., 1.],  # (1, 1, 3, 3) tensor for convolution weights
                        [1., 1., 1.],
                        [1., 1., 1.]]]]).astype(np.float32)
        # Convolution without padding
        node_without_padding = onnx.helper.make_node(
            'Conv',
            inputs=['x', 'W'],
            outputs=['y'],
            kernel_shape=[3, 3],
            # Default values for other attributes: strides=[1, 1], dilations=[1, 1], groups=1
            pads=[0, 0, 0, 0],
        )
        y_without_padding = np.array([[[[54., 63., 72.],  # (1, 1, 3, 3) output tensor
                                        [99., 108., 117.],
                                        [144., 153., 162.]]]]).astype(np.float32)
        output = OnnxLoader.run_node(node_without_padding, [x, W])
        np.testing.assert_almost_equal(output["y"], y_without_padding, decimal=5)

    def test_onnx_gemm(self):
        # TODO: Linear(bias = Flase) is mapped to Transpose + MatMul, not GEMM
        pytorch_model = torch.nn.Sequential(
            torch.nn.Linear(in_features=3, out_features=4, bias=True)
        )
        input_shape_with_batch = (1, 3)
        self.compare_with_pytorch(pytorch_model, input_shape_with_batch)

    def test_onnx_add(self):
        class Add(torch.nn.Module):
            def forward(self, x):
                return x[0] + x[1]

        pytorch_model = Add()
        input_shape_with_batch = [(1, 3), (1, 3)]
        self.compare_with_pytorch(pytorch_model, input_shape_with_batch)

    def test_onnx_abs(self):
        class Abs(torch.nn.Module):
            def forward(self, x):
                return abs(x)

        pytorch_model = Abs()
        input_shape_with_batch = (1, 3)
        self.compare_with_pytorch(pytorch_model, input_shape_with_batch)

    def test_abs(self):
        node = onnx.helper.make_node(
            'Abs',
            inputs=['x'],
            outputs=['y'],
        )
        x = np.random.randn(3, 4, 5).astype(np.float32)
        y = np.abs(x)

    def test_onnx_neg(self):
        class Neg(torch.nn.Module):
            def forward(self, x):
                return -x

        pytorch_model = Neg()
        input_shape_with_batch = (1, 3)
        self.compare_with_pytorch(pytorch_model, input_shape_with_batch)

    def test_neg(self):
        node = onnx.helper.make_node(
            'Neg',
            inputs=['x'],
            outputs=['y'],
        )

        x = np.array([-4, 2]).astype(np.float32).reshape([2, 1])
        y = np.negative(x)
        output = OnnxLoader.run_node(node, [x])
        np.testing.assert_almost_equal(output["y"], y, decimal=5)

        x = np.random.randn(3, 4, 5).astype(np.float32)
        y = np.negative(x)
        output = OnnxLoader.run_node(node, [x])
        np.testing.assert_almost_equal(output["y"], y, decimal=5)

    def test_onnx_averagepool2d(self):
        pytorch_model = torch.nn.Sequential(
            torch.nn.AvgPool2d(kernel_size=3, count_include_pad=False)
        )
        input_shape_with_batch = (1, 3, 224, 224)
        self.compare_with_pytorch(pytorch_model, input_shape_with_batch)

    def test_onnx_averagepool2d_padding(self):
        pytorch_model = torch.nn.Sequential(
            torch.nn.AvgPool2d(kernel_size=10, padding=4, count_include_pad=False)
        )
        input_shape_with_batch = (1, 3, 224, 224)
        self.compare_with_pytorch(pytorch_model, input_shape_with_batch)

    def test_onnx_relu(self):
        pytorch_model = torch.nn.Sequential(
            torch.nn.ReLU()
        )
        input_shape_with_batch = (1, 3)
        self.compare_with_pytorch(pytorch_model, input_shape_with_batch)

    def test_relu(self):
        node = helper.make_node(
            'Relu',
            inputs=['x'],
            outputs=['y']
        )
        x = np.random.randn(3, 4, 5).astype(np.float32)
        y = np.clip(x, 0, np.inf)
        output = OnnxLoader.run_node(node, [x])
        np.testing.assert_almost_equal(output["y"], y, decimal=5)

    def test_onnx_softmax(self):
        pytorch_model = torch.nn.Sequential(
            torch.nn.Softmax()
        )
        input_shape_with_batch = (1, 3)
        self.compare_with_pytorch(pytorch_model, input_shape_with_batch)

    def test_softmax(self):
        node = helper.make_node(
            'Softmax',
            inputs=['x'],
            outputs=['y']
        )
        x = np.array([[-1, 0, 1]]).astype(np.float32)
        # expected output [[0.09003058, 0.24472848, 0.66524094]]
        y = np.exp(x) / np.sum(np.exp(x), axis=1)
        output = OnnxLoader.run_node(node, [x])
        np.testing.assert_almost_equal(output["y"], y, decimal=5)

    def test_reshape(self):
        original_shape = [2, 3, 4]
        test_cases = {
            'reordered_dims': np.array([4, 2, 3], dtype=np.int64),
            'reduced_dims': np.array([3, 8], dtype=np.int64),
            'extended_dims': np.array([3, 2, 2, 2], dtype=np.int64),
            'one_dim': np.array([24], dtype=np.int64)
            # 'negative_dim': np.array([6, -1, 2], dtype=np.int64),
        }
        data = np.random.random_sample(original_shape).astype(np.float32)

        for test_name, shape in test_cases.items():
            node = onnx.helper.make_node(
                'Reshape',
                inputs=['data', 'shape'],
                outputs=['reshaped'],
            )

            output = OnnxLoader.run_node(node, [data, shape])
            reshaped = np.reshape(data, shape)
            np.testing.assert_almost_equal(output["reshaped"], reshaped, decimal=5)

    def test_reshape_pytorch(self):
        class View(torch.nn.Module):
            def __init__(self, *shape):
                super(View, self).__init__()
                self.shape = shape

            def forward(self, input):
                return input.view(self.shape)

        pytorch_model = torch.nn.Sequential(
            torch.nn.Linear(20, 20),
            View(2, 5, 4))
        input_shape_with_batch = (2, 20)
        self.compare_with_pytorch(pytorch_model, input_shape_with_batch)

    def test_constant(self):
        values = np.random.randn(5, 5).astype(np.float32)
        node = onnx.helper.make_node(
            'Constant',
            inputs=[],
            outputs=['values'],
            value=onnx.helper.make_tensor(
                name='const_tensor',
                data_type=onnx.TensorProto.FLOAT,
                dims=values.shape,
                vals=values.flatten().astype(float),
            ),
        )
        output = OnnxLoader.run_node(node, [])
        np.testing.assert_almost_equal(output["values"], values, decimal=5)

    def test_onnx_maxpool2d(self):
        pytorch_model = torch.nn.Sequential(
            torch.nn.MaxPool2d(kernel_size=3)
        )
        input_shape_with_batch = (1, 3, 224, 224)
        self.compare_with_pytorch(pytorch_model, input_shape_with_batch)

    def test_maxpool2d_pads(self):
        node = helper.make_node(
            'MaxPool',
            inputs=['x'],
            outputs=['y'],
            kernel_shape=[5, 5],
            pads=[2, 2, 2, 2]

        )
        x = np.array([[[
            [1, 2, 3, 4, 5],
            [6, 7, 8, 9, 10],
            [11, 12, 13, 14, 15],
            [16, 17, 18, 19, 20],
            [21, 22, 23, 24, 25],
        ]]]).astype(np.float32)
        y = np.array([[[
            [13, 14, 15, 15, 15],
            [18, 19, 20, 20, 20],
            [23, 24, 25, 25, 25],
            [23, 24, 25, 25, 25],
            [23, 24, 25, 25, 25]]]]).astype(np.float32)
        output = OnnxLoader.run_node(node, [x])
        np.testing.assert_almost_equal(output["y"], y, decimal=5)

    def test_maxpool2d_same_upper(self):
        node = helper.make_node(
            'MaxPool',
            inputs=['x'],
            outputs=['y'],
            kernel_shape=[3, 3],
            strides=[2, 2],
            auto_pad="SAME_UPPER"
        )
        x = np.array([[[
            [1, 2, 3, 4, 5],
            [6, 7, 8, 9, 10],
            [11, 12, 13, 14, 15],
            [16, 17, 18, 19, 20],
            [21, 22, 23, 24, 25],
        ]]]).astype(np.float32)
        y = np.array([[[[7, 9, 10],
                        [17, 19, 20],
                        [22, 24, 25]]]]).astype(np.float32)
        output = OnnxLoader.run_node(node, [x])
        np.testing.assert_almost_equal(output["y"], y, decimal=5)

    def test_maxpool2d_strides(self):
        node = helper.make_node(
            'MaxPool',
            inputs=['x'],
            outputs=['y'],
            kernel_shape=[2, 2],
            strides=[2, 2]
        )
        x = np.array([[[
            [1, 2, 3, 4, 5],
            [6, 7, 8, 9, 10],
            [11, 12, 13, 14, 15],
            [16, 17, 18, 19, 20],
            [21, 22, 23, 24, 25],
        ]]]).astype(np.float32)
        y = np.array([[[[7, 9],
                        [17, 19]]]]).astype(np.float32)
        output = OnnxLoader.run_node(node, [x])
        np.testing.assert_almost_equal(output["y"], y, decimal=5)

    def test_onnx_logsoftmax(self):
        pytorch_model = torch.nn.Sequential(
            torch.nn.LogSoftmax()
        )
        input_shape_with_batch = (1, 3)
        self.compare_with_pytorch(pytorch_model, input_shape_with_batch)

    def test_onnx_tanh(self):
        node = onnx.helper.make_node(
            'Tanh',
            inputs=['x'],
            outputs=['y'],
        )
        x = np.random.randn(3, 4, 5).astype(np.float32)
        y = np.tanh(x)
        output = OnnxLoader.run_node(node, [x])
        np.testing.assert_almost_equal(output["y"], y)

    def test_onnx_exp(self):
        node = onnx.helper.make_node(
            'Exp',
            inputs=['x'],
            outputs=['y'],
        )
        x = np.random.randn(3, 4, 5).astype(np.float32)
        y = np.exp(x)
        output = OnnxLoader.run_node(node, [x])
        np.testing.assert_almost_equal(output["y"], y, decimal=5)

    def test_onnx_flatten(self):
        node = onnx.helper.make_node(
            'Flatten',
            inputs=['a'],
            outputs=['b'],
        )
        shape = (5, 4, 3, 2)
        a = np.random.random_sample(shape).astype(np.float32)
        new_shape = (5, 24)
        b = np.reshape(a, new_shape)
        output = OnnxLoader.run_node(node, [a])
        np.testing.assert_almost_equal(output["b"], b, decimal=5)

    def test_onnx_sqrt(self):
        node = onnx.helper.make_node(
            'Sqrt',
            inputs=['x'],
            outputs=['y'],
        )
        x = np.abs(np.random.randn(3, 4, 5).astype(np.float32))
        y = np.sqrt(x)
        output = OnnxLoader.run_node(node, [x])
        np.testing.assert_almost_equal(output["y"], y, decimal=5)

    def test_onnx_log(self):
        node = onnx.helper.make_node(
            'Log',
            inputs=['x'],
            outputs=['y'],
        )
        x = np.exp(np.random.randn(3, 4, 5).astype(np.float32))
        y = np.log(x)
        output = OnnxLoader.run_node(node, [x])
        np.testing.assert_almost_equal(output["y"], y, decimal=5)

    def test_onnx_hardsigmoid(self):
        default_alpha = 0.2
        default_beta = 0.5
        node = onnx.helper.make_node(
            'HardSigmoid',
            inputs=['x'],
            outputs=['y'],
        )
        x = np.random.randn(3, 4, 5).astype(np.float32)
        y = np.clip(x * default_alpha + default_beta, 0, 1)
        output = OnnxLoader.run_node(node, [x])
        np.testing.assert_almost_equal(output["y"], y, decimal=5)

    def test_matmul_2d(self):
        node = onnx.helper.make_node(
            'MatMul',
            inputs=['a', 'b'],
            outputs=['c'],
        )

        # 2d
        a = np.random.randn(3, 4).astype(np.float32).reshape((3, 4))
        b = np.random.randn(4, 3).astype(np.float32).reshape((4, 3))
        c = np.matmul(a, b)
        output = OnnxLoader.run_node(node, [a, b])
        np.testing.assert_almost_equal(output["c"], c, decimal=5)

    def test_matmul_3d(self):
        node = onnx.helper.make_node(
            'MatMul',
            inputs=['a', 'b'],
            outputs=['c'],
        )
        # 3d
        a = np.random.randn(2, 3, 4).astype(np.float32)
        b = np.random.randn(2, 4, 3).astype(np.float32)
        c = np.matmul(a, b)
        output = OnnxLoader.run_node(node, [a, b])
        np.testing.assert_almost_equal(output["c"], c, decimal=5)

    def test_minit(self):
        import torch.nn as nn
        import torch.nn.functional as F

        class MnistNet(nn.Module):
            def __init__(self):
                super(MnistNet, self).__init__()
                self.conv1 = nn.Conv2d(1, 10, kernel_size=5)
                self.conv2 = nn.Conv2d(10, 20, kernel_size=5)
                self.conv2_drop = nn.Dropout2d()
                self.fc1 = nn.Linear(320, 50)
                self.fc2 = nn.Linear(50, 10)

            def forward(self, x):
                x = F.relu(F.max_pool2d(self.conv1(x), 2))
                x = F.relu(F.max_pool2d(self.conv2_drop(self.conv2(x)), 2))
                x = x.view(-1, 320)
                x = F.relu(self.fc1(x))
                x = F.dropout(x, training=self.training)
                x = self.fc2(x)
                return F.log_softmax(x, dim=1)

        pytorch_model = MnistNet()
        pytorch_model.train(mode=False)
        self.compare_with_pytorch(pytorch_model, [(1, 1, 28, 28)])

    def test_onnx_sub(self):
        class Sub(torch.nn.Module):
            def forward(self, x):
                return x[0] - x[1]

        pytorch_model = Sub()
        input_shape_with_batch = [(1, 3), (1, 3)]
        self.compare_with_pytorch(pytorch_model, input_shape_with_batch)

    def test_sub(self):
        node = onnx.helper.make_node(
            'Sub',
            inputs=['x', 'y'],
            outputs=['z'],
        )

        x = np.array([1, 2, 3]).astype(np.float32).reshape([3, 1])
        y = np.array([3, 2, 1]).astype(np.float32).reshape([3, 1])
        z = x - y
        output = OnnxLoader.run_node(node, [x, y])
        np.testing.assert_almost_equal(output["z"], z, decimal=5)

        x = np.random.randn(3, 4, 5).astype(np.float32)
        y = np.random.randn(3, 4, 5).astype(np.float32)
        z = x - y
        output = OnnxLoader.run_node(node, [x, y])
        np.testing.assert_almost_equal(output["z"], z, decimal=5)

    def test_onnx_squeeze(self):
        class Squeeze(torch.nn.Module):
            def forward(self, x):
                return np.squeeze(x)

        pytorch_model = Squeeze()
        input_shape_with_batch = (1, 2, 2)
        self.compare_with_pytorch(pytorch_model, input_shape_with_batch)

    def test_squeeze(self):
        node = onnx.helper.make_node(
            'Squeeze',
            inputs=['x'],
            outputs=['y'],
            axes=[0],
        )
        x = np.random.randn(1, 3, 4, 5).astype(np.float32)
        y = np.squeeze(x, axis=0)

        output = OnnxLoader.run_node(node, [x])
        np.testing.assert_almost_equal(output["y"], y, decimal=5)

    def test_squeeze_none(self):
        node = onnx.helper.make_node(
            'Squeeze',
            inputs=['x'],
            outputs=['y'],
        )
        x = np.random.randn(1, 1, 4, 5).astype(np.float32)
        y = np.squeeze(x)

        output = OnnxLoader.run_node(node, [x])
        np.testing.assert_almost_equal(output["y"], y, decimal=5)

    def test_squeeze_list(self):
        node = onnx.helper.make_node(
            'Squeeze',
            inputs=['x'],
            outputs=['y'],
            axes=[0, 1],
        )
        x = np.random.randn(1, 1, 4, 5).astype(np.float32)
        y = np.squeeze(x)

        output = OnnxLoader.run_node(node, [x])
        np.testing.assert_almost_equal(output["y"], y, decimal=5)

    def test_squeeze_axis(self):
        node = onnx.helper.make_node(
            'Squeeze',
            inputs=['x'],
            outputs=['y'],
            axes=[1],
        )
        x = np.random.randn(3, 1, 4, 5).astype(np.float32)
        y = np.squeeze(x, axis=1)

        output = OnnxLoader.run_node(node, [x])
        np.testing.assert_almost_equal(output["y"], y, decimal=5)

    def test_onnx_sigmoid(self):
        pytorch_model = torch.nn.Sequential(
            torch.nn.Sigmoid()
        )
        input_shape_with_batch = (1, 3)
        self.compare_with_pytorch(pytorch_model, input_shape_with_batch)

    def test_sigmoid(self):
        node = helper.make_node(
            'Sigmoid',
            inputs=['x'],
            outputs=['y'],
        )
        x = np.array([[-1, 0, 1]]).astype(np.float32)
        y = 1.0 / (1.0 + np.exp(np.negative(x)))  # expected output [0.26894143, 0.5, 0.7310586]
        output = OnnxLoader.run_node(node, [x])
        np.testing.assert_almost_equal(output["y"], y, decimal=5)

    def test_onnx_concat(self):
        class Concat(torch.nn.Module):
            def forward(self, x):
                return torch.cat([v for v in x], 1)

        pytorch_model = Concat()
        input_shape_with_batch = [(1, 3), (1, 3)]
        self.compare_with_pytorch(pytorch_model, input_shape_with_batch)

    def test_concat(self):
        test_cases = {
            '1d': ([1, 2],
                   [3, 4]),
            '2d': ([[1, 2], [3, 4]],
                   [[5, 6], [7, 8]]),
            '3d': ([[[1, 2], [3, 4]], [[5, 6], [7, 8]]],
                   [[[9, 10], [11, 12]], [[13, 14], [15, 16]]])
        }  # type: Dict[Text, Sequence[Any]]

        for test_case, values_ in test_cases.items():
            values = [np.asarray(v, dtype=np.float32) for v in values_]
            for i in range(1, len(values[0].shape)):
                in_args = ['value' + str(k) for k in range(len(values))]
                node = onnx.helper.make_node(
                    'Concat',
                    inputs=[s for s in in_args],
                    outputs=['output'],
                    axis=i
                )
                y = np.concatenate(values, i)
                output = OnnxLoader.run_node(node, [v for v in values])
                np.testing.assert_almost_equal(output["output"], y, decimal=5)

    def test_torch_add(self):
        class Add(torch.nn.Module):
            def forward(self, x):
                return torch.add(x[0], 1, x[1])

        pytorch_model = Add()
        input_shape_with_batch = [(1, 3), (1, 3)]
        self.compare_with_pytorch(pytorch_model, input_shape_with_batch)

    def test_onnx_leakyrelu(self):
        pytorch_model = torch.nn.Sequential(
            torch.nn.LeakyReLU()
        )
        input_shape_with_batch = (1, 3)
        self.compare_with_pytorch(pytorch_model, input_shape_with_batch)

    def test_leakyrelu(self):
        node = helper.make_node(
            'LeakyRelu',
            inputs=['x'],
            outputs=['y'],
            alpha=0.1
        )

        x = np.array([-1, 0, 1]).astype(np.float32)
        # expected output [-0.1, 0., 1.]
        y = np.clip(x, 0, np.inf) + np.clip(x, -np.inf, 0) * 0.1

        output = OnnxLoader.run_node(node, [x])
        np.testing.assert_almost_equal(output["y"], y, decimal=5)

    def test_onnx_gt(self):
        class gt(torch.nn.Module):
            def forward(self, x):
                return torch.gt(x[0], x[1])

        pytorch_model = gt()
        input_shape_with_batch = [(1, 3), (1, 3)]
        self.compare_with_pytorch(pytorch_model, input_shape_with_batch)

    def test_gt(self):
        node = helper.make_node(
            'Greater',
            inputs=['x', 'y'],
            outputs=['greater'],
        )

        x = np.random.randn(3, 4, 5).astype(np.float32)
        y = np.random.randn(3, 4, 5).astype(np.float32)
        z = np.greater(x, y)

        output = OnnxLoader.run_node(node, [x, y])
        np.testing.assert_almost_equal(output['greater'], z, decimal=5)

    def test_maxpool1d(self):
        node = onnx.helper.make_node(
            'MaxPool',
            inputs=['x'],
            outputs=['y'],
            kernel_shape=[2],
        )
        x = np.random.randn(1, 3, 32).astype(np.float32)
        x_shape = np.array(np.shape(x))
        kernel_shape = np.array([2])
        strides = [1]
        out_shape = pool_op_common.get_output_shape('VALID', x_shape[2:], kernel_shape, strides)
        padded = x
        y = pool_op_common.pool(padded, x_shape, kernel_shape, strides, out_shape, [0], 'MAX')
        output = OnnxLoader.run_node(node, [x])
        np.testing.assert_almost_equal(output["y"], y, decimal=5)

    def test_maxpool1d_strides(self):
        node = onnx.helper.make_node(
            'MaxPool',
            inputs=['x'],
            outputs=['y'],
            kernel_shape=[2],
            strides=[2]
        )
        x = np.random.randn(1, 3, 32).astype(np.float32)
        x_shape = np.array(np.shape(x))
        kernel_shape = np.array([2])
        strides = [2]
        out_shape = pool_op_common.get_output_shape('VALID', x_shape[2:], kernel_shape, strides)
        padded = x
        y = pool_op_common.pool(padded, x_shape, kernel_shape, strides, out_shape, [0], 'MAX')
        output = OnnxLoader.run_node(node, [x])
        np.testing.assert_almost_equal(output["y"], y, decimal=5)

    def test_onnx_maxpool1d(self):
        pytorch_model = torch.nn.Sequential(
            torch.nn.MaxPool1d(2)
        )
        input_shape_with_batch = (1, 3, 32)
        self.compare_with_pytorch(pytorch_model, input_shape_with_batch)

    def test_maxpool1d_pads(self):
        pytorch_model = torch.nn.Sequential(
            torch.nn.MaxPool1d(2, padding=1)
        )
        input_shape_with_batch = (1, 3, 32)
        self.compare_with_pytorch(pytorch_model, input_shape_with_batch)
<<<<<<< HEAD
        
     def test_pow(self):
        class Power(torch.nn.Module):
            def forward(self, x):
                return torch.pow(x, 2)

        pytorch_model = Power()
        input_shape_with_batch = (1, 2, 2)
        self.compare_with_pytorch(pytorch_model, input_shape_with_batch)

    def test_onnx_elu(self):
        node = onnx.helper.make_node(
            'Elu',
            inputs=['x'],
            outputs=['y'],
            alpha=2.0
        )

        x = np.random.randn(3, 4, 5).astype(np.float32)
        y = np.clip(x, 0, np.inf) + (np.exp(np.clip(x, -np.inf, 0)) - 1) * 2.0
        output = OnnxLoader.run_node(node, [x])
        np.testing.assert_almost_equal(output["y"], y, decimal=5)

    def test_onnx_elu_default(self):
        node = onnx.helper.make_node(
            'Elu',
            inputs=['x'],
            outputs=['y']
        )

        x = np.random.randn(3, 4, 5).astype(np.float32)
        y = np.clip(x, 0, np.inf) + (np.exp(np.clip(x, -np.inf, 0)) - 1) * 1.0
        output = OnnxLoader.run_node(node, [x])
        np.testing.assert_almost_equal(output["y"], y, decimal=5)

    def test_elu_default(self):
        pytorch_model = torch.nn.Sequential(
            torch.nn.ELU()
        )
        input_shape_with_batch = (1, 3)
        self.compare_with_pytorch(pytorch_model, input_shape_with_batch)

    def test_elu(self):
        pytorch_model = torch.nn.Sequential(
            torch.nn.ELU(alpha=2)
        )
        input_shape_with_batch = (1, 3)
=======

    def test_threshold(self):
        pytorch_model = torch.nn.Sequential(
            torch.nn.Threshold(0, 0))
        input_shape_with_batch = (2, 3)
>>>>>>> 79f106e9
        self.compare_with_pytorch(pytorch_model, input_shape_with_batch)<|MERGE_RESOLUTION|>--- conflicted
+++ resolved
@@ -748,8 +748,13 @@
         )
         input_shape_with_batch = (1, 3, 32)
         self.compare_with_pytorch(pytorch_model, input_shape_with_batch)
-<<<<<<< HEAD
-        
+
+     def test_threshold(self):
+        pytorch_model = torch.nn.Sequential(
+            torch.nn.Threshold(0, 0))
+        input_shape_with_batch = (2, 3)
+        self.compare_with_pytorch(pytorch_model, input_shape_with_batch)
+
      def test_pow(self):
         class Power(torch.nn.Module):
             def forward(self, x):
@@ -796,11 +801,4 @@
             torch.nn.ELU(alpha=2)
         )
         input_shape_with_batch = (1, 3)
-=======
-
-    def test_threshold(self):
-        pytorch_model = torch.nn.Sequential(
-            torch.nn.Threshold(0, 0))
-        input_shape_with_batch = (2, 3)
->>>>>>> 79f106e9
         self.compare_with_pytorch(pytorch_model, input_shape_with_batch)