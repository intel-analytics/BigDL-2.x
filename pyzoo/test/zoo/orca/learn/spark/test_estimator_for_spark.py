--- conflicted
+++ resolved
@@ -423,42 +423,19 @@
         load_tf_checkpoint_from_remote(sess, os.path.join(temp, "simple.ckpt"), saver)
         shutil.rmtree(temp)
 
-<<<<<<< HEAD
     def test_estimator_graph_tf_dataset(self):
 
-=======
-    def test_estimator_graph_tensorboard(self):
->>>>>>> 8a36183a
-        tf.reset_default_graph()
-
-        model = SimpleModel()
-
-<<<<<<< HEAD
+        tf.reset_default_graph()
+
+        model = SimpleModel()
+
         dataset = tf.data.Dataset.from_tensor_slices((np.random.randint(0, 200, size=(100,)),
                                                       np.random.randint(0, 50, size=(100,)),
                                                       np.ones(shape=(100,), dtype=np.int32)))
-=======
-        file_path = os.path.join(resource_path, "orca/learn/ncf.csv")
-        data_shard = zoo.orca.data.pandas.read_csv(file_path)
-
-        def transform(df):
-            result = {
-                "x": (df['user'].to_numpy(), df['item'].to_numpy()),
-                "y": df['label'].to_numpy()
-            }
-            return result
-
-        data_shard = data_shard.transform_shard(transform)
-
-        temp = tempfile.mkdtemp()
-        # only set model dir, summary generated under model dir
-        model_dir = os.path.join(temp, "test_model")
->>>>>>> 8a36183a
-
-        est = Estimator.from_graph(
-            inputs=[model.user, model.item],
-            labels=[model.label],
-<<<<<<< HEAD
+
+        est = Estimator.from_graph(
+            inputs=[model.user, model.item],
+            labels=[model.label],
             outputs=[model.logits],
             loss=model.loss,
             optimizer=tf.train.AdamOptimizer(),
@@ -477,7 +454,31 @@
         predictions = est.predict(predict_dataset).collect()
         assert predictions[0]['prediction'].shape[1] == 2
 
-=======
+    def test_estimator_graph_tensorboard(self):
+
+        tf.reset_default_graph()
+
+        model = SimpleModel()
+
+        file_path = os.path.join(resource_path, "orca/learn/ncf.csv")
+        data_shard = zoo.orca.data.pandas.read_csv(file_path)
+
+        def transform(df):
+            result = {
+                "x": (df['user'].to_numpy(), df['item'].to_numpy()),
+                "y": df['label'].to_numpy()
+            }
+            return result
+
+        data_shard = data_shard.transform_shard(transform)
+
+        temp = tempfile.mkdtemp()
+        # only set model dir, summary generated under model dir
+        model_dir = os.path.join(temp, "test_model")
+
+        est = Estimator.from_graph(
+            inputs=[model.user, model.item],
+            labels=[model.label],
             loss=model.loss,
             optimizer=tf.train.AdamOptimizer(),
             metrics={"loss": model.loss},
@@ -526,7 +527,7 @@
         assert val_scores is None
 
         shutil.rmtree(temp)
->>>>>>> 8a36183a
+
 
 if __name__ == "__main__":
     import pytest
