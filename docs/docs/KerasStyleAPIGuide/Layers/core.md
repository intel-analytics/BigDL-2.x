## **SparseDense**
SparseDense is the sparse version of layer Dense. SparseDense has two different from Dense:
firstly, SparseDense's input Tensor is a SparseTensor. Secondly, SparseDense doesn't backward
gradient to next layer in the backpropagation by default, as the gradInput of SparseDense is
useless and very big in most cases.

But, considering model like Wide&Deep, we provide backwardStart and backwardLength to backward
part of the gradient to next layer.

The most common input is 2D.

When you use this layer as the first layer of a model, you need to provide the argument
inputShape (a Single Shape, does not include the batch dimension).

**Scala:**
```scala
SparseDense(outputDim, init = "glorot_uniform", activation = null, wRegularizer = null, bRegularizer = null, backwardStart = -1, backwardLength = -1, initWeight = null, initBias = null, initGradWeight = null, initGradBias = null, bias = true, inputShape = null)
```
**Python:**
```python
SparseDense(output_dim, init="glorot_uniform", activation=None, W_regularizer=None, b_regularizer=None, backward_start=-1, backward_length=-1, init_weight=None, init_bias=None, init_grad_weight=None, init_grad_bias=None, bias=True, input_shape=None, name=None)
```

**Parameters:**

* `outputDim`: The size of the output dimension.
* `init`: String representation of the initialization method for the weights of the layer. Default is 'glorot_uniform'.
* `activation`: String representation of the activation function to use. Default is null.
* `wRegularizer`: An instance of [Regularizer], applied to the input weights matrices. Default is null.
* `bRegularizer`: An instance of [Regularizer], applied to the bias. Default is null.
* `bias`: Whether to include a bias (i.e. make the layer affine rather than linear). Default is true.
* `backwardStart`: Backward start index, counting from 1.
* `backwardLength`: Backward length.
* `inputShape`: Only need to specify this argument when you use this layer as the first layer of a model. For Scala API, it should be a `Shape` object. For Python API, it should be a shape tuple. Batch dimension should be excluded.
* `name`: String to set the name of the layer. If not specified, its name will by default to be a generated string.

**Scala example:**
```scala
import com.intel.analytics.zoo.pipeline.api.keras.layers.SparseDense
import com.intel.analytics.bigdl.utils.Shape
import com.intel.analytics.bigdl.tensor.Tensor

val layer = SparseDense[Float](outputDim = 5, inputShape = Shape(2, 4))
layer.build(Shape(-1, 2, 4))
val input = Tensor[Float](Array(2, 4)).rand()
input.setValue(1, 1, 1f)
input.setValue(2, 3, 3f)
val sparseInput = Tensor.sparse(input)
val output = layer.forward(sparseInput)
```
Input is:
```scala
input: 
(0, 0) : 1.0
(0, 1) : 0.2992794
(0, 2) : 0.11227019
(0, 3) : 0.722947
(1, 0) : 0.6147614
(1, 1) : 0.4288646
(1, 2) : 3.0
(1, 3) : 0.7749917
[com.intel.analytics.bigdl.tensor.SparseTensor of size 2x4]
```
Output is:
```scala
output: 
0.053516	0.33429605	0.22587383	-0.8998945	0.24308181	
0.76745665	-1.614114	0.5381658	-2.2226436	-0.15573677	
[com.intel.analytics.bigdl.tensor.DenseTensor of size 2x5]
```

**Python example:**
```python
import numpy as np
from zoo.pipeline.api.keras.layers import SparseDense
from zoo.pipeline.api.keras.models import Sequential
from bigdl.util.common import JTensor

model = Sequential()
model.add(SparseDense(output_dim=2, input_shape=(3, 4)))
input = JTensor.sparse(
    a_ndarray=np.array([1, 3, 2, 4]),
    i_ndarray = np.array([[0, 0, 1, 2],
             [0, 3, 2, 1]]),
    shape = np.array([3, 4])
)
output = model.forward(input)
```
Input is:
```python
JTensor: storage: [1. 3. 2. 4.], shape: [3 4] ,indices [[0 0 1 2]
 [0 3 2 1]], float
```
Output is
```python
[[ 1.57136     2.29596   ]
 [ 0.5791738  -1.6598101 ]
 [ 2.331141   -0.84687066]]
 ```

---
## **Reshape**
Reshapes an output to a certain shape.

Supports shape inference by allowing one -1 in the target shape. For example, if input shape is (2, 3, 4), target shape is (3, -1), then output shape will be (3, 8).

**Scala:**
```scala
Reshape(targetShape, inputShape = null)
```
**Python:**
```python
Reshape(target_shape, input_shape=None, name=None)
```

**Parameters:**

* `targetShape`: The target shape that you desire to have. Batch dimension should be excluded.
* `inputShape`: Only need to specify this argument when you use this layer as the first layer of a model. For Scala API, it should be a [`Shape`](../keras-api-scala/#shape) object. For Python API, it should be a shape tuple. Batch dimension should be excluded.

**Scala example:**
```scala
import com.intel.analytics.zoo.pipeline.api.keras.layers.Reshape
import com.intel.analytics.zoo.pipeline.api.keras.models.Sequential
import com.intel.analytics.bigdl.utils.Shape
import com.intel.analytics.bigdl.tensor.Tensor

val model = Sequential[Float]()
model.add(Reshape(Array(3, 8), inputShape = Shape(2, 3, 4)))
val input = Tensor[Float](2, 2, 3, 4).randn()
val output = model.forward(input)
```
Input is:
```scala
input: com.intel.analytics.bigdl.tensor.Tensor[Float] =
(1,1,.,.) =
-1.7092276	-1.3941092	-0.6348466	0.71309644
0.3605411	0.025597548	0.4287048	-0.548675
0.4623341	-2.3912702	0.22030865	-0.058272455

(1,2,.,.) =
-1.5049093	-1.8828062	0.8230564	-0.020209199
-0.3415721	1.1219939	1.1089007	-0.74697906
-1.503861	-1.616539	0.048006497	1.1613717

(2,1,.,.) =
0.21216023	1.0107462	0.8586909	-0.05644316
-0.31436008	1.6892323	-0.9961186	-0.08169463
0.3559391	0.010261055	-0.70408463	-1.2480727

(2,2,.,.) =
1.7663039	0.07122444	0.073556066	-0.7847014
0.17604464	-0.99110585	-1.0302067	-0.39024687
-0.0260166	-0.43142694	0.28443158	0.72679126

[com.intel.analytics.bigdl.tensor.DenseTensor of size 2x2x3x4]
```
Output is:
```scala
output: com.intel.analytics.bigdl.nn.abstractnn.Activity =
(1,.,.) =
-1.7092276	-1.3941092	-0.6348466	0.71309644	    0.3605411	0.025597548	0.4287048	-0.548675
0.4623341	-2.3912702	0.22030865	-0.058272455	-1.5049093	-1.8828062	0.8230564	-0.020209199
-0.3415721	1.1219939	1.1089007	-0.74697906	    -1.503861	-1.616539	0.048006497	1.1613717

(2,.,.) =
0.21216023	1.0107462	0.8586909	-0.05644316	    -0.31436008	1.6892323	-0.9961186	-0.08169463
0.3559391	0.010261055	-0.70408463	-1.2480727	    1.7663039	0.07122444	0.073556066	-0.7847014
0.17604464	-0.99110585	-1.0302067	-0.39024687	    -0.0260166	-0.43142694	0.28443158	0.72679126

[com.intel.analytics.bigdl.tensor.DenseTensor of size 2x3x8]
```

**Python example:**
```python
import numpy as np
from zoo.pipeline.api.keras.layers import Reshape
from zoo.pipeline.api.keras.models import Sequential

model = Sequential()
model.add(Reshape(target_shape=(3, 8), input_shape=(2, 3, 4)))
input = np.random.random([2, 2, 3, 4])
output = model.forward(input)
```
Input is:
```python
[[[[0.39260304 0.10383185 0.87490319 0.89167328]
   [0.61649117 0.43285247 0.86851582 0.97743004]
   [0.90018969 0.04303951 0.74263493 0.14208656]]
  [[0.66193405 0.93432157 0.76160537 0.70437459]
   [0.99953431 0.23016734 0.42293405 0.66078049]
   [0.03357645 0.9695145  0.30111138 0.67109948]]]

 [[[0.39640201 0.92930203 0.86027666 0.13958544]
   [0.34584767 0.14743425 0.93804016 0.38053062]
   [0.55068792 0.77375329 0.84161166 0.48131356]]
  [[0.90116368 0.53253689 0.03332962 0.58278686]
   [0.34935685 0.32599554 0.97641892 0.57696434]
   [0.53974677 0.90682861 0.20027319 0.05962118]]]]
```
Output is
```python
[[[0.39260304 0.10383185 0.8749032  0.89167327 0.6164912  0.43285248 0.86851585 0.97743005]
  [0.9001897  0.04303951 0.74263495 0.14208655 0.661934   0.9343216  0.7616054  0.7043746 ]
  [0.9995343  0.23016734 0.42293406 0.6607805  0.03357645 0.9695145  0.30111137 0.6710995 ]]

 [[0.396402   0.92930204 0.86027664 0.13958544 0.34584767 0.14743425 0.93804014 0.38053063]
  [0.5506879  0.7737533  0.8416117  0.48131356 0.9011637  0.53253686 0.03332962 0.58278686]
  [0.34935686 0.32599553 0.9764189  0.5769643  0.53974676 0.9068286  0.20027319 0.05962119]]]
```

---
## **Merge**
Used to merge a list of inputs into a single output, following some merge mode.

Merge must have at least two input layers.

**Scala:**
```scala
Merge(layers = null, mode = "sum", concatAxis = -1, inputShape = null)
```
**Python:**
```python
Merge(layers=None, mode="sum", concat_axis=-1, input_shape=None, name=None)
```

**Parameters:**

* `layers`: A list of layer instances. Must be more than one layer.
* `mode`: Merge mode. String, must be one of: 'sum', 'mul', 'concat', 'ave', 'cos', 'dot', 'max'. Default is 'sum'.
* `concatAxis`: Integer, axis to use when concatenating layers. Only specify this when merge mode is 'concat'. Default is -1, meaning the last axis of the input.
* `inputShape`: Only need to specify this argument when you use this layer as the first layer of a model. For Scala API, it should be a [`Shape`](../keras-api-scala/#shape) object. For Python API, it should be a shape tuple. Batch dimension should be excluded.

**Scala example:**
```scala
import com.intel.analytics.zoo.pipeline.api.keras.layers.InputLayer
import com.intel.analytics.zoo.pipeline.api.keras.layers.Merge
import com.intel.analytics.zoo.pipeline.api.keras.models.Sequential
import com.intel.analytics.bigdl.utils.{Shape, T}
import com.intel.analytics.bigdl.tensor.Tensor

val model = Sequential[Float]()
val l1 = InputLayer[Float](inputShape = Shape(2, 3))
val l2 = InputLayer[Float](inputShape = Shape(2, 3))
val layer = Merge[Float](layers = List(l1, l2), mode = "sum")
model.add(layer)
val input1 = Tensor[Float](2, 2, 3).rand(0, 1)
val input2 = Tensor[Float](2, 2, 3).rand(0, 1)
val input = T(1 -> input1, 2 -> input2)
val output = model.forward(input)
```
Input is:
```scala
input: com.intel.analytics.bigdl.utils.Table =
 {
	2: (1,.,.) =
	   0.87815475	0.15025006	0.34412447
	   0.07909282	0.008027249	0.111715704

	   (2,.,.) =
	   0.52245367	0.2547527	0.35857987
	   0.7718501	0.26783863	0.8642062

	   [com.intel.analytics.bigdl.tensor.DenseTensor of size 2x2x3]
	1: (1,.,.) =
	   0.5377018	0.28364193	0.3424284
	   0.0075349305	0.9018168	0.9435114

	   (2,.,.) =
	   0.09112563	0.88585275	0.3100201
	   0.7910178	0.57497376	0.39764535

	   [com.intel.analytics.bigdl.tensor.DenseTensor of size 2x2x3]
 }
```
Output is:
```scala
output: com.intel.analytics.bigdl.nn.abstractnn.Activity =
(1,.,.) =
1.4158566	0.433892	0.6865529
0.08662775	0.90984404	1.0552272

(2,.,.) =
0.6135793	1.1406054	0.66859996
1.5628679	0.8428124	1.2618515

[com.intel.analytics.bigdl.tensor.DenseTensor of size 2x2x3]
```

**Python example:**
```python
import numpy as np
from zoo.pipeline.api.keras.layers import Merge, InputLayer
from zoo.pipeline.api.keras.models import Sequential

model = Sequential()
l1 = InputLayer(input_shape=(3, 4))
l2 = InputLayer(input_shape=(3, 4))
model.add(Merge(layers=[l1, l2], mode='sum'))
input = [np.random.random([2, 3, 4]), np.random.random([2, 3, 4])]
output = model.forward(input)
```
Input is:
```python
[array([[[0.28764351, 0.0236015 , 0.78927442, 0.52646492],
        [0.63922826, 0.45101604, 0.4555552 , 0.70105653],
        [0.75790798, 0.78551523, 0.00686686, 0.61290369]],

       [[0.00430865, 0.3303661 , 0.59915782, 0.90362298],
        [0.26230717, 0.99383052, 0.50630521, 0.99119486],
        [0.56138318, 0.68165639, 0.10644523, 0.51860127]]]),

 array([[[0.84365767, 0.8854741 , 0.84183673, 0.96322321],
        [0.49354248, 0.97936826, 0.2266097 , 0.88083622],
        [0.11011776, 0.65762034, 0.17446099, 0.76658969]],

       [[0.58266689, 0.86322199, 0.87122999, 0.19031255],
        [0.42275118, 0.76379413, 0.21355413, 0.81132937],
        [0.97294728, 0.68601731, 0.39871792, 0.63172344]]])]
```
Output is
```python
[[[1.1313012  0.90907556 1.6311111  1.4896882 ]
  [1.1327708  1.4303843  0.6821649  1.5818927 ]
  [0.8680257  1.4431355  0.18132785 1.3794935 ]]

 [[0.5869755  1.1935881  1.4703878  1.0939355 ]
  [0.68505836 1.7576246  0.71985936 1.8025242 ]
  [1.5343305  1.3676738  0.50516313 1.1503248 ]]]
```

---
## **MaxoutDense**
A dense maxout layer that takes the element-wise maximum of linear layers.

This allows the layer to learn a convex, piecewise linear activation function over the inputs.

The input of this layer should be 2D.

**Scala:**
```scala
MaxoutDense(outputDim, nbFeature = 4, wRegularizer = null, bRegularizer = null, bias = true, inputShape = null)
```
**Python:**
```python
MaxoutDense(output_dim, nb_feature=4, W_regularizer=None, b_regularizer=None, bias=True, input_dim=None, input_shape=None, name=None)
```

**Parameters:**

* `outputDim`: The size of output dimension.
* `nbFeature`: Number of Dense layers to use internally. Integer. Default is 4.
* `wRegularizer`: An instance of [Regularizer](https://bigdl-project.github.io/master/#APIGuide/Regularizers/), (eg. L1 or L2 regularization), applied to the input weights matrices. Default is null.
* `bRegularizer`: An instance of [Regularizer](https://bigdl-project.github.io/master/#APIGuide/Regularizers/), applied to the bias. Default is null.
* `bias`: Whether to include a bias (i.e. make the layer affine rather than linear). Default is true.
* `inputShape`: Only need to specify this argument when you use this layer as the first layer of a model. For Scala API, it should be a [`Shape`](../keras-api-scala/#shape) object. For Python API, it should be a shape tuple. Batch dimension should be excluded.

**Scala example:**
```scala
import com.intel.analytics.zoo.pipeline.api.keras.layers.MaxoutDense
import com.intel.analytics.zoo.pipeline.api.keras.models.Sequential
import com.intel.analytics.bigdl.utils.Shape
import com.intel.analytics.bigdl.tensor.Tensor

val model = Sequential[Float]()
model.add(MaxoutDense(2, inputShape = Shape(3)))
val input = Tensor[Float](2, 3).randn()
val output = model.forward(input)
```
Input is:
```scala
input: com.intel.analytics.bigdl.tensor.Tensor[Float] =
-1.3550005	-1.1668127	-1.2882779
0.83600295	-1.94683	1.323666
[com.intel.analytics.bigdl.tensor.DenseTensor of size 2x3]
```
Output is:
```scala
output: com.intel.analytics.bigdl.nn.abstractnn.Activity =
0.71675766	1.2987505
0.9871184	0.6634239
[com.intel.analytics.bigdl.tensor.DenseTensor of size 2x2]
```

**Python example:**
```python
import numpy as np
from zoo.pipeline.api.keras.layers import MaxoutDense
from zoo.pipeline.api.keras.models import Sequential

model = Sequential()
model.add(MaxoutDense(2, input_shape=(3, )))
input = np.random.random([2, 3])
output = model.forward(input)
```
Input is:
```python
[[0.15996114 0.8391686  0.81922903]
 [0.52929427 0.35061754 0.88167693]]
```
Output is
```python
[[0.4479192  0.4842512]
 [0.16833156 0.521764 ]]
```

---
## **Squeeze**
Delete the singleton dimension(s). The batch dimension needs to be unchanged.

For example, if input has size (2, 1, 3, 4, 1):

Squeeze(1) will give output size (2, 3, 4, 1),

Squeeze() will give output size (2, 3, 4)

When you use this layer as the first layer of a model, you need to provide the argument input_shape (a shape tuple, does not include the batch dimension).

**Scala:**
```scala
Squeeze(dims = null, inputShape = null)
```
**Python:**
```python
Squeeze(dim=None, input_shape=None, name=None)
```

**Parameters:**

* `dims`: The dimension(s) to squeeze. 0-based index. Cannot squeeze the batch dimension. The selected dimensions must be singleton, i.e. having size 1. Default is null, and in this case all the non-batch singleton dimensions will be deleted.
* `inputShape`: A Single Shape, does not include the batch dimension.

**Scala example:**
```scala
import com.intel.analytics.zoo.pipeline.api.keras.layers.Squeeze
import com.intel.analytics.zoo.pipeline.api.keras.models.Sequential
import com.intel.analytics.bigdl.utils.Shape
import com.intel.analytics.bigdl.tensor.Tensor

val model = Sequential[Float]()
model.add(Squeeze[Float](1, inputShape = Shape(1, 1, 32)))
val input = Tensor[Float](1, 1, 1, 32).randn()
val output = model.forward(input)
```
Input is:
```scala
input: com.intel.analytics.bigdl.tensor.Tensor[Float] =
(1,1,.,.) =
0.5521966       -1.2199087      0.365958        1.3845297       0.115254946     -0.20352958     2.4912808       0.987046        -0.2115477      3.0530396      -1.0043625      1.4688021       -1.2412603      -0.25383064     0.49164283      -0.40329486     0.26323202      0.7979045       0.025444122   0.47221214       1.3995043       0.48498031      -0.86961967     -0.058370713    -0.85965866     -1.2727696      0.45570874      0.73393697      0.2567143      1.4261572       -0.37773672     -0.7339463

[com.intel.analytics.bigdl.tensor.DenseTensor of size 1x1x1x32]
```
Output is:
```scala
output: com.intel.analytics.bigdl.nn.abstractnn.Activity =
(1,.,.) =
0.5521966       -1.2199087      0.365958        1.3845297       0.115254946     -0.20352958     2.4912808       0.987046        -0.2115477      3.0530396      -1.0043625      1.4688021       -1.2412603      -0.25383064     0.49164283      -0.40329486     0.26323202      0.7979045       0.025444122   0.47221214       1.3995043       0.48498031      -0.86961967     -0.058370713    -0.85965866     -1.2727696      0.45570874      0.73393697      0.2567143      1.4261572       -0.37773672     -0.7339463

[com.intel.analytics.bigdl.tensor.DenseTensor of size 1x1x32]
```

**Python example:**
```python
import numpy as np
from zoo.pipeline.api.keras.layers import Squeeze
from zoo.pipeline.api.keras.models import Sequential

model = Sequential()
model.add(Squeeze(1, input_shape=(1, 1, 32)))
input = np.random.random([1, 1, 1, 32])
output = model.forward(input)
```
Input is:
```python
[[[[0.20585343, 0.47011701, 0.14553177, 0.93915599, 0.57234281,
    0.91631229, 0.32244256, 0.94243351, 0.86595631, 0.73916763,
    0.35898731, 0.65208275, 0.07935983, 0.89313423, 0.68601269,
    0.48919672, 0.28406399, 0.20962799, 0.88071757, 0.45501821,
    0.60931183, 0.46709718, 0.14218838, 0.42517758, 0.9149958 ,
    0.0843243 , 0.27302307, 0.75281922, 0.3688931 , 0.86913729,
    0.89774196, 0.77838838]]]]
```
Output is
```python
[[[0.20585343, 0.470117  , 0.14553176, 0.939156  , 0.5723428 ,
   0.9163123 , 0.32244256, 0.94243354, 0.8659563 , 0.73916763,
   0.3589873 , 0.65208274, 0.07935983, 0.89313424, 0.6860127 ,
   0.48919672, 0.284064  , 0.20962799, 0.8807176 , 0.45501822,
   0.6093118 , 0.46709716, 0.14218839, 0.42517757, 0.9149958 ,
   0.0843243 , 0.27302307, 0.75281924, 0.36889312, 0.8691373 ,
   0.897742  , 0.7783884 ]]]
```

---
## **BinaryThreshold**
Threshold the input.

If an input element is smaller than the threshold value, it will be replaced by 0; otherwise, it will be replaced by 1.

When you use this layer as the first layer of a model, you need to provide the argument input_shape (a shape tuple, does not include the batch dimension).

**Scala:**
```scala
BinaryThreshold(value = 1e-6, inputShape = null)
```
**Python:**
```python
BinaryThreshold(value=1e-6, input_shape=None, name=None)
```

**Parameters:**

* `value`: The threshold value to compare with. Default is 1e-6.
* `inputShape`: A shape tuple, not including batch.

**Scala example:**
```scala
import com.intel.analytics.zoo.pipeline.api.keras.layers.BinaryThreshold
import com.intel.analytics.zoo.pipeline.api.keras.models.Sequential
import com.intel.analytics.bigdl.utils.Shape
import com.intel.analytics.bigdl.tensor.Tensor

val model = Sequential[Float]()
model.add(BinaryThreshold[Float](inputShape = Shape(2, 3, 4)))
val input = Tensor[Float](2, 2, 3, 4).randn()
val output = model.forward(input)
```
Input is:
```scala
input: com.intel.analytics.bigdl.tensor.Tensor[Float] =
(1,1,.,.) =
-1.1907398      -0.18995096     -2.0344417      -1.3789974
-1.8801064      -0.74757665     -0.4339697      0.0058485097
0.7012256       -0.6363152      2.0156987       -0.5512639

(1,2,.,.) =
-0.5251603      0.082127444     0.29550993      1.6357868
-1.3828015      -0.11842779     0.3316966       -0.14360528
0.21216457      -0.117370956    -0.12934707     -0.35854268

(2,1,.,.) =
-0.9071151      -2.8566089      -0.4796377      -0.915065
-0.8439908      -0.25404388     -0.39926198     -0.15191565
-1.0496653      -0.403675       -1.3591816      0.5311797

(2,2,.,.) =
0.53509855      -0.08892822     1.2196561       -0.62759316
-0.47476718     -0.43337926     -0.10406987     1.4035174
-1.7120812      1.1328355       0.9219375       1.3813454

[com.intel.analytics.bigdl.tensor.DenseTensor of size 2x2x3x4]
```
Output is:
```scala
output: com.intel.analytics.bigdl.nn.abstractnn.Activity =
(1,1,.,.) =
0.0     0.0     0.0     0.0
0.0     0.0     0.0     1.0
1.0     0.0     1.0     0.0

(1,2,.,.) =
0.0     1.0     1.0     1.0
0.0     0.0     1.0     0.0
1.0     0.0     0.0     0.0

(2,1,.,.) =
0.0     0.0     0.0     0.0
0.0     0.0     0.0     0.0
0.0     0.0     0.0     1.0

(2,2,.,.) =
1.0     0.0     1.0     0.0
0.0     0.0     0.0     1.0
0.0     1.0     1.0     1.0

[com.intel.analytics.bigdl.tensor.DenseTensor of size 2x2x3x4]
```

**Python example:**
```python
import numpy as np
from zoo.pipeline.api.keras.layers import BinaryThreshold
from zoo.pipeline.api.keras.models import Sequential

model = Sequential()
model.add(BinaryThreshold(input_shape=(2, 3, 4)))
input = np.random.random([2, 2, 3, 4])
output = model.forward(input)
```
Input is:
```python
[[[[0.39251031, 0.89560064, 0.94826505, 0.12508531],
   [0.32738299, 0.4342822 , 0.4460907 , 0.22411114],
   [0.57244209, 0.4662434 , 0.77926641, 0.37520199]],

  [[0.96505949, 0.83902339, 0.27306266, 0.02059265],
   [0.04738931, 0.46020822, 0.90156452, 0.28831492],
   [0.6897974 , 0.41503956, 0.01914761, 0.01319553]]],


 [[[0.27872031, 0.09379916, 0.19864558, 0.88633738],
   [0.52456666, 0.33489463, 0.68707086, 0.23693124],
   [0.47535936, 0.29494383, 0.83557663, 0.32998656]],

  [[0.3098337 , 0.36557965, 0.60374616, 0.09181418],
   [0.08452758, 0.07904724, 0.36483289, 0.76342299],
   [0.67345088, 0.34587093, 0.00292717, 0.65672907]]]]
```
Output is
```python
[[[[1., 1., 1., 1.],
   [1., 1., 1., 1.],
   [1., 1., 1., 1.]],

  [[1., 1., 1., 1.],
   [1., 1., 1., 1.],
   [1., 1., 1., 1.]]],


 [[[1., 1., 1., 1.],
   [1., 1., 1., 1.],
   [1., 1., 1., 1.]],

  [[1., 1., 1., 1.],
   [1., 1., 1., 1.],
   [1., 1., 1., 1.]]]]
```

---
## **Sqrt**
Applies an element-wise square root operation to the input.

When you use this layer as the first layer of a model, you need to provide the argument input_shape (a shape tuple, does not include the batch dimension).

**Scala:**
```scala
Sqrt(inputShape = Null)
```
**Python:**
```python
Sqrt(input_shape=None, name=None)
```

**Parameters:**

* `inputShape`: A shape tuple, not including batch.

**Scala example:**
```scala
import com.intel.analytics.zoo.pipeline.api.keras.layers.Sqrt
import com.intel.analytics.zoo.pipeline.api.keras.models.Sequential
import com.intel.analytics.bigdl.utils.Shape
import com.intel.analytics.bigdl.tensor.Tensor

val model = Sequential[Float]()
model.add(Sqrt[Float](inputShape = Shape(3)))
val input = Tensor[Float](2, 3).randn()
val output = model.forward(input)
```
Input is:
```scala
input: com.intel.analytics.bigdl.tensor.Tensor[Float] =
0.6950394       0.5234307       1.7375475
0.25833175      0.02685826      -0.6046901
[com.intel.analytics.bigdl.tensor.DenseTensor of size 2x3]
```
Output is:
```scala
output: com.intel.analytics.bigdl.nn.abstractnn.Activity =
0.8336902       0.7234851       1.3181607
0.50826347      0.16388491      NaN
[com.intel.analytics.bigdl.tensor.DenseTensor of size 2x3]
```

**Python example:**
```python
import numpy as np
from zoo.pipeline.api.keras.layers import Sqrt
from zoo.pipeline.api.keras.models import Sequential

model = Sequential()
model.add(Sqrt(input_shape=(3, )))
input = np.random.random([2, 3])
output = model.forward(input)
```
Input is:
```python
[[0.2484558 , 0.65280218, 0.35286984],
 [0.19616094, 0.30966802, 0.82148169]]
```
Output is
```python
[[0.4984534 , 0.80796176, 0.5940285 ],
 [0.4429006 , 0.55647826, 0.9063563 ]]
```

---
## **MulConstant**
Multiply the input by a (non-learnable) scalar constant.

When you use this layer as the first layer of a model, you need to provide the argument input_shape (a shape tuple, does not include the batch dimension).

**Scala:**
```scala
MulConstant(constant, inputShape = Null)
```
**Python:**
```python
MulConstant(constant, input_shape=None, name=None)
```

**Parameters:**

* `constant`: The scalar constant to be multiplied.
* `inputShape`: A shape tuple, not including batch.

**Scala example:**
```scala
import com.intel.analytics.zoo.pipeline.api.keras.layers.MulConstant
import com.intel.analytics.zoo.pipeline.api.keras.models.Sequential
import com.intel.analytics.bigdl.utils.Shape
import com.intel.analytics.bigdl.tensor.Tensor

val model = Sequential[Float]()
model.add(MulConstant[Float](2.2, inputShape = Shape(3, 4)))
val input = Tensor[Float](2, 3, 4).randn()
val output = model.forward(input)
```
Input is:
```scala
input: com.intel.analytics.bigdl.tensor.Tensor[Float] =
(1,.,.) =
-0.16873977     1.0812985       1.0942211       -0.67091423
1.0086882       0.5915831       0.26184535      -1.361431
1.5616825       -0.037591368    1.2794676       1.0692137

(2,.,.) =
0.29868057      -0.23266982     -0.7679556      -2.209848
-0.13954644     -0.1368473      -0.54510623     1.8397199
-0.58691734     -0.56410027     -1.5567777      0.050648995

[com.intel.analytics.bigdl.tensor.DenseTensor of size 2x3x4]
```
Output is:
```scala
output: com.intel.analytics.bigdl.nn.abstractnn.Activity =
(1,.,.) =
-0.3712275      2.3788567       2.4072864       -1.4760114
2.219114        1.3014828       0.57605976      -2.9951482
3.4357016       -0.08270101     2.8148286       2.3522704

(2,.,.) =
0.6570973       -0.5118736      -1.6895024      -4.8616657
-0.3070022      -0.30106407     -1.1992338      4.047384
-1.2912182      -1.2410206      -3.424911       0.11142779

[com.intel.analytics.bigdl.tensor.DenseTensor of size 2x3x4]
```

**Python example:**
```python
import numpy as np
from zoo.pipeline.api.keras.layers import MulConstant
from zoo.pipeline.api.keras.models import Sequential

model = Sequential()
model.add(MulConstant(2.2, input_shape=(3, 4)))
input = np.random.random([2, 3, 4])
output = model.forward(input)
```
Input is:
```python
[[[0.39874191, 0.66634984, 0.23907766, 0.31587494],
  [0.78842014, 0.93057835, 0.80739529, 0.71541279],
  [0.2231424 , 0.3372844 , 0.94678072, 0.52928034]],

 [[0.60142458, 0.41221671, 0.00890549, 0.32069845],
  [0.51122554, 0.76280426, 0.87579418, 0.17182832],
  [0.54133184, 0.19814384, 0.92529327, 0.5616615 ]]]
```
Output is
```python
[[[0.8772322 , 1.4659697 , 0.5259709 , 0.6949249 ],
  [1.7345244 , 2.0472724 , 1.7762697 , 1.5739082 ],
  [0.4909133 , 0.7420257 , 2.0829177 , 1.1644168 ]],

 [[1.3231341 , 0.9068768 , 0.01959208, 0.7055366 ],
  [1.1246961 , 1.6781695 , 1.9267472 , 0.37802234],
  [1.19093   , 0.43591645, 2.0356452 , 1.2356553 ]]]
```

---
## **Scale**
Scale is the combination of CMul and CAdd.

Computes the element-wise product of the input and weight, with the shape of the weight "expand" to match the shape of the input.

Similarly, perform an expanded bias and perform an element-wise add.

When you use this layer as the first layer of a model, you need to provide the argument input_shape (a shape tuple, does not include the batch dimension).

**Scala:**
```scala
Scale(size, inputShape = Null)
```
**Python:**
```python
Scale(size, input_shape=None, name=None)
```

**Parameters:**

* `size`: Size of the weight and bias.
* `inputShape`: A shape tuple, not including batch.

**Scala example:**
```scala
import com.intel.analytics.zoo.pipeline.api.keras.layers.Scale
import com.intel.analytics.zoo.pipeline.api.keras.models.Sequential
import com.intel.analytics.bigdl.utils.Shape
import com.intel.analytics.bigdl.tensor.Tensor

val model = Sequential[Float]()
var array = Array(1, 2)
model.add(Scale[Float](array, inputShape = Shape(3)))
val input = Tensor[Float](2, 3).randn()
val output = model.forward(input)
```
Input is:
```scala
input: com.intel.analytics.bigdl.tensor.Tensor[Float] =
-0.006399727    -0.06412822     -0.2334789
0.31029955      1.6557469       1.9614618
[com.intel.analytics.bigdl.tensor.DenseTensor of size 2x3]
```
Output is:
```scala
output: com.intel.analytics.bigdl.nn.abstractnn.Activity =
0.09936619      0.57585865      0.20324506
0.38537437      -0.8598822      -1.0186496
[com.intel.analytics.bigdl.tensor.DenseTensor of size 2x3]
```

**Python example:**
```python
import numpy as np
from zoo.pipeline.api.keras.layers import Scale
from zoo.pipeline.api.keras.models import Sequential

model = Sequential()
model.add(Scale((2, 1), input_shape=(3, )))
input = np.random.random([2, 3])
output = model.forward(input)
```
Input is:
```python
[[0.7242994 , 0.77888884, 0.71470432],
 [0.03058471, 0.00602764, 0.57513629]]
```
Output is
```python
[[1.0946966 , 1.1255064 , 1.0892813 ],
 [0.58151895, 0.5909191 , 0.37307182]]
```

---
## **Log**
Applies a log transformation to the input.

When you use this layer as the first layer of a model, you need to provide the argument inputShape (a Single Shape, does not include the batch dimension).

Remark: This layer is from Torch and wrapped in Keras style.

**Scala:**
```scala
Log(inputShape = Null)
```
**Python:**
```python
Log(input_shape=None, name=None)
```

**Parameters:**

* `inputShape`: A shape tuple, not including batch.

**Scala example:**
```scala
import com.intel.analytics.zoo.pipeline.api.keras.layers.Log
import com.intel.analytics.zoo.pipeline.api.keras.models.Sequential
import com.intel.analytics.bigdl.utils.Shape
import com.intel.analytics.bigdl.tensor.Tensor

val model = Sequential[Float]()
model.add(Log[Float](inputShape = Shape(2, 4, 4)))
val input = Tensor[Float](1, 2, 4, 4).randn()
val output = model.forward(input)
```
Input is:
```scala
input: com.intel.analytics.bigdl.tensor.Tensor[Float] =
(1,1,.,.) =
0.38405678      -0.5502389      -0.383079       -0.988537
-0.6294056      -0.7838047      0.8747865       -1.0659786
-2.2445498      -0.5488076      -0.42898977     0.6916364
1.6542299       -0.9966279      -0.38244298     1.6954672

(1,2,.,.) =
0.43478605      -0.6678534      1.9530942       -0.5209587
0.12899925      0.20572199      2.0359943       0.55223215
0.65247816      0.8792108       -0.38860792     0.48663738
-1.0084358      0.31141177      0.69208467      0.48385203

[com.intel.analytics.bigdl.tensor.DenseTensor of size 1x2x4x4]
```
Output is:
```scala
output: com.intel.analytics.bigdl.nn.abstractnn.Activity =
(1,1,.,.) =
-0.95696485     NaN     NaN     NaN
NaN     NaN     -0.13377543     NaN
NaN     NaN     NaN     -0.36869493
0.5033356       NaN     NaN     0.5279584

(1,2,.,.) =
-0.83290124     NaN     0.6694149       NaN
-2.0479486      -1.5812296      0.7109843       -0.5937868
-0.4269776      -0.12873057     NaN     -0.720236
NaN     -1.1666392      -0.36804697     -0.72597617

[com.intel.analytics.bigdl.tensor.DenseTensor of size 1x2x4x4]
```

**Python example:**
```python
import numpy as np
from zoo.pipeline.api.keras.layers import Log
from zoo.pipeline.api.keras.models import Sequential

model = Sequential()
model.add(Log(input_shape=(2, 4, 4)))
input = np.random.random([1, 2, 4, 4])
output = model.forward(input)
```
Input is:
```python
[[[[0.90127539, 0.9861594 , 0.04722941, 0.63719453],
   [0.46529477, 0.81511804, 0.24435558, 0.45003562],
   [0.15170845, 0.35157662, 0.0925214 , 0.63852947],
   [0.27817508, 0.42572846, 0.44363004, 0.03536394]],

  [[0.65027784, 0.00429838, 0.07434429, 0.18653305],
   [0.19659183, 0.66647529, 0.77821197, 0.65894478],
   [0.28212032, 0.52307663, 0.09589939, 0.71547588],
   [0.84344158, 0.25291738, 0.52145649, 0.82982377]]]]
```
Output is
```python
[[[[-0.10394441, -0.01393729, -3.0527387 , -0.45068032],
   [-0.76508415, -0.20442237, -1.4091308 , -0.79842854],
   [-1.8857948 , -1.0453277 , -2.3803153 , -0.44858742],
   [-1.2795045 , -0.85395354, -0.8127643 , -3.3420627 ]],

  [[-0.43035555, -5.4495163 , -2.5990484 , -1.6791469 ],
   [-1.6266255 , -0.4057522 , -0.25075635, -0.41711554],
   [-1.2654216 , -0.64802724, -2.3444557 , -0.33480743],
   [-0.1702646 , -1.3746924 , -0.6511295 , -0.1865419 ]]]]
```

---
## **Identity**
Identity just return the input to output.

It's useful in same parallel container to get an origin input.

**Scala:**
```scala
Identity(inputShape = Null)
```
**Python:**
```python
Identity(input_shape=None, name=None)
```

**Parameters:**

* `inputShape`: A shape tuple, not including batch.

**Scala example:**
```scala
import com.intel.analytics.zoo.pipeline.api.keras.layers.Identity
import com.intel.analytics.zoo.pipeline.api.keras.models.Sequential
import com.intel.analytics.bigdl.utils.Shape
import com.intel.analytics.bigdl.tensor.Tensor

val model = Sequential[Float]()
model.add(Identity[Float](inputShape = Shape(4, 4)))
val input = Tensor[Float](3, 4, 4).randn()
val output = model.forward(input)
```
Input is:
```scala
input: com.intel.analytics.bigdl.tensor.Tensor[Float] =
(1,.,.) =
1.9601166       -0.86010313     0.0023731247    -0.81219757
1.1469674       -1.5375912      -1.5348053      -0.34829113
-1.236773       -0.7183283      -0.89256984     0.8605067
0.7937664       0.52992857      -1.6157389      0.36134166

(2,.,.) =
-0.44434744     -0.23848957     -0.01632014     -0.58109635
-0.19856784     -2.3421717      -0.5868049      -0.76775354
0.80254126      1.78778 -1.1835604      1.4489703
0.8731402       0.8906672       0.2800079       -0.6715317

(3,.,.) =
1.4093032       2.358169        -1.4620789      1.1904576
-0.18263042     -0.31869793     2.01061 1.2159953
-0.5801479      1.2949371       -0.7510707      -1.0707517
0.30815956      -1.161963       -0.26964024     -0.4759499

[com.intel.analytics.bigdl.tensor.DenseTensor of size 3x4x4]
```
Output is:
```scala
output: com.intel.analytics.bigdl.nn.abstractnn.Activity =
(1,.,.) =
1.9601166       -0.86010313     0.0023731247    -0.81219757
1.1469674       -1.5375912      -1.5348053      -0.34829113
-1.236773       -0.7183283      -0.89256984     0.8605067
0.7937664       0.52992857      -1.6157389      0.36134166

(2,.,.) =
-0.44434744     -0.23848957     -0.01632014     -0.58109635
-0.19856784     -2.3421717      -0.5868049      -0.76775354
0.80254126      1.78778 -1.1835604      1.4489703
0.8731402       0.8906672       0.2800079       -0.6715317

(3,.,.) =
1.4093032       2.358169        -1.4620789      1.1904576
-0.18263042     -0.31869793     2.01061 1.2159953
-0.5801479      1.2949371       -0.7510707      -1.0707517
0.30815956      -1.161963       -0.26964024     -0.4759499

[com.intel.analytics.bigdl.tensor.DenseTensor of size 3x4x4]
```

**Python example:**
```python
import numpy as np
from zoo.pipeline.api.keras.layers import Identity
from zoo.pipeline.api.keras.models import Sequential

model = Sequential()
model.add(Identity(input_shape=(4, 4)))
input = np.random.random([3, 4, 4])
output = model.forward(input)
```
Input is:
```python
[[[0.36751123, 0.92287101, 0.73894405, 0.33699379],
  [0.69405782, 0.9653215 , 0.2617223 , 0.68205229],
  [0.71455325, 0.99419333, 0.90886495, 0.10232991],
  [0.1644055 , 0.30013138, 0.98921154, 0.26803146]],

  [[0.35898357, 0.72067882, 0.13236563, 0.71935521],
   [0.30865626, 0.71098844, 0.86718946, 0.12531168],
   [0.84916882, 0.84221518, 0.52186664, 0.87239729],
   [0.50637899, 0.10890469, 0.86832705, 0.93581179]],

  [[0.19640105, 0.09341008, 0.12043328, 0.09261859],
   [0.66019486, 0.07251262, 0.80929761, 0.39094486],
   [0.63027391, 0.39537796, 0.55578905, 0.53933265],
   [0.13885559, 0.56695373, 0.17036027, 0.4577097 ]]]
```
Output is
```python
[[[0.36751124, 0.922871  , 0.73894405, 0.33699378],
  [0.6940578 , 0.9653215 , 0.2617223 , 0.6820523 ],
  [0.71455324, 0.9941933 , 0.908865  , 0.10232991],
  [0.1644055 , 0.30013138, 0.98921156, 0.26803148]],

 [[0.35898358, 0.7206788 , 0.13236563, 0.7193552 ],
  [0.30865628, 0.71098846, 0.86718947, 0.12531169],
  [0.84916884, 0.8422152 , 0.5218666 , 0.8723973 ],
  [0.506379  , 0.10890469, 0.868327  , 0.9358118 ]],

 [[0.19640104, 0.09341008, 0.12043328, 0.09261858],
  [0.6601949 , 0.07251262, 0.8092976 , 0.39094487],
  [0.63027394, 0.39537796, 0.55578905, 0.5393326 ],
  [0.13885559, 0.5669537 , 0.17036027, 0.4577097 ]]]
<<<<<<< HEAD
=======
```

---
## **LRN2D**
Local Response Normalization between different feature maps.

When you use this layer as the first layer of a model, you need to provide the argument input_shape (a shape tuple, does not include the batch dimension).

**Scala:**
```scala
LRN2D(alpha = 1e-4, k = 1.0, beta = 0.75, n = 5, dimOrdering = "th", inputShape = Null)
```
**Python:**
```python
LRN2D(alpha=1e-4, k=1.0, beta=0.75, n=5, dim_ordering="th", input_shape=None, name=None)
```

**Parameters:**

* `alpha`: Double. The scaling parameter. Default is 0.0001.
* `k`: Double. A constant.
* `beta`: Double. The exponent. Default is 0.75.
* `n`: The number of channels to sum over.
* `dimOrdering`: Format of input data. Either DataFormat.NCHW (dimOrdering='th') or DataFormat.NHWC (dimOrdering='tf'). Default is NCHW.
* `inputShape`: A Single Shape, does not include the batch dimension.

**Scala example:**
```scala
import com.intel.analytics.zoo.pipeline.api.keras.layers.LRN2D
import com.intel.analytics.zoo.pipeline.api.keras.models.Sequential
import com.intel.analytics.bigdl.utils.Shape
import com.intel.analytics.bigdl.tensor.Tensor

val model = Sequential[Float]()
model.add(LRN2D[Float](1e-3, 1.2, 0.4, 3, dimOrdering = "tf", inputShape = Shape(3, 3, 3)))
val input = Tensor[Float](2, 3, 3, 3).randn()
val output = model.forward(input)
```
Input is:
```scala
input: com.intel.analytics.bigdl.tensor.Tensor[Float] =
(1,1,.,.) =
-0.6331058      -1.1622255      -0.20002009
0.031907756     1.4720777       0.36692062
0.16142464      -0.87992615     1.9201758

(1,2,.,.) =
-1.0693451      -1.0901353      0.6909652
0.13340907      1.0220904       -1.0232266
-1.4288133      0.8749622       -0.07012164

(1,3,.,.) =
-0.04984741     -1.4627954      1.2438095
1.5584376       -0.36223406     -0.862751
-0.68516856     -0.0066024275   -0.55539906

(2,1,.,.) =
1.8261654       -0.39168724     0.4531422
-0.09046966     0.61876625      0.4553172
0.58150214      -2.6587567      0.46114618

(2,2,.,.) =
0.75011647      -2.220607       -1.4024881
-0.5560173      0.19422908      -2.5069134
-0.7417007      1.3029631       -0.660577

(2,3,.,.) =
-0.17827246     1.8794266       1.2124214
0.5774041       0.25620413      0.6461205
0.33391082      -0.532468       1.3129597

[com.intel.analytics.bigdl.tensor.DenseTensor of size 2x3x3x3]
```
Output is:
```scala
output: com.intel.analytics.bigdl.nn.abstractnn.Activity =
(1,1,.,.) =
-0.5884632      -1.0802679      -0.1859234
0.02965645      1.3681923       0.34102687
0.15005784      -0.81763095     1.7842402

(1,2,.,.) =
-0.9938776      -1.0131469      0.6422488
0.12401139      0.94998133      -0.95103925
-1.3279068      0.81316966      -0.065184206

(1,3,.,.) =
-0.046330474    -1.3593558      1.1558554
1.4484164       -0.33663353     -0.8019933
-0.63694555     -0.0061375294   -0.5163186

(2,1,.,.) =
1.6970686       -0.36398944     0.42125463
-0.08410302     0.5752084       0.4232657
0.54015917      -2.469669       0.4283661

(2,2,.,.) =
0.6969334       -2.0627165      -1.3028492
-0.5168911      0.18043552      -2.32896
-0.68936265     1.210961        -0.6139712

(2,3,.,.) =
-0.16566847     1.7462649       1.1265225
0.53676987      0.23816296      0.60064477
0.31041232      -0.49490157     1.2203434

[com.intel.analytics.bigdl.tensor.DenseTensor of size 2x3x3x3]
```

**Python example:**
```python
import numpy as np
from zoo.pipeline.api.keras.layers import LRN2D
from zoo.pipeline.api.keras.models import Sequential

model = Sequential()
model.add(LRN2D(1e-3, 1.2, 0.4, 3, dim_ordering="tf", input_shape=(3, 3, 3)))
input = np.random.random([2, 3, 3, 3])
output = model.forward(input)
```
Input is:
```python
[[[[0.56356835, 0.57442602, 0.31515783],
   [0.64858065, 0.45682821, 0.63889742],
   [0.56114806, 0.32727298, 0.54948325]],

  [[0.25249933, 0.27872938, 0.2341261 ],
   [0.22254477, 0.0855324 , 0.95981825],
   [0.55280765, 0.722852  , 0.95902286]],

  [[0.65021279, 0.00722661, 0.64386904],
   [0.36467587, 0.84466816, 0.05716471],
   [0.16279813, 0.57831132, 0.52848513]]],


 [[[0.94372659, 0.32741784, 0.03196349],
   [0.06181632, 0.8300082 , 0.36091632],
   [0.4961609 , 0.5816011 , 0.95777095]],

  [[0.12676416, 0.32625023, 0.58114797],
   [0.05347868, 0.5303113 , 0.20170834],
   [0.76583324, 0.39418884, 0.84815322]],

  [[0.62523604, 0.56888912, 0.69009855],
   [0.34074716, 0.05078519, 0.05212047],
   [0.50672308, 0.30567418, 0.47902636]]]]
```
Output is
```python
[[[[0.5238933 , 0.53398067, 0.2929779 ],
   [0.602922  , 0.42464924, 0.59392124],
   [0.52165645, 0.30423048, 0.5108133 ]],

  [[0.23473667, 0.2591199 , 0.21765617],
   [0.20689127, 0.07950803, 0.8922195 ],
   [0.51387984, 0.6718813 , 0.89142925]],

  [[0.604453  , 0.00671771, 0.59855634],
   [0.3389953 , 0.7851862 , 0.05313992],
   [0.15134202, 0.53759885, 0.49128178]]],


 [[[0.87725437, 0.30435583, 0.02971505],
   [0.05746418, 0.77156085, 0.33550152],
   [0.46123454, 0.54060525, 0.89028406]],

  [[0.11784688, 0.30328864, 0.5402475 ],
   [0.04971581, 0.4929952 , 0.1875149 ],
   [0.7119114 , 0.36640498, 0.7884236 ]],

  [[0.58121526, 0.5288076 , 0.64150494],
   [0.31677726, 0.04721269, 0.04845466],
   [0.4710655 , 0.28415698, 0.44531912]]]]
```

---
## **Select**
Select an index of the input in the given dim and return the subset part.

The batch dimension needs to be unchanged.

For example, if input is:

[[1, 2, 3], 
 [4, 5, 6]]

Select(1, 1) will give output [2 5]

Select(1, -1) will give output [3 6]

**Scala:**
```scala
Select(dim, index, inputShape = null)
```
**Python:**
```python
Select(dim, index, input_shape=None, name=None)
```

**Parameters:**

* `dim`: The dimension to select. 0-based index. Cannot select the batch dimension. -1 means the last dimension of the input.
* `index`: The index of the dimension to be selected. 0-based index. -1 means the last dimension of the input.
* `inputShape`: Only need to specify this argument when you use this layer as the first layer of a model. For Scala API, it should be a [`Shape`](../keras-api-scala/#shape) object. For Python API, it should be a shape tuple. Batch dimension should be excluded.

**Scala example:**
```scala
import com.intel.analytics.zoo.pipeline.api.keras.models.Sequential
import com.intel.analytics.zoo.pipeline.api.keras.layers.Select
import com.intel.analytics.bigdl.tensor.Tensor

val model = Sequential[Float]()
model.add(Select[Float](1, 2, inputShape = Shape(3, 1, 3)))
val input = Tensor[Float](1, 3, 1, 3).randn()
val output = model.forward(input)
```
Input is:
```scala
input: com.intel.analytics.bigdl.tensor.Tensor[Float] =
(1,1,.,.) =
-0.67646945     -0.5485965      -0.11103154
(1,2,.,.) =
-0.13488655     0.43843046      -0.04482145
(1,3,.,.) =
-0.18094881     0.19431554      -1.7624844
[com.intel.analytics.bigdl.tensor.DenseTensor of size 1x3x1x3]
```
Output is:
```scala
output: com.intel.analytics.bigdl.nn.abstractnn.Activity =
(1,.,.) =
-0.18094881     0.19431554      -1.7624844
[com.intel.analytics.bigdl.tensor.DenseTensor of size 1x1x3]
```

**Python example:**
```python
from zoo.pipeline.api.keras.layers import Select
from zoo.pipeline.api.keras.models import Sequential
import numpy as np

model = Sequential()
model.add(Select(1, 2, input_shape=(3, 1, 3)))
input = np.random.random([1, 3, 1, 3])
output = model.forward(input)
```
Input is:
```python
array([[[[0.53306099, 0.95147881, 0.15222129]],
        [[0.89604861, 0.90160974, 0.5230576 ]],
        [[0.70779386, 0.14438568, 0.37601195]]]])
```
Output is:
```python
array([[[0.7077939 , 0.14438568, 0.37601194]]], dtype=float32)
```

---
## **Dense**
A densely-connected NN layer.

The most common input is 2D.

**Scala:**
```scala
Dense(outputDim, init = "glorot_uniform", activation = null, wRegularizer = null, bRegularizer = null, bias = true, inputShape = null)
```
**Python:**
```python
Dense(output_dim, init="glorot_uniform", activation=None, W_regularizer=None, b_regularizer=None, bias=True, input_dim=None, input_shape=None, name=None)
```

**Parameters:**

* `outputDim`: The size of the output dimension.
* `init`: Initialization method for the weights of the layer. Default is Xavier.You can also pass in corresponding string representations such as 'glorot_uniform' or 'normal', etc. for simple init methods in the factory method.
* `activation`: Activation function to use. Default is null.You can also pass in corresponding string representations such as 'relu'or 'sigmoid', etc. for simple activations in the factory method.
* `wRegularizer`: An instance of [Regularizer](https://bigdl-project.github.io/master/#APIGuide/Regularizers/), applied to the input weights matrices. Default is null.
* `bRegularizer`: An instance of [Regularizer](https://bigdl-project.github.io/master/#APIGuide/Regularizers/), applied to the bias. Default is null.
* `bias`: Whether to include a bias (i.e. make the layer affine rather than linear). Default is true.
* `inputShape`: Only need to specify this argument when you use this layer as the first layer of a model. For Scala API, it should be a [`Shape`](../keras-api-scala/#shape) object. For Python API, it should be a shape tuple. Batch dimension should be excluded.

**Scala example:**
```scala
import com.intel.analytics.zoo.pipeline.api.keras.models.Sequential
import com.intel.analytics.zoo.pipeline.api.keras.layers.Dense
import com.intel.analytics.bigdl.utils.Shape
import com.intel.analytics.bigdl.tensor.Tensor

val model = Sequential[Float]()
model.add(Dense[Float](5, activation = "relu", inputShape = Shape(4)))
val input = Tensor[Float](2, 4).randn()
val output = model.forward(input)
```
Input is:
```scala
input: com.intel.analytics.bigdl.tensor.Tensor[Float] =
1.4289935       -1.7659454      -0.08306135     -1.0153456
1.0191492       0.37392816      1.3076705       -0.19495767
[com.intel.analytics.bigdl.tensor.DenseTensor of size 2x4]
```
Output is:
```scala
output: com.intel.analytics.bigdl.nn.abstractnn.Activity =
0.5421522       0.49008092      0.0     0.0     0.0
0.07940009      0.0     0.12953377      0.0     0.0
[com.intel.analytics.bigdl.tensor.DenseTensor of size 2x5]
```

**Python example:**
```python
import numpy as np
from zoo.pipeline.api.keras.layers import Dense
from zoo.pipeline.api.keras.models import Sequential

model = Sequential()
model.add(Dense(5, activation="relu", input_shape=(4, )))
input = np.random.random([2, 4])
output = model.forward(input)
```
Input is:
```python
array([[0.64593485, 0.67393322, 0.72505368, 0.04654095],
       [0.19430753, 0.47800889, 0.00743648, 0.6412403 ]])
```
Output is
```python
array([[0.        , 0.        , 1.2698183 , 0.        , 0.10656227],
       [0.        , 0.        , 0.6236721 , 0.00299606, 0.29664695]],
      dtype=float32)
```

---
## **Negative**
Computes the negative value of each element of the input.

**Scala:**
```scala
Negative(inputShape = null)
```
**Python:**
```python
Negative(input_shape=None, name=None)
```

**Parameters:**

* `inputShape`: Only need to specify this argument when you use this layer as the first layer of a model. For Scala API, it should be a [`Shape`](../keras-api-scala/#shape) object. For Python API, it should be a shape tuple. Batch dimension should be excluded.

**Scala example:**
```scala
import com.intel.analytics.zoo.pipeline.api.keras.models.Sequential
import com.intel.analytics.zoo.pipeline.api.keras.layers.Negative
import com.intel.analytics.bigdl.utils.Shape
import com.intel.analytics.bigdl.tensor.Tensor

val model = Sequential[Float]()
model.add(Negative[Float](inputShape = Shape(2, 3)))
val input = Tensor[Float](2, 2, 3).randn()
val output = model.forward(input)
```
Input is:
```scala
input: com.intel.analytics.bigdl.tensor.Tensor[Float] =
(1,.,.) =
1.031705        -0.5723963      1.998631
-0.32908052     2.4069138       -2.4111257
(2,.,.) =
0.5355049       -1.4404331      -0.38116863
-0.45641592     -1.1485358      0.94766915
[com.intel.analytics.bigdl.tensor.DenseTensor of size 2x2x3]
```
Output is:
```scala
output: com.intel.analytics.bigdl.nn.abstractnn.Activity =
(1,.,.) =
-1.031705       0.5723963       -1.998631
0.32908052      -2.4069138      2.4111257
(2,.,.) =
-0.5355049      1.4404331       0.38116863
0.45641592      1.1485358       -0.94766915
[com.intel.analytics.bigdl.tensor.DenseTensor of size 2x2x3]
```

**Python example:**
```python
from zoo.pipeline.api.keras.layers import Negative
from zoo.pipeline.api.keras.models import Sequential
import numpy as np

model = Sequential()
model.add(Negative(input_shape=(2, 3)))
input = np.random.random([2, 2, 3])
output = model.forward(input)
```
Input is:
```python
array([[[0.39261261, 0.03164615, 0.32179116],
        [0.11969367, 0.61610712, 0.42573733]],
       [[0.36794656, 0.90912174, 0.540356  ],
        [0.42667627, 0.04154093, 0.84692964]]])
```
Output is
```python
array([[[-0.3926126 , -0.03164615, -0.32179114],
        [-0.11969367, -0.6161071 , -0.42573732]],
       [[-0.36794657, -0.90912175, -0.540356  ],
        [-0.42667627, -0.04154094, -0.84692967]]], dtype=float32)
```

---
## **CAdd**
This layer has a bias with given size.

The bias will be added element-wise to the input.

If the element number of the bias matches the input, a simple element-wise addition will be done.

Or the bias will be expanded to the same size of the input.

The expand means repeat on unmatched singleton dimension (if some unmatched dimension isn't a singleton dimension, an error will be raised).


**Scala:**
```scala
CAdd(size, bRegularizer = null, inputShape = null)
```
**Python:**
```python
CAdd(size, b_regularizer=None, input_shape=None, name=None)
```

**Parameters:**

* `size`: the size of the bias
* `bRegularizer`: An instance of [Regularizer](https://bigdl-project.github.io/master/#APIGuide/Regularizers/), applied to the bias. Default is null.
* `inputShape`: Only need to specify this argument when you use this layer as the first layer of a model. For Scala API, it should be a [`Shape`](../keras-api-scala/#shape) object. For Python API, it should be a shape tuple. Batch dimension should be excluded.

**Scala example:**
```scala
import com.intel.analytics.zoo.pipeline.api.keras.models.Sequential
import com.intel.analytics.zoo.pipeline.api.keras.layers.CAdd
import com.intel.analytics.bigdl.utils.Shape
import com.intel.analytics.bigdl.tensor.Tensor

val model = Sequential[Float]()
model.add(CAdd[Float](Array(2, 3), inputShape = Shape(2, 3)))
val input = Tensor[Float](2, 2, 3).rand()
val output = model.forward(input)
```
Input is:
```scala
input: com.intel.analytics.bigdl.tensor.Tensor[Float] =
(1,.,.) =
0.2183351       0.32434112      0.89350265
0.3348259       0.78677046      0.24054797
(2,.,.) =
0.9945844       0.72363794      0.7737936
0.05522544      0.3517818       0.7417069
[com.intel.analytics.bigdl.tensor.DenseTensor of size 2x2x3]
```
Output is:
```scala
output: com.intel.analytics.bigdl.nn.abstractnn.Activity =
(1,.,.) =
0.1358028       0.6956667       1.0837181
0.6767027       0.7955346       0.5063505
(2,.,.) =
0.9120521       1.0949634       0.96400905
0.3971022       0.36054593      1.0075095
[com.intel.analytics.bigdl.tensor.DenseTensor of size 2x2x3]
```

**Python example:**
```python
from zoo.pipeline.api.keras.layers import CAdd
from zoo.pipeline.api.keras.models import Sequential
import numpy as np

model = Sequential()
model.add(CAdd([2, 1], input_shape = (2, 3)))
input = np.random.rand(2, 2, 3)
output = model.forward(input)
```
Input is:
```python
array([[[0.4122004 , 0.73289359, 0.11500016],
        [0.26974491, 0.32166632, 0.91408442]],
       [[0.66824327, 0.80271314, 0.75981145],
        [0.39271431, 0.07312566, 0.4966805 ]]])
```
Output is
```python
array([[[ 0.06560206,  0.38629526, -0.23159817],
        [ 0.44287407,  0.4947955 ,  1.0872136 ]],
       [[ 0.32164496,  0.45611483,  0.41321313],
        [ 0.56584346,  0.24625483,  0.6698097 ]]], dtype=float32)
>>>>>>> cdb35956
```<|MERGE_RESOLUTION|>--- conflicted
+++ resolved
@@ -1089,181 +1089,6 @@
   [0.6601949 , 0.07251262, 0.8092976 , 0.39094487],
   [0.63027394, 0.39537796, 0.55578905, 0.5393326 ],
   [0.13885559, 0.5669537 , 0.17036027, 0.4577097 ]]]
-<<<<<<< HEAD
-=======
-```
-
----
-## **LRN2D**
-Local Response Normalization between different feature maps.
-
-When you use this layer as the first layer of a model, you need to provide the argument input_shape (a shape tuple, does not include the batch dimension).
-
-**Scala:**
-```scala
-LRN2D(alpha = 1e-4, k = 1.0, beta = 0.75, n = 5, dimOrdering = "th", inputShape = Null)
-```
-**Python:**
-```python
-LRN2D(alpha=1e-4, k=1.0, beta=0.75, n=5, dim_ordering="th", input_shape=None, name=None)
-```
-
-**Parameters:**
-
-* `alpha`: Double. The scaling parameter. Default is 0.0001.
-* `k`: Double. A constant.
-* `beta`: Double. The exponent. Default is 0.75.
-* `n`: The number of channels to sum over.
-* `dimOrdering`: Format of input data. Either DataFormat.NCHW (dimOrdering='th') or DataFormat.NHWC (dimOrdering='tf'). Default is NCHW.
-* `inputShape`: A Single Shape, does not include the batch dimension.
-
-**Scala example:**
-```scala
-import com.intel.analytics.zoo.pipeline.api.keras.layers.LRN2D
-import com.intel.analytics.zoo.pipeline.api.keras.models.Sequential
-import com.intel.analytics.bigdl.utils.Shape
-import com.intel.analytics.bigdl.tensor.Tensor
-
-val model = Sequential[Float]()
-model.add(LRN2D[Float](1e-3, 1.2, 0.4, 3, dimOrdering = "tf", inputShape = Shape(3, 3, 3)))
-val input = Tensor[Float](2, 3, 3, 3).randn()
-val output = model.forward(input)
-```
-Input is:
-```scala
-input: com.intel.analytics.bigdl.tensor.Tensor[Float] =
-(1,1,.,.) =
--0.6331058      -1.1622255      -0.20002009
-0.031907756     1.4720777       0.36692062
-0.16142464      -0.87992615     1.9201758
-
-(1,2,.,.) =
--1.0693451      -1.0901353      0.6909652
-0.13340907      1.0220904       -1.0232266
--1.4288133      0.8749622       -0.07012164
-
-(1,3,.,.) =
--0.04984741     -1.4627954      1.2438095
-1.5584376       -0.36223406     -0.862751
--0.68516856     -0.0066024275   -0.55539906
-
-(2,1,.,.) =
-1.8261654       -0.39168724     0.4531422
--0.09046966     0.61876625      0.4553172
-0.58150214      -2.6587567      0.46114618
-
-(2,2,.,.) =
-0.75011647      -2.220607       -1.4024881
--0.5560173      0.19422908      -2.5069134
--0.7417007      1.3029631       -0.660577
-
-(2,3,.,.) =
--0.17827246     1.8794266       1.2124214
-0.5774041       0.25620413      0.6461205
-0.33391082      -0.532468       1.3129597
-
-[com.intel.analytics.bigdl.tensor.DenseTensor of size 2x3x3x3]
-```
-Output is:
-```scala
-output: com.intel.analytics.bigdl.nn.abstractnn.Activity =
-(1,1,.,.) =
--0.5884632      -1.0802679      -0.1859234
-0.02965645      1.3681923       0.34102687
-0.15005784      -0.81763095     1.7842402
-
-(1,2,.,.) =
--0.9938776      -1.0131469      0.6422488
-0.12401139      0.94998133      -0.95103925
--1.3279068      0.81316966      -0.065184206
-
-(1,3,.,.) =
--0.046330474    -1.3593558      1.1558554
-1.4484164       -0.33663353     -0.8019933
--0.63694555     -0.0061375294   -0.5163186
-
-(2,1,.,.) =
-1.6970686       -0.36398944     0.42125463
--0.08410302     0.5752084       0.4232657
-0.54015917      -2.469669       0.4283661
-
-(2,2,.,.) =
-0.6969334       -2.0627165      -1.3028492
--0.5168911      0.18043552      -2.32896
--0.68936265     1.210961        -0.6139712
-
-(2,3,.,.) =
--0.16566847     1.7462649       1.1265225
-0.53676987      0.23816296      0.60064477
-0.31041232      -0.49490157     1.2203434
-
-[com.intel.analytics.bigdl.tensor.DenseTensor of size 2x3x3x3]
-```
-
-**Python example:**
-```python
-import numpy as np
-from zoo.pipeline.api.keras.layers import LRN2D
-from zoo.pipeline.api.keras.models import Sequential
-
-model = Sequential()
-model.add(LRN2D(1e-3, 1.2, 0.4, 3, dim_ordering="tf", input_shape=(3, 3, 3)))
-input = np.random.random([2, 3, 3, 3])
-output = model.forward(input)
-```
-Input is:
-```python
-[[[[0.56356835, 0.57442602, 0.31515783],
-   [0.64858065, 0.45682821, 0.63889742],
-   [0.56114806, 0.32727298, 0.54948325]],
-
-  [[0.25249933, 0.27872938, 0.2341261 ],
-   [0.22254477, 0.0855324 , 0.95981825],
-   [0.55280765, 0.722852  , 0.95902286]],
-
-  [[0.65021279, 0.00722661, 0.64386904],
-   [0.36467587, 0.84466816, 0.05716471],
-   [0.16279813, 0.57831132, 0.52848513]]],
-
-
- [[[0.94372659, 0.32741784, 0.03196349],
-   [0.06181632, 0.8300082 , 0.36091632],
-   [0.4961609 , 0.5816011 , 0.95777095]],
-
-  [[0.12676416, 0.32625023, 0.58114797],
-   [0.05347868, 0.5303113 , 0.20170834],
-   [0.76583324, 0.39418884, 0.84815322]],
-
-  [[0.62523604, 0.56888912, 0.69009855],
-   [0.34074716, 0.05078519, 0.05212047],
-   [0.50672308, 0.30567418, 0.47902636]]]]
-```
-Output is
-```python
-[[[[0.5238933 , 0.53398067, 0.2929779 ],
-   [0.602922  , 0.42464924, 0.59392124],
-   [0.52165645, 0.30423048, 0.5108133 ]],
-
-  [[0.23473667, 0.2591199 , 0.21765617],
-   [0.20689127, 0.07950803, 0.8922195 ],
-   [0.51387984, 0.6718813 , 0.89142925]],
-
-  [[0.604453  , 0.00671771, 0.59855634],
-   [0.3389953 , 0.7851862 , 0.05313992],
-   [0.15134202, 0.53759885, 0.49128178]]],
-
-
- [[[0.87725437, 0.30435583, 0.02971505],
-   [0.05746418, 0.77156085, 0.33550152],
-   [0.46123454, 0.54060525, 0.89028406]],
-
-  [[0.11784688, 0.30328864, 0.5402475 ],
-   [0.04971581, 0.4929952 , 0.1875149 ],
-   [0.7119114 , 0.36640498, 0.7884236 ]],
-
-  [[0.58121526, 0.5288076 , 0.64150494],
-   [0.31677726, 0.04721269, 0.04845466],
-   [0.4710655 , 0.28415698, 0.44531912]]]]
 ```
 
 ---
@@ -1588,5 +1413,4 @@
         [ 0.44287407,  0.4947955 ,  1.0872136 ]],
        [[ 0.32164496,  0.45611483,  0.41321313],
         [ 0.56584346,  0.24625483,  0.6698097 ]]], dtype=float32)
->>>>>>> cdb35956
 ```