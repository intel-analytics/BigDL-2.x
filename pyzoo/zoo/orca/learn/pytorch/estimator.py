#
# Copyright 2018 Analytics Zoo Authors.
#
# Licensed under the Apache License, Version 2.0 (the "License");
# you may not use this file except in compliance with the License.
# You may obtain a copy of the License at
#
#     http://www.apache.org/licenses/LICENSE-2.0
#
# Unless required by applicable law or agreed to in writing, software
# distributed under the License is distributed on an "AS IS" BASIS,
# WITHOUT WARRANTIES OR CONDITIONS OF ANY KIND, either express or implied.
# See the License for the specific language governing permissions and
# limitations under the License.
#
from zoo.pipeline.estimator.estimator import Estimator as SparkEstimator
from zoo.orca.learn.pytorch.training_operator import TrainingOperator
from zoo.orca.data import SparkXShards
from bigdl.optim.optimizer import MaxEpoch
from zoo.feature.common import FeatureSet

from torch.utils.data import DataLoader


class Estimator(object):
    def fit(self, data, epochs, **kwargs):
        pass

    def predict(self, data, **kwargs):
        pass

    def evaluate(self, data, **kwargs):
        pass

    def get_model(self):
        pass

    def save(self, checkpoint):
        pass

    def load(self, checkpoint):
        pass

    def shutdown(self, force=False):
        pass

    @staticmethod
    def from_torch(*,
                   model,
                   optimizer,
                   loss=None,
                   scheduler_creator=None,
                   training_operator_cls=TrainingOperator,
                   initialization_hook=None,
                   config=None,
                   scheduler_step_freq="batch",
                   backend="horovod"):
        if backend == "horovod":
            return PyTorchHorovodEstimatorWrapper(model_creator=model,
                                                  optimizer_creator=optimizer,
                                                  loss_creator=loss,
                                                  scheduler_creator=scheduler_creator,
                                                  training_operator_cls=training_operator_cls,
                                                  initialization_hook=initialization_hook,
                                                  config=config,
                                                  scheduler_step_freq=scheduler_step_freq)
        elif backend == "bigdl":
            return PytorchSparkEstimatorWrapper(model=model,
                                                loss=loss,
                                                optimizer=optimizer,
                                                model_dir=None,
                                                bigdl_type="float")
        else:
            raise ValueError("only horovod and bigdl backend are supported for now")


class PyTorchHorovodEstimatorWrapper(Estimator):
    def __init__(self,
                 *,
                 model_creator,
                 optimizer_creator,
                 loss_creator=None,
                 scheduler_creator=None,
                 training_operator_cls=TrainingOperator,
                 initialization_hook=None,
                 config=None,
                 scheduler_step_freq="batch"):
        from zoo.orca.learn.pytorch.pytorch_horovod_estimator import PyTorchHorovodEstimator
        self.estimator = PyTorchHorovodEstimator(model_creator=model_creator,
                                                 optimizer_creator=optimizer_creator,
                                                 loss_creator=loss_creator,
                                                 scheduler_creator=scheduler_creator,
                                                 training_operator_cls=training_operator_cls,
                                                 initialization_hook=initialization_hook,
                                                 config=config,
                                                 scheduler_step_freq=scheduler_step_freq)

    def fit(self, data, epochs=1, profile=False, reduce_results=True, info=None):
        """

        :param data: (callable) a funtion that takes a config dict as input and return a data
            loader containing the training data.
        :param epochs: (int) Number of epochs to train the model
        :param profile: (bool) Returns time stats for the training procedure.
        :param reduce_results: (bool) Whether to average all metrics across all workers into one
            dict. If a metric is a non-numerical value (or nested dictionaries), one value will be
            randomly selected among the workers. If False, returns a list of dicts.
        :param info: (dict) Optional dictionary passed to the training operator for ``train_epoch``
            and ``train_batch``.
        :return: (list) A list of stats whose length will be equal to ``epochs``.
                stats is a dictionary of metrics for training.
                    You can provide custom metrics by passing in a custom
                    ``training_operator_cls``. If ``reduce_results=False``,
                    this will return a list of metric dictionaries whose
                    length will be equal to ``num_workers``.
        """
        return self.estimator.train(data_creator=data, epochs=epochs,
                                    profile=profile, reduce_results=reduce_results, info=info)

    def predict(self, data, **kwargs):
        pass

    def evaluate(self, data, num_steps=None, profile=False, info=None):
        """

        :param data: (callable) a funtion that takes a config dict as input and return
            a data loader containing the validation data.
        :param num_steps: (int) Number of batches to compute update steps on.
               This corresponds also to the number of times ``TrainingOperator.validate_batch``
               is called.
        :param profile: (bool) Returns time stats for the evaluation procedure.
        :param info: (dict) Optional dictionary passed to the training operator for `validate`
            and `validate_batch`.
        :return: A dictionary of metrics for validation.
            You can provide custom metrics by passing in a custom ``training_operator_cls``.
        """
        return self.estimator.validate(data_creator=data, num_steps=num_steps, profile=profile,
                                       info=info)

<<<<<<< HEAD

class PytorchSparkEstimatorWrapper(Estimator):
    def __init__(self, model, loss, optimizer, model_dir=None, bigdl_type="float"):
        from zoo.pipeline.api.torch import TorchModel, TorchLoss
        self.loss = loss
        if self.loss is None:
            self.loss = TorchLoss()
        else:
            self.loss = TorchLoss.from_pytorch(loss)
        if optimizer is None:
            from bigdl.optim.optimizer import SGD
            optimizer = SGD()
        self.model = TorchModel.from_pytorch(model)
        self.estimator = SparkEstimator(self.model, optimizer, model_dir, bigdl_type=bigdl_type)

    def fit(self, data, epochs=1, batch_size=32, validation_data=None, validation_methods=None,
            checkpoint_trigger=None):
        from zoo.orca.learn.pytorch.utils import to_sample

        end_trigger = MaxEpoch(epochs)
        assert batch_size > 0, "batch_size should be greater than 0"

        if isinstance(data, SparkXShards):
            train_rdd = data.rdd.flatMap(to_sample)
            train_feature_set = FeatureSet.sample_rdd(train_rdd)
            if validation_data is None:
                val_feature_set = None
            else:
                assert isinstance(validation_data, SparkXShards), "validation_data should be a " \
                                                                  "SparkXShards"
                val_feature_set = FeatureSet.sample_rdd(validation_data.rdd.flatMap(to_sample))

            self.estimator.train(train_feature_set, self.loss, end_trigger, checkpoint_trigger,
                                 val_feature_set, validation_methods, batch_size)
        elif isinstance(data, DataLoader):
            train_feature_set = FeatureSet.pytorch_dataloader(data)
            if validation_data is None:
                val_feature_set = None
            else:
                assert isinstance(validation_data, DataLoader), "validation_data should be a " \
                                                                "pytorch DataLoader"
                val_feature_set = FeatureSet.pytorch_dataloader(validation_data)

            self.estimator.train_minibatch(train_feature_set, self.loss, end_trigger,
                                           checkpoint_trigger, val_feature_set, validation_methods)
        else:
            raise ValueError("Data and validation data should be SparkXShards or DataLoaders "
                             "but get " + data.__class__.__name__)
        return self

    def predict(self, data, **kwargs):
        pass

    def evaluate(self, data, validation_methods=None, batch_size=32):
        from zoo.orca.learn.pytorch.utils import to_sample

        assert data is not None, "validation data shouldn't be None"

        if isinstance(data, SparkXShards):
            val_feature_set = FeatureSet.sample_rdd(data.rdd.flatMap(to_sample))
            return self.estimator.evaluate(val_feature_set, validation_methods, batch_size)
        elif isinstance(data, DataLoader):
            val_feature_set = FeatureSet.pytorch_dataloader(data)
            return self.estimator.evaluate_minibatch(val_feature_set, validation_methods)
        else:
            raise ValueError("Data should be a SparkXShards or a DataLoader, but get " +
                             data.__class__.__name__)
=======
    def get_model(self):
        """Returns the learned model(s)."""
        return self.estimator.get_model()

    def save(self, checkpoint):
        """Saves the Estimator state to the provided checkpoint path.

        :param checkpoint: (str) Path to target checkpoint file.
        """
        return self.estimator.save(checkpoint=checkpoint)

    def load(self, checkpoint):
        """Loads the Estimator and all workers from the provided checkpoint.

        :param checkpoint: (str) Path to target checkpoint file.
        """
        return self.estimator.load(checkpoint=checkpoint)

    def shutdown(self, force=False):
        """Shuts down workers and releases resources."""
        return self.estimator.shutdown(force=force)
>>>>>>> 24551aa5
<|MERGE_RESOLUTION|>--- conflicted
+++ resolved
@@ -137,7 +137,28 @@
         return self.estimator.validate(data_creator=data, num_steps=num_steps, profile=profile,
                                        info=info)
 
-<<<<<<< HEAD
+    def get_model(self):
+        """Returns the learned model(s)."""
+        return self.estimator.get_model()
+
+    def save(self, checkpoint):
+        """Saves the Estimator state to the provided checkpoint path.
+
+        :param checkpoint: (str) Path to target checkpoint file.
+        """
+        return self.estimator.save(checkpoint=checkpoint)
+
+    def load(self, checkpoint):
+        """Loads the Estimator and all workers from the provided checkpoint.
+
+        :param checkpoint: (str) Path to target checkpoint file.
+        """
+        return self.estimator.load(checkpoint=checkpoint)
+
+    def shutdown(self, force=False):
+        """Shuts down workers and releases resources."""
+        return self.estimator.shutdown(force=force)
+
 
 class PytorchSparkEstimatorWrapper(Estimator):
     def __init__(self, model, loss, optimizer, model_dir=None, bigdl_type="float"):
@@ -172,20 +193,20 @@
 
             self.estimator.train(train_feature_set, self.loss, end_trigger, checkpoint_trigger,
                                  val_feature_set, validation_methods, batch_size)
-        elif isinstance(data, DataLoader):
+        elif isinstance(data, DataLoader) or callable(data):
             train_feature_set = FeatureSet.pytorch_dataloader(data)
             if validation_data is None:
                 val_feature_set = None
             else:
-                assert isinstance(validation_data, DataLoader), "validation_data should be a " \
-                                                                "pytorch DataLoader"
+                assert isinstance(validation_data, DataLoader) or callable(data), \
+                    "validation_data should be a pytorch DataLoader or a callable data_creator"
                 val_feature_set = FeatureSet.pytorch_dataloader(validation_data)
 
             self.estimator.train_minibatch(train_feature_set, self.loss, end_trigger,
                                            checkpoint_trigger, val_feature_set, validation_methods)
         else:
-            raise ValueError("Data and validation data should be SparkXShards or DataLoaders "
-                             "but get " + data.__class__.__name__)
+            raise ValueError("Data and validation data should be SparkXShards, DataLoaders or "
+                             "callable data_creators but get " + data.__class__.__name__)
         return self
 
     def predict(self, data, **kwargs):
@@ -199,32 +220,21 @@
         if isinstance(data, SparkXShards):
             val_feature_set = FeatureSet.sample_rdd(data.rdd.flatMap(to_sample))
             return self.estimator.evaluate(val_feature_set, validation_methods, batch_size)
-        elif isinstance(data, DataLoader):
+        elif isinstance(data, DataLoader) or callable(data):
             val_feature_set = FeatureSet.pytorch_dataloader(data)
             return self.estimator.evaluate_minibatch(val_feature_set, validation_methods)
         else:
-            raise ValueError("Data should be a SparkXShards or a DataLoader, but get " +
-                             data.__class__.__name__)
-=======
+            raise ValueError("Data should be a SparkXShards, a DataLoader or a callable "
+                             "data_creator, but get " + data.__class__.__name__)
+
     def get_model(self):
-        """Returns the learned model(s)."""
-        return self.estimator.get_model()
+        pass
 
     def save(self, checkpoint):
-        """Saves the Estimator state to the provided checkpoint path.
-
-        :param checkpoint: (str) Path to target checkpoint file.
-        """
-        return self.estimator.save(checkpoint=checkpoint)
+        pass
 
     def load(self, checkpoint):
-        """Loads the Estimator and all workers from the provided checkpoint.
-
-        :param checkpoint: (str) Path to target checkpoint file.
-        """
-        return self.estimator.load(checkpoint=checkpoint)
+        pass
 
     def shutdown(self, force=False):
-        """Shuts down workers and releases resources."""
-        return self.estimator.shutdown(force=force)
->>>>>>> 24551aa5
+        pass