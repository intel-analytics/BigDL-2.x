#!/usr/bin/env python

#
# Copyright 2016 The BigDL Authors.
#
# Licensed under the Apache License, Version 2.0 (the "License");
# you may not use this file except in compliance with the License.
# You may obtain a copy of the License at
#
#     http://www.apache.org/licenses/LICENSE-2.0
#
# Unless required by applicable law or agreed to in writing, software
# distributed under the License is distributed on an "AS IS" BASIS,
# WITHOUT WARRANTIES OR CONDITIONS OF ANY KIND, either express or implied.
# See the License for the specific language governing permissions and
# limitations under the License.
#

import os
import sys
from shutil import copyfile, copytree, rmtree
import fnmatch
from setuptools import setup

TEMP_PATH = "bigdl/share/orca"
bigdl_home = os.path.abspath(__file__ + "/../../../..")
exclude_patterns = ["*__pycache__*", "*ipynb_checkpoints*"]

VERSION = open(os.path.join(bigdl_home, 'python/version.txt'), 'r').read().strip()

building_error_msg = """
If you are packing python API from BigDL source, you must build BigDL first
and run sdist.
    To build BigDL with maven you can run:
      cd $BigDL_HOME
      ./make-dist.sh
    Building the source dist is done in the Python directory:
      cd python
      python setup.py sdist
      pip install dist/*.tar.gz"""


def build_from_source():
    code_path = bigdl_home + "/python/orca/src/bigdl/orca/common.py"
    print("Checking: %s to see if build from source" % code_path)
    if os.path.exists(code_path):
        return True
    return False


def init_env():
    if build_from_source():
        print("Start to build distributed package")
        print("HOME OF BIGDL: " + bigdl_home)
        dist_source = bigdl_home + "/dist"
        if not os.path.exists(dist_source):
            print(building_error_msg)
            sys.exit(-1)
        if os.path.exists(TEMP_PATH):
            rmtree(TEMP_PATH)
        copytree(dist_source, TEMP_PATH)
        copyfile(bigdl_home + "/python/orca/src/bigdl/orca/automl/__init__.py", TEMP_PATH + "/__init__.py")
    else:
        print("Do nothing for release installation")


def get_bigdl_packages():
    bigdl_python_home = os.path.abspath(__file__ + "/..")
    bigdl_packages = ['bigdl.share.orca']
    source_dir = os.path.join(bigdl_python_home, "bigdl")
    for dirpath, dirs, files in os.walk(source_dir):
        package = dirpath.split(bigdl_python_home)[1].replace('/', '.')
        if any(fnmatch.fnmatchcase(package, pat=pattern)
                for pattern in exclude_patterns):
            print("excluding", package)
        else:
            bigdl_packages.append(package)
            print("including", package)
    return bigdl_packages


def setup_package():
    metadata = dict(
        name='bigdl-orca',
        version=VERSION,
        description='Seamlessly scale out TensorFlow and PyTorch for Big Data (using Spark & Ray)',
        author='BigDL Authors',
        author_email='bigdl-user-group@googlegroups.com',
        license='Apache License, Version 2.0',
        url='https://github.com/intel-analytics/analytics-zoo',
        packages=get_bigdl_packages(),
<<<<<<< HEAD
        install_requires=['bigdl-dllib', 'pyspark==2.4.6', 'conda-pack==0.3.1',
                          'packaging', 'filelock'],
=======
        install_requires=['pyspark==2.4.6', 'conda-pack==0.3.1',
                          'packaging', 'filelock', 'mkllibs_test==0.0.2', 'tflibs_test==0.0.2'],
>>>>>>> 4baad23e
        extras_require={'ray': ['ray==1.2.0', 'psutil', 'aiohttp==3.7.0', 'aioredis==1.1.0',
                                'setproctitle', 'hiredis==1.1.0', 'async-timeout==3.0.1'],
                        'automl': ['tensorflow>=1.15.0,<2.0.0', 'h5py==2.10.0',
                                   'ray[tune]==1.2.0', 'psutil', 'aiohttp==3.7.0',
                                   'aioredis==1.1.0', 'setproctitle', 'hiredis==1.1.0',
                                   'pandas==1.0.3', 'scikit-learn>=0.20.0,<=0.22.0', 'requests',
                                   'scipy==1.5', 'protobuf==3.12.0', 'torch==1.8.1',
                                   'tsfresh==0.17.0']},
        dependency_links=['https://d3kbcqa49mib13.cloudfront.net/spark-2.0.0-bin-hadoop2.7.tgz'],
        include_package_data=True,
        package_data={"bigdl.share.orca": ['lib/bigdl-orca*.jar']},
        classifiers=[
            'License :: OSI Approved :: Apache Software License',
            'Programming Language :: Python :: 3',
            'Programming Language :: Python :: 3.6',
            'Programming Language :: Python :: 3.7',
            'Programming Language :: Python :: Implementation :: CPython'],
        platforms=['mac', 'linux']
    )

    setup(**metadata)


if __name__ == '__main__':
    try:
        init_env()
        setup_package()
    except Exception as e:
        raise e
    finally:
        if build_from_source() and os.path.exists(TEMP_PATH):
            rmtree(TEMP_PATH)<|MERGE_RESOLUTION|>--- conflicted
+++ resolved
@@ -89,13 +89,8 @@
         license='Apache License, Version 2.0',
         url='https://github.com/intel-analytics/analytics-zoo',
         packages=get_bigdl_packages(),
-<<<<<<< HEAD
         install_requires=['bigdl-dllib', 'pyspark==2.4.6', 'conda-pack==0.3.1',
-                          'packaging', 'filelock'],
-=======
-        install_requires=['pyspark==2.4.6', 'conda-pack==0.3.1',
                           'packaging', 'filelock', 'mkllibs_test==0.0.2', 'tflibs_test==0.0.2'],
->>>>>>> 4baad23e
         extras_require={'ray': ['ray==1.2.0', 'psutil', 'aiohttp==3.7.0', 'aioredis==1.1.0',
                                 'setproctitle', 'hiredis==1.1.0', 'async-timeout==3.0.1'],
                         'automl': ['tensorflow>=1.15.0,<2.0.0', 'h5py==2.10.0',
