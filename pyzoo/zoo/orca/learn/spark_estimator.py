--- conflicted
+++ resolved
@@ -192,18 +192,6 @@
         :param version: checkpoint version, which is the suffix of model.* file,
         i.e., for modle.4 file, the version is 4.
         """
-<<<<<<< HEAD
-        raise NotImplementedError
-=======
-        raise NotImplementedError
-
-    @abstractmethod
-    def load_latest_orca_checkpoint(self, path):
-        """
-        Load latest Orca checkpoint under specified directory.
-
-        :param path: directory containing Orca checkpoint files.
-        """
         raise NotImplementedError
 
     def shutdown(self):
@@ -212,5 +200,4 @@
 
         :return:
         """
-        pass
->>>>>>> 0cfe69c0
+        pass