#
# Copyright 2018 Analytics Zoo Authors.
#
# Licensed under the Apache License, Version 2.0 (the "License");
# you may not use this file except in compliance with the License.
# You may obtain a copy of the License at
#
#     http://www.apache.org/licenses/LICENSE-2.0
#
# Unless required by applicable law or agreed to in writing, software
# distributed under the License is distributed on an "AS IS" BASIS,
# WITHOUT WARRANTIES OR CONDITIONS OF ANY KIND, either express or implied.
# See the License for the specific language governing permissions and
# limitations under the License.
#
import itertools
import logging
import pickle
import numpy as np
import re
import multiprocessing

logger = logging.getLogger(__name__)


from zoo.orca import OrcaContext
# from zoo.orca.learn.ray_estimator import Estimator as OrcaRayEstimator
from zoo.common.utils import enable_multi_fs_load, enable_multi_fs_save
# from zoo.orca.learn.tf2.ray_estimator import TensorFlow2Estimator
# from zoo.orca.learn.tf2.pyspark_estimator import SparkTFEstimator
from zoo.orca.learn.tf2.spark_runner import SparkRunner
from zoo.orca.learn.utils import maybe_dataframe_to_xshards, dataframe_to_xshards, \
    convert_predict_xshards_to_dataframe, update_predict_xshards, \
    process_xshards_of_pandas_dataframe
from zoo.orca.data.shard import SparkXShards


class Estimator(object):
    @staticmethod
    def from_keras(*,
                   model_creator,
                   config=None,
                   verbose=False,
                   workers_per_node=1,
                   compile_args_creator=None,
                   backend="tf2",
<<<<<<< HEAD
                   cpu_binding=True
=======
                   cpu_binding=False,
>>>>>>> fa57c4bb
                   ):
        """
        Create an Estimator for tensorflow 2.
        :param model_creator: (dict -> Model) This function takes in the `config`
               dict and returns a compiled TF model.
        :param config: (dict) configuration passed to 'model_creator',
               'data_creator'. Also contains `fit_config`, which is passed
               into `model.fit(data, **fit_config)` and
               `evaluate_config` which is passed into `model.evaluate`.
        :param verbose: (bool) Prints output of one model if true.
        :param workers_per_node: (Int) worker number on each node. default: 1.
        :param compile_args_creator: (dict -> dict of loss, optimizer and metrics) Only used when
               the backend="horovod". This function takes in the `config` dict and returns a
               dictionary like {"optimizer": tf.keras.optimizers.SGD(lr), "loss":
               "mean_squared_error", "metrics": ["mean_squared_error"]}
        :param backend: (string) You can choose "horovod" or "tf2" as backend. Default: `tf2`.
        :param cpu_binding: (bool) Whether to binds threads to specific CPUs. Default: False
        """
        if backend in {"tf2", "horovod"}:
            from zoo.orca.learn.tf2.ray_estimator import TensorFlow2Estimator
            return TensorFlow2Estimator(model_creator=model_creator, config=config,
                                        verbose=verbose, workers_per_node=workers_per_node,
                                        backend=backend, compile_args_creator=compile_args_creator,
                                        cpu_binding=cpu_binding)
        elif backend == "spark":
            return SparkTFEstimator(model_creator=model_creator,
                                    config=config, verbose=verbose,
                                    compile_args_creator=compile_args_creator,
                                    workers_per_node=workers_per_node)
        else:
            raise ValueError("Only horovod, tf2 and spark backends are supported"
                             f" for now, got backend: {backend}")


def make_data_creator(refs):
    def data_creator(config, batch_size):
        return refs

    return data_creator


def data_length(data):
    x = data["x"]
    if isinstance(x, np.ndarray):
        return x.shape[0]
    else:
        return x[0].shape[0]


# class TensorFlow2Estimator(OrcaRayEstimator):
#     def __init__(self,
#                  model_creator,
#                  compile_args_creator=None,
#                  config=None,
#                  verbose=False,
#                  backend="tf2",
#                  workers_per_node=1,
#                  cpu_binding=True):
#         self.model_creator = model_creator
#         self.compile_args_creator = compile_args_creator
#         self.config = {} if config is None else config
#         self.verbose = verbose
#
#         ray_ctx = self.RayContext.get()
#         if "batch_size" in self.config:
#             raise Exception("Please do not specify batch_size in config. Input batch_size in the"
#                             " fit/evaluate function of the estimator instead.")
#
#         if "inter_op_parallelism" not in self.config:
#             self.config["inter_op_parallelism"] = 1
#
#         if "intra_op_parallelism" not in self.config:
#             self.config["intra_op_parallelism"] = ray_ctx.ray_node_cpu_cores // workers_per_node
#
#         if backend == "horovod":
#             assert compile_args_creator is not None, "compile_args_creator should not be None," \
#                                                      " when backend is set to horovod"
#
#         params = {
#             "model_creator": model_creator,
#             "compile_args_creator": compile_args_creator,
#             "config": self.config,
#             "verbose": self.verbose,
#         }
#
#         if backend == "tf2":
#             cores_per_node = ray_ctx.ray_node_cpu_cores // workers_per_node
#             num_nodes = ray_ctx.num_ray_nodes * workers_per_node
#
#             self.cluster = self.RayDLCluster(
#                 num_workers=num_nodes,
#                 worker_cores=cores_per_node,
#                 worker_cls=self.TFRunner,
#                 worker_param=params,
#                 cpu_binding=cpu_binding
#             )
#             self.remote_workers = self.cluster.get_workers()
#             ips = ray.get(
#                 [worker.get_node_ip.remote() for worker in self.remote_workers])
#             ports = ray.get(
#                 [worker.find_free_port.remote() for worker in self.remote_workers])
#
#             urls = ["{ip}:{port}".format(ip=ips[i], port=ports[i])
#                     for i in range(len(self.remote_workers))]
#             ray.get([worker.setup.remote() for worker in self.remote_workers])
#             # Get setup tasks in order to throw errors on failure
#             ray.get([
#                 worker.setup_distributed.remote(urls, i, len(self.remote_workers))
#                 for i, worker in enumerate(self.remote_workers)])
#         elif backend == "horovod":
#             # it is necessary to call self.run first to set horovod environment
#             from zoo.orca.learn.horovod.horovod_ray_runner import HorovodRayRunner
#             horovod_runner = HorovodRayRunner(ray_ctx,
#                                               worker_cls=self.TFRunner,
#                                               worker_param=params,
#                                               workers_per_node=workers_per_node)
#             horovod_runner.run(lambda: print("worker initialized"))
#             self.remote_workers = horovod_runner.remote_workers
#             ray.get([worker.setup.remote() for worker in self.remote_workers])
#             ray.get([
#                 worker.setup_horovod.remote()
#                 for i, worker in enumerate(self.remote_workers)])
#         else:
#             raise Exception("Only \"tf2\" and \"horovod\" are legal "
#                             "values of backend, but got {}".format(backend))
#
#         self.num_workers = len(self.remote_workers)
#
#     def fit(self, data, epochs=1, batch_size=32, verbose=1,
#             callbacks=None, validation_data=None, class_weight=None,
#             steps_per_epoch=None, validation_steps=None, validation_freq=1,
#             data_config=None, feature_cols=None,
#             label_cols=None):
#         """
#         Train this tensorflow model with train data.
#         :param data: train data. It can be XShards, Spark DataFrame or creator function which
#                returns Iter or DataLoader.
#                If data is XShards, each partition can be a Pandas DataFrame or a dictionary of
#                {'x': feature, 'y': label}, where feature(label) is a numpy array or a tuple of
#                numpy arrays.
#         :param epochs: Number of epochs to train the model. Default: 1.
#         :param batch_size: Batch size used for training. Default: 32.
#         :param verbose: Prints output of one model if true.
#         :param callbacks: List of Keras compatible callbacks to apply during training.
#         :param validation_data: validation data. Validation data type should be the same
#                as train data.
#         :param class_weight: Optional dictionary mapping class indices (integers) to a weight
#                (float) value, used for weighting the loss function. This can be useful to tell
#                the model to "pay more attention" to samples from an under-represented class.
#         :param steps_per_epoch: Total number of steps (batches of samples) before declaring one
#                epoch finished and starting the next epoch. If `steps_pre_epoch` is `None`, the
#                epoch will run until the input dataset is exhausted. When passing an infinitely
#                repeating dataset, you must specify the `step_per_epoch` argument.
#         :param validation_steps: Total number of steps (batches of samples) to draw before stopping
#                when performing validation at the end of every epoch. Default: None.
#         :param validation_freq: Only relevant if validation data is provided. Integer of
#                `collections_abc.Container` instance (e.g. list, tuple, etc.). If an integer,
#                specifies how many training epochs to run before a new validation run is performed,
#                e.g. `validation_freq=2` runs validation every 2 epochs. If a Container, specifies
#                the epochs on which to run validation, e.g. `validation_freq=[1, 2, 10]` runs
#                validation at the end of the 1st, 2nd, and 10th epochs.
#         :param data_config: An optional dictionary that can be passed to data creator function.
#         :param feature_cols: Feature column name(s) of data. Only used when data is a Spark
#                DataFrame or an XShards of Pandas DataFrame. Default: None.
#         :param label_cols: Label column name(s) of data. Only used when data is a Spark DataFrame or
#                an XShards of Pandas DataFrame.
#                Default: None.
#         :return:
#         """
#         params = dict(
#             epochs=epochs,
#             batch_size=batch_size,
#             verbose=verbose,
#             callbacks=callbacks,
#             class_weight=class_weight,
#             steps_per_epoch=steps_per_epoch,
#             validation_steps=validation_steps,
#             validation_freq=validation_freq,
#             data_config=data_config
#         )
#
#         from zoo.orca.data import SparkXShards
#         data, validation_data = self.maybe_dataframe_to_xshards(data, validation_data,
#                                                            feature_cols, label_cols,
#                                                            mode="fit",
#                                                            num_workers=self.num_workers,
#                                                            accept_str_col=True)
#
#         if isinstance(data, SparkXShards):
#             if data._get_class_name() == 'pandas.core.frame.DataFrame':
#                 data, validation_data = self.process_xshards_of_pandas_dataframe(data, feature_cols,
#                                                                             label_cols,
#                                                                             validation_data, "fit")
#             ray_xshards = self.process_spark_xshards(data, self.num_workers)
#
#             if validation_data is None:
#                 def transform_func(worker, partition_refs):
#                     params["data_creator"] = make_data_creator(partition_refs)
#                     return worker.step.remote(**params)
#
#                 worker_stats = ray_xshards.reduce_partitions_for_actors(self.remote_workers,
#                                                                         transform_func)
#             else:
#                 val_ray_xshards = self.process_spark_xshards(validation_data, self.num_workers)
#
#                 def zip_func(worker, this_partition_refs, that_partition_refs):
#                     params["data_creator"] = make_data_creator(this_partition_refs)
#                     params["validation_data_creator"] = \
#                         make_data_creator(that_partition_refs)
#                     return worker.step.remote(**params)
#
#                 worker_stats = ray_xshards.zip_reduce_shards_with_actors(val_ray_xshards,
#                                                                          self.remote_workers,
#                                                                          zip_func)
#         else:
#             params["data_creator"] = data
#             params["validation_data_creator"] = validation_data
#             params_list = [params] * self.num_workers
#
#             worker_stats = ray.get([self.remote_workers[i].step.remote(**params_list[i])
#                                     for i in range(self.num_workers)])
#             worker_stats = list(itertools.chain.from_iterable(worker_stats))
#         stats = worker_stats[0].copy()
#         return stats
#
#     def evaluate(self, data, batch_size=32, num_steps=None, verbose=1,
#                  sample_weight=None, callbacks=None, data_config=None,
#                  feature_cols=None, label_cols=None):
#         """
#         Evaluates the model on the validation data set.
#         :param data: evaluate data. It can be XShards, Spark DataFrame or creator function which
#                returns Iter or DataLoader.
#                If data is XShards, each partition can be a Pandas DataFrame or a dictionary of
#                {'x': feature, 'y': label}, where feature(label) is a numpy array or a tuple of
#                numpy arrays.
#         :param batch_size: Batch size used for evaluation. Default: 32.
#         :param num_steps: Total number of steps (batches of samples) before declaring the evaluation
#                round finished. Ignored with the default value of `None`.
#         :param verbose: Prints output of one model if true.
#         :param sample_weight: Optional Numpy array of weights for the training samples, used for
#                weighting the loss function. You can either pass a flat (1D) Numpy array with the
#                same length as the input samples (1:1 mapping between weights and samples), or in
#                the case of temporal data, you can pass a 2D array with shape (samples,
#                sequence_length), to apply a different weight to every timestep of every sample.
#         :param callbacks: List of Keras compatible callbacks to apply during evaluation.
#         :param data_config: An optional dictionary that can be passed to data creator function.
#         :param feature_cols: Feature column name(s) of data. Only used when data is a Spark
#                DataFrame or an XShards of Pandas DataFrame. Default: None.
#         :param label_cols: Label column name(s) of data. Only used when data is a Spark DataFrame or
#                an XShards of Pandas DataFrame.
#                Default: None.
#         :return: validation result
#         """
#         logger.info("Starting validation step.")
#         params = dict(
#             batch_size=batch_size,
#             verbose=verbose,
#             sample_weight=sample_weight,
#             steps=num_steps,
#             callbacks=callbacks,
#             data_config=data_config,
#         )
#         from zoo.orca.data import SparkXShards
#
#         data, _ = self.maybe_dataframe_to_xshards(data,
#                                              validation_data=None,
#                                              feature_cols=feature_cols,
#                                              label_cols=label_cols,
#                                              mode="evaluate",
#                                              num_workers=self.num_workers,
#                                              accept_str_col=True)
#
#         if isinstance(data, SparkXShards):
#             if data._get_class_name() == 'pandas.core.frame.DataFrame':
#                 data = self.process_xshards_of_pandas_dataframe(data, feature_cols, label_cols)
#
#             data = data
#             if data.num_partitions() != self.num_workers:
#                 data = data.repartition(self.num_workers)
#
#             ray_xshards = self.RayXShards.from_spark_xshards(data)
#
#             def transform_func(worker, partition_refs):
#                 params["data_creator"] = make_data_creator(partition_refs)
#                 return worker.validate.remote(**params)
#
#             worker_stats = ray_xshards.reduce_partitions_for_actors(self.remote_workers,
#                                                                     transform_func)
#         else:  # data_creator functions; should return Iter or DataLoader
#             params["data_creator"] = data
#             params_list = [params] * self.num_workers
#
#             worker_stats = ray.get([w.validate.remote(**params_list[i])
#                                     for i, w in enumerate(self.remote_workers)])
#             worker_stats = list(itertools.chain.from_iterable(worker_stats))
#         stats = worker_stats[0].copy()
#         return stats
#
#     def _predict_spark_xshards(self, xshards, params):
#         ray_xshards = self.RayXShards.from_spark_xshards(xshards)
#
#         def transform_func(worker, shards_ref):
#             params["data_creator"] = make_data_creator(shards_ref)
#             return worker.predict.remote(**params)
#
#         pred_shards = ray_xshards.transform_shards_with_actors(self.remote_workers,
#                                                                transform_func)
#         spark_xshards = pred_shards.to_spark_xshards()
#         return spark_xshards
#
#     def predict(self, data, batch_size=None, verbose=1,
#                 steps=None, callbacks=None, data_config=None,
#                 feature_cols=None):
#         """
#         Predict the input data
#         :param data: predict input data.  It can be XShards or Spark DataFrame.
#                If data is XShards, each partition can be a Pandas DataFrame or a dictionary of
#                {'x': feature}, where feature is a numpy array or a tuple of numpy arrays.
#         :param batch_size: Batch size used for inference. Default: None.
#         :param verbose: Prints output of one model if true.
#         :param steps: Total number of steps (batches of samples) before declaring the prediction
#                round finished. Ignored with the default value of None.
#         :param callbacks: List of Keras compatible callbacks to apply during prediction.
#         :param data_config: An optional dictionary that can be passed to data creator function.
#         :param feature_cols: Feature column name(s) of data. Only used when data is a Spark
#                DataFrame or an XShards of Pandas DataFrame. Default: None.
#         :return:
#         """
#         logger.info("Starting predict step.")
#         params = dict(
#             verbose=verbose,
#             batch_size=batch_size,
#             steps=steps,
#             callbacks=callbacks,
#             data_config=data_config,
#         )
#         from zoo.orca.data import SparkXShards
#         from pyspark.sql import DataFrame
#
#         if isinstance(data, DataFrame):
#             xshards, _ = self.dataframe_to_xshards(data,
#                                               validation_data=None,
#                                               feature_cols=feature_cols,
#                                               label_cols=None,
#                                               mode="predict",
#                                               accept_str_col=True)
#             pred_shards = self._predict_spark_xshards(xshards, params)
#             result = self.convert_predict_xshards_to_dataframe(data, pred_shards)
#         elif isinstance(data, SparkXShards):
#             if data._get_class_name() == 'pandas.core.frame.DataFrame':
#                 data = self.process_xshards_of_pandas_dataframe(data, feature_cols)
#             pred_shards = self._predict_spark_xshards(data, params)
#             result = self.update_predict_xshards(data, pred_shards)
#         else:
#             raise ValueError("Only xshards or Spark DataFrame is supported for predict")
#
#         return result
#
#     def get_model(self):
#         """
#         Returns the learned model.
#         :return: the learned model.
#         """
#         state_refs = [w.get_state.remote() for w in self.remote_workers]
#         state = ray.get(state_refs[0])
#         return self._get_model_from_state(state)
#
#     @enable_multi_fs_save
#     def save(self, checkpoint):
#         """
#         Saves the model at the provided checkpoint.
#         :param checkpoint: (str) Path to the target checkpoint file.
#         """
#
#         # Some model might need to aggregate variables during checkpointing
#         # which requires both the chief and workers to participate in the
#         # allreduce communication protocol.
#         # So we need to call get_state on every remote workers, otherwise
#         # it might get stuck
#         state_refs = [w.get_state.remote() for w in self.remote_workers]
#
#         state = ray.get(state_refs[0])
#
#         with open(checkpoint, "wb") as f:
#             pickle.dump(state, f)
#
#         return checkpoint
#
#     @enable_multi_fs_load
#     def load(self, checkpoint, **kwargs):
#         """
#         Loads the model from the provided checkpoint.
#         :param checkpoint: (str) Path to target checkpoint file.
#         """
#         with open(checkpoint, "rb") as f:
#             state = pickle.load(f)
#
#         state_id = ray.put(state)
#         ray.get([worker.set_state.remote(state_id) for worker in self.remote_workers])
#
#     def shutdown(self):
#         """
#         Shuts down workers and releases resources.
#         """
#         for worker in self.remote_workers:
#             worker.shutdown.remote()
#             worker.__ray_terminate__.remote()
#
#     def _get_model_from_state(self, state):
#         """Creates model and load weights from state"""
#
#         # keep the same behavior as `set_state` in `load` do
#         model = self.model_creator(self.config)
#         model.set_weights(state["weights"])
#
#         return model


class SparkTFEstimator():
    def __init__(self,
                 model_creator,
                 config=None,
                 compile_args_creator=None,
                 verbose=False,
<<<<<<< HEAD
                 workers_per_node=1):
=======
                 backend="tf2",
                 workers_per_node=1,
                 cpu_binding=False):
>>>>>>> fa57c4bb
        self.model_creator = model_creator
        self.compile_args_creator = compile_args_creator
        self.config = {} if config is None else config
        self.verbose = verbose

        sc = OrcaContext.get_spark_context()
        if re.match(r"local\[(.*)\]", sc.master):
            local_symbol = re.match(r"local\[(.*)\]", sc.master).group(1)
            if local_symbol == "*":
                local_cores = multiprocessing.cpu_count()
            else:
                local_cores = int(local_symbol)
            self.num_workers = local_cores // workers_per_node
        else:
            self.num_workers = int(sc.getConf().get("spark.executor.instances")) * workers_per_node
        self.part_nums = self.num_workers * 2
        self.model_weights = None

        if "batch_size" in self.config:
            raise Exception("Please do not specify batch_size in config. Input batch_size in the"
                            " fit/evaluate function of the estimator instead.")

    def fit(self, data, epochs=1, batch_size=32, verbose=1,
            callbacks=None, validation_data=None, class_weight=None,
            steps_per_epoch=None, validation_steps=None, validation_freq=1,
            data_config=None, feature_cols=None,
            label_cols=None, model_dir=None):
        """
        Train this tensorflow model with train data.
        :param data: train data. It can be XShards, Spark DataFrame or creator function which
               returns Iter or DataLoader.
               If data is XShards, each partition can be a Pandas DataFrame or a dictionary of
               {'x': feature, 'y': label}, where feature(label) is a numpy array or a tuple of
               numpy arrays.
        :param epochs: Number of epochs to train the model. Default: 1.
        :param batch_size: Batch size used for training. Default: 32.
        :param verbose: Prints output of one model if true.
        :param callbacks: List of Keras compatible callbacks to apply during training.
        :param validation_data: validation data. Validation data type should be the same
               as train data.
        :param class_weight: Optional dictionary mapping class indices (integers) to a weight
               (float) value, used for weighting the loss function. This can be useful to tell
               the model to "pay more attention" to samples from an under-represented class.
        :return:
        """
        import numpy as np
        sc = OrcaContext.get_spark_context()

        init_params = dict(
            model_creator=self.model_creator,
            compile_args_creator=self.compile_args_creator,
            config=self.config,
            verbose=self.verbose,
            size=self.num_workers,
            mode="fit"
        )

        params = dict(
            epochs=epochs,
            batch_size=batch_size,
            verbose=verbose,
            callbacks=callbacks,
            class_weight=class_weight,
            steps_per_epoch=steps_per_epoch,
            validation_steps=validation_steps,
            validation_freq=validation_freq,
            data_config=data_config
        )

        # dataframe change to xshard, num_partition >= num_workers
        data, validation_data = maybe_dataframe_to_xshards(data, validation_data,
                                                           feature_cols, label_cols,
                                                           mode="fit",
                                                           num_workers=self.num_workers,
                                                           accept_str_col=True)
        if isinstance(data, SparkXShards):
            # set train/validation data
            if validation_data is None:
                def transform_func(iter, init_param, param):
                    partition_data = list(iter)
                    param["data_creator"] = make_data_creator(partition_data)
                    return SparkRunner(**init_param).step(**param)

                res = data.rdd.repartition(self.num_workers).barrier() \
                    .mapPartitions(lambda iter: transform_func(iter, init_params, params)).collect()
            else:
                def transform_func(iter, init_param, param):
                    data_tuple_list = list(iter)
                    data_list = [x[0] for x in data_tuple_list]
                    valid_list = [x[1] for x in data_tuple_list]
                    param["data_creator"] = make_data_creator(data_list)
                    param["validation_data_creator"] = make_data_creator(valid_list)
                    return SparkRunner(**init_param).step(**param)

                res = data.zip(validation_data).rdd.repartition(self.num_workers).barrier() \
                    .mapPartitions(lambda iter: transform_func(iter, init_params, params)).collect()
        else:
            params["data_creator"] = data
            params["validation_data_creator"] = validation_data

            workerRDD = sc.parallelize(list(range(self.num_workers)), self.num_workers). \
                repartition(self.num_workers)

            def transform_func(iter, init_param, param):
                return SparkRunner(**init_param).step(**param)

            res = workerRDD.barrier().mapPartitions(lambda iter: transform_func(iter, init_params, params)).collect()

        self.model_weights = res[0]

        return res

    def evaluate(self, data, batch_size=32, num_steps=None, verbose=1,
                 sample_weight=None, callbacks=None, data_config=None,
                 feature_cols=None, label_cols=None):
        """
        Evaluates the model on the validation data set.
        :param data: evaluate data. It can be XShards, Spark DataFrame or creator function which
               returns Iter or DataLoader.
               If data is XShards, each partition can be a Pandas DataFrame or a dictionary of
               {'x': feature, 'y': label}, where feature(label) is a numpy array or a tuple of
               numpy arrays.
        :param validation_data: validation data. Validation data type should be the same
               as train data.
        :param batch_size: Batch size used for evaluation. Default: 32.
        :param verbose: Prints output of one model if true.
        :param callbacks: List of Keras compatible callbacks to apply during evaluation.
        :param class_weight: Optional dictionary mapping class indices (integers) to a weight
               (float) value, used for weighting the loss function. This can be useful to tell
               the model to "pay more attention" to samples from an under-represented class.
        :return: validation result
        """
        import numpy as np
        sc = OrcaContext.get_spark_context()
        logger.info("Starting validation step.")

        init_params = dict(
            model_creator=self.model_creator,
            compile_args_creator=self.compile_args_creator,
            config=self.config,
            verbose=self.verbose,
            size=self.num_workers,
            model_weights=self.model_weights,
            mode="evaluate"
        )

        params = dict(
            batch_size=batch_size,
            verbose=verbose,
            sample_weight=sample_weight,
            steps=num_steps,
            callbacks=callbacks,
            data_config=data_config,
        )

        # dataframe change to xshard, num_partition >= num_workers
        data, _ = maybe_dataframe_to_xshards(data, validation_data=None,
                                             feature_cols=feature_cols,
                                             label_cols=label_cols,
                                             mode="evaluate",
                                             num_workers=self.num_workers,
                                             accept_str_col=True)
        if isinstance(data, SparkXShards):
            # set train/validation data
            def transform_func(iter, init_param, param):
                partition_data = list(iter)
                param["data_creator"] = make_data_creator(partition_data)
                return SparkRunner(**init_param).validate(**param)

            res = data.rdd.repartition(self.num_workers).barrier() \
                .mapPartitions(lambda iter: transform_func(iter, init_params, params)).collect()
        else:
            params["data_creator"] = data
            # params["model_weights"] = self.model_weights

            # worker_nums = self.worker_nums
            workerRDD = sc.parallelize(list(range(self.num_workers)), self.num_workers).repartition(self.num_workers)

            def transform_func(iter, init_param, param):
                return SparkRunner(**init_param).validate(**param)

            res = workerRDD.barrier().mapPartitions(lambda iter: transform_func(iter, init_params, params)).collect()

        return res[0]

    def predict(self, data, batch_size=None, verbose=1,
                steps=None, callbacks=None, data_config=None,
                feature_cols=None):
        """
        Predict the input data
        :param data: predict input data.  It can be XShards or Spark DataFrame.
               If data is XShards, each partition can be a Pandas DataFrame or a dictionary of
               {'x': feature}, where feature is a numpy array or a tuple of numpy arrays.
        :param batch_size: Batch size used for inference. Default: None.
        :param verbose: Prints output of one model if true.
        :param steps: Total number of steps (batches of samples) before declaring the prediction
               round finished. Ignored with the default value of None.
        :param callbacks: List of Keras compatible callbacks to apply during prediction.
        :param data_config: An optional dictionary that can be passed to data creator function.
        :param feature_cols: Feature column name(s) of data. Only used when data is a Spark
               DataFrame or an XShards of Pandas DataFrame. Default: None.
        :return:
        """
        logger.info("Starting predict step.")

        init_params = dict(
            model_creator=self.model_creator,
            compile_args_creator=self.compile_args_creator,
            config=self.config,
            verbose=self.verbose,
            size=self.num_workers,
            model_weights=self.model_weights,
            mode="predict"
        )

        params = dict(
            verbose=verbose,
            batch_size=batch_size,
            steps=steps,
            callbacks=callbacks,
            data_config=data_config
        )
        from zoo.orca.data import SparkXShards
        from pyspark.sql import DataFrame

        if isinstance(data, DataFrame):
            data = data.repartition(self.num_workers)
            xshards, _ = dataframe_to_xshards(data,
                                              validation_data=None,
                                              feature_cols=feature_cols,
                                              label_cols=None,
                                              mode="predict",
                                              accept_str_col=True)

            def transform_func(iter, init_param, param):
                partition_data = list(iter)
                # res = combine_in_partition(partition_data)
                param["data_creator"] = make_data_creator(partition_data)
                return SparkRunner(**init_param).predict(**param)

            pred_shards = SparkXShards(xshards.rdd.repartition(self.num_workers) \
                                       .mapPartitions(lambda iter: transform_func(iter, init_params, params)))
            result = convert_predict_xshards_to_dataframe(data, pred_shards)
        else:
            raise ValueError("Only xshards or Spark DataFrame is supported for predict")

        return result

    @enable_multi_fs_save
    def save_weights(self, filepath, overwrite=True, save_format=None):
        """
        Saves the model at the provided path.
        :param checkpoint: (str) Path to the target checkpoint file.
        """

        # Some model might need to aggregate variables during checkpointing
        # which requires both the chief and workers to participate in the
        # allreduce communication protocol.
        # So we need to call get_state on every remote workers, otherwise
        # it might get stuck
        model = self.model_creator(self.config)
        model.set_weights(self.model_weights)
        model.save_weights(filepath, overwrite, save_format)

    @enable_multi_fs_load
    def load_weights(self, filepath, by_name=False):
        """
        Save tensorflow keras model in this estimator.

        :param filepath: keras model weights save path.
        :param by_name: Boolean, whether to load weights by name or by topological
               order. Only topological loading is supported for weight files in
               TensorFlow format.
        """
        model = self.model_creator(self.config)
        model.load_weights(filepath, by_name)
        self.model_weights = model.get_weights()

    @enable_multi_fs_save
    def save(self, filepath, overwrite=True, save_format=None):
        """
        Saves the model at the provided path.
        :param checkpoint: (str) Path to the target checkpoint file.
        """

        # Some model might need to aggregate variables during checkpointing
        # which requires both the chief and workers to participate in the
        # allreduce communication protocol.
        # So we need to call get_state on every remote workers, otherwise
        # it might get stuck
        model = self.model_creator(self.config)
        model.set_weights(self.model_weights)
        model.save(filepath, overwrite=overwrite, save_format=save_format)

    @enable_multi_fs_load
    def load(self, filepath):
        """
        Save tensorflow keras model in this estimator.

        :param filepath: keras model weights save path.
        :param by_name: Boolean, whether to load weights by name or by topological
               order. Only topological loading is supported for weight files in
               TensorFlow format.
        """
        import tensorflow as tf
        model = tf.keras.models.load_model(filepath)
        self.model_weights = model.get_weights()
<|MERGE_RESOLUTION|>--- conflicted
+++ resolved
@@ -22,7 +22,7 @@
 
 logger = logging.getLogger(__name__)
 
-
+from bigdl.util.common import get_node_and_core_number
 from zoo.orca import OrcaContext
 # from zoo.orca.learn.ray_estimator import Estimator as OrcaRayEstimator
 from zoo.common.utils import enable_multi_fs_load, enable_multi_fs_save
@@ -44,11 +44,7 @@
                    workers_per_node=1,
                    compile_args_creator=None,
                    backend="tf2",
-<<<<<<< HEAD
-                   cpu_binding=True
-=======
-                   cpu_binding=False,
->>>>>>> fa57c4bb
+                   cpu_binding=False
                    ):
         """
         Create an Estimator for tensorflow 2.
@@ -473,29 +469,16 @@
                  config=None,
                  compile_args_creator=None,
                  verbose=False,
-<<<<<<< HEAD
                  workers_per_node=1):
-=======
-                 backend="tf2",
-                 workers_per_node=1,
-                 cpu_binding=False):
->>>>>>> fa57c4bb
         self.model_creator = model_creator
         self.compile_args_creator = compile_args_creator
         self.config = {} if config is None else config
         self.verbose = verbose
 
         sc = OrcaContext.get_spark_context()
-        if re.match(r"local\[(.*)\]", sc.master):
-            local_symbol = re.match(r"local\[(.*)\]", sc.master).group(1)
-            if local_symbol == "*":
-                local_cores = multiprocessing.cpu_count()
-            else:
-                local_cores = int(local_symbol)
-            self.num_workers = local_cores // workers_per_node
-        else:
-            self.num_workers = int(sc.getConf().get("spark.executor.instances")) * workers_per_node
-        self.part_nums = self.num_workers * 2
+
+        num_node, _ = get_node_and_core_number()
+        self.num_workers = num_node * workers_per_node
         self.model_weights = None
 
         if "batch_size" in self.config:
