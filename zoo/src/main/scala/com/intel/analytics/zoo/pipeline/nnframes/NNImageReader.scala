/*
 * Copyright 2018 Analytics Zoo Authors.
 *
 * Licensed under the Apache License, Version 2.0 (the "License");
 * you may not use this file except in compliance with the License.
 * You may obtain a copy of the License at
 *
 *     http://www.apache.org/licenses/LICENSE-2.0
 *
 * Unless required by applicable law or agreed to in writing, software
 * distributed under the License is distributed on an "AS IS" BASIS,
 * WITHOUT WARRANTIES OR CONDITIONS OF ANY KIND, either express or implied.
 * See the License for the specific language governing permissions and
 * limitations under the License.
 */

package com.intel.analytics.zoo.pipeline.nnframes

import com.intel.analytics.bigdl.tensor.{Storage, Tensor}
import com.intel.analytics.bigdl.transform.vision.image.{BytesToMat, ImageFeature, ImageFrame}
import com.intel.analytics.zoo.feature.image.ImageSet
import org.apache.spark.SparkContext
import org.apache.spark.sql.functions._
import org.apache.spark.sql.types._
import org.apache.spark.sql.{DataFrame, Row, SQLContext}
import org.opencv.core.CvType
import org.opencv.imgcodecs.Imgcodecs

import scala.language.existentials

/**
 * Definition for image data in a DataFrame
 */
object NNImageSchema {

  /**
   * Schema for the image column in a DataFrame. Image data is saved in an array of Bytes.
   */
  val byteSchema = StructType(
    StructField("origin", StringType, true) ::
      StructField("height", IntegerType, false) ::
      StructField("width", IntegerType, false) ::
      StructField("nChannels", IntegerType, false) ::
      // OpenCV-compatible type: CV_8UC3, CV_8UC1 in most cases
      StructField("mode", IntegerType, false) ::
      // Bytes in image file
      StructField("data", BinaryType, false) :: Nil)

  /**
   * Schema for the image column in a DataFrame. Image data is saved in an array of Floats.
   */
  val floatSchema = StructType(
    StructField("origin", StringType, true) ::
      StructField("height", IntegerType, false) ::
      StructField("width", IntegerType, false) ::
      StructField("nChannels", IntegerType, false) ::
      // OpenCV-compatible type: CV_32FC3 in most cases
      StructField("mode", IntegerType, false) ::
      // floats in OpenCV-compatible order: row-wise BGR in most cases
      StructField("data", new ArrayType(FloatType, false), false) :: Nil)

  private[zoo] def imf2Row(imf: ImageFeature): Row = {
    val (mode, data) = if (imf.contains(ImageFeature.imageTensor)) {
      val floatData = imf(ImageFeature.imageTensor).asInstanceOf[Tensor[Float]].storage().array()
      val cvType = imf.getChannel() match {
        case 1 => CvType.CV_32FC1
        case 3 => CvType.CV_32FC3
        case 4 => CvType.CV_32FC4
        case other => throw new IllegalArgumentException(s"Unsupported number of channels:" +
          s" $other in ${imf.uri()}. Only 1, 3 and 4 are supported.")
      }
      (cvType, floatData)
    } else if (imf.contains(ImageFeature.bytes)) {
      val bytesData = imf.bytes()
      val cvType = imf.getChannel() match {
        case 1 => CvType.CV_8UC1
        case 3 => CvType.CV_8UC3
        case 4 => CvType.CV_8UC4
        case other => throw new IllegalArgumentException(s"Unsupported number of channels:" +
          s" $other in ${imf.uri()}. Only 1, 3 and 4 are supported.")
      }
      (cvType, bytesData)
    } else {
      throw new IllegalArgumentException(s"ImageFeature should have imageTensor or bytes.")
    }

    Row(
      imf.uri(),
      imf.getHeight(),
      imf.getWidth(),
      imf.getChannel(),
      mode,
      data
    )
  }

  private[zoo] def row2IMF(row: Row): ImageFeature = {
    val (origin, h, w, c) = (row.getString(0), row.getInt(1), row.getInt(2), row.getInt(3))
    val imf = ImageFeature()
    imf.update(ImageFeature.uri, origin)
    imf.update(ImageFeature.size, (h, w, c))
    val storageType = row.getInt(4)
    storageType match {
      case CvType.CV_8UC3 | CvType.CV_8UC1 | CvType.CV_8UC4 =>
        imf.update(ImageFeature.bytes, row.getAs[Array[Byte]](5))
        BytesToMat().transform(imf)
      case CvType.CV_32FC3 | CvType.CV_32FC1 | CvType.CV_32FC4 =>
        val data = row.getSeq[Float](5).toArray
        val size = Array(h, w, c)
        val ten = Tensor(Storage(data)).resize(size)
        imf.update(ImageFeature.imageTensor, ten)
      case _ =>
        throw new IllegalArgumentException(s"Unsupported data type in imageColumn: $storageType")
    }
    imf
  }

  /**
   * Gets the origin of the image
   *
   * @return The origin of the image
   */
  def getOrigin(row: Row): String = row.getString(0)

  /**
   * Extracts the origin info from Image column and add it to a new column.
   *
   * @param imageDF input DataFrame that contains an image column
   * @param imageColumn image column name
   * @param originColumn name of new column
   * @return The origin of the image
   */
  def withOriginColumn(
      imageDF: DataFrame,
      imageColumn: String = "image",
      originColumn: String = "origin"): DataFrame = {
    val getPathUDF = udf { row: Row => getOrigin(row) }
    imageDF.withColumn(originColumn, getPathUDF(col(imageColumn)))
  }

}

/**
 * Primary DataFrame-based image loading interface, defining API to read images into DataFrame.
 */
object NNImageReader {

  /**
   * DataFrame with a single column of images named "image" (nullable)
   */
  private val imageColumnSchema =
    StructType(StructField("image", NNImageSchema.byteSchema, true) :: Nil)

  /**
   * Read the directory of images into DataFrame from the local or remote source.
   *
   * @param path Directory to the input data files, the path can be comma separated paths as the
   *             list of inputs. Wildcards path are supported similarly to sc.binaryFiles(path).
   * @param sc SparkContext to be used.
   * @param minPartitions Number of the DataFrame partitions,
   *                      if omitted uses defaultParallelism instead
<<<<<<< HEAD
   * @param resizeH height after resize
   * @param resizeW width after resize
   * @param flags specifying the color type of a loaded image, same as in OpenCV.imread.
   *              By default is Imgcodecs.CV_LOAD_IMAGE_UNCHANGED
=======
   * @param resizeH height after resize, by default is -1 which will not resize the image
   * @param resizeW width after resize, by default is -1 which will not resize the image
>>>>>>> bfd6ea40
   * @return DataFrame with a single column "image" of images;
   *         see DLImageSchema.byteSchema for the details
   */
  def readImages(path: String, sc: SparkContext, minPartitions: Int = 1,
                 resizeH: Int = -1, resizeW: Int = -1,
                 flags: Int = Imgcodecs.CV_LOAD_IMAGE_UNCHANGED): DataFrame = {
    val imageSet = ImageSet.read(path, sc, minPartitions, resizeH, resizeW, flags)
    val rowRDD = imageSet.toDistributed().rdd.map { imf =>
      Row(NNImageSchema.imf2Row(imf))
    }
    SQLContext.getOrCreate(sc).createDataFrame(rowRDD, imageColumnSchema)
  }

}<|MERGE_RESOLUTION|>--- conflicted
+++ resolved
@@ -159,15 +159,10 @@
    * @param sc SparkContext to be used.
    * @param minPartitions Number of the DataFrame partitions,
    *                      if omitted uses defaultParallelism instead
-<<<<<<< HEAD
-   * @param resizeH height after resize
-   * @param resizeW width after resize
+   * @param resizeH height after resize, by default is -1 which will not resize the image
+   * @param resizeW width after resize, by default is -1 which will not resize the image
    * @param flags specifying the color type of a loaded image, same as in OpenCV.imread.
    *              By default is Imgcodecs.CV_LOAD_IMAGE_UNCHANGED
-=======
-   * @param resizeH height after resize, by default is -1 which will not resize the image
-   * @param resizeW width after resize, by default is -1 which will not resize the image
->>>>>>> bfd6ea40
    * @return DataFrame with a single column "image" of images;
    *         see DLImageSchema.byteSchema for the details
    */
