/*
 * Copyright 2018 Analytics Zoo Authors.
 *
 * Licensed under the Apache License, Version 2.0 (the "License");
 * you may not use this file except in compliance with the License.
 * You may obtain a copy of the License at
 *
 *     http://www.apache.org/licenses/LICENSE-2.0
 *
 * Unless required by applicable law or agreed to in writing, software
 * distributed under the License is distributed on an "AS IS" BASIS,
 * WITHOUT WARRANTIES OR CONDITIONS OF ANY KIND, either express or implied.
 * See the License for the specific language governing permissions and
 * limitations under the License.
 */

package com.intel.analytics.zoo.pipeline.api.keras.models

import com.google.common.io.Files
import com.intel.analytics.bigdl.dataset.{LocalDataSet, MiniBatch, Sample}
import com.intel.analytics.bigdl.nn.MSECriterion
import com.intel.analytics.bigdl.optim.{SGD, Top1Accuracy}
import com.intel.analytics.bigdl.python.api.PythonBigDL
import com.intel.analytics.bigdl.tensor.TensorNumericMath.TensorNumeric
import com.intel.analytics.bigdl.tensor.{Storage, Tensor}
import com.intel.analytics.bigdl.transform.vision.image.opencv.OpenCVMat
import com.intel.analytics.bigdl.transform.vision.image.ImageFeature
import com.intel.analytics.bigdl.utils.RandomGenerator.RNG
import com.intel.analytics.bigdl.utils.Shape
import com.intel.analytics.zoo.common.NNContext
import com.intel.analytics.zoo.feature.image._
import com.intel.analytics.zoo.pipeline.api.autograd.{Variable, AutoGrad => A}
import com.intel.analytics.zoo.pipeline.api.keras.layers._
import com.intel.analytics.zoo.pipeline.api.keras.python.PythonZooKeras
import org.apache.spark.{SparkConf, SparkContext}
import org.apache.spark.rdd.RDD
import org.scalatest.{BeforeAndAfter, FlatSpec, Matchers}
import org.apache.commons.io.FileUtils

import scala.reflect.ClassTag

class TrainingSpec extends FlatSpec with Matchers with BeforeAndAfter {

  private var sc: SparkContext = _

  def generateData(featureShape: Array[Int], labelSize: Int, dataSize: Int): RDD[Sample[Float]] = {
    sc.range(0, dataSize, 1).map { _ =>
      val featureTensor = Tensor[Float](featureShape)
      featureTensor.apply1(_ => scala.util.Random.nextFloat())
      val labelTensor = Tensor[Float](labelSize)
      labelTensor(Array(labelSize)) = Math.round(scala.util.Random.nextFloat())
      Sample[Float](featureTensor, labelTensor)
    }
  }

  before {
    val conf = new SparkConf()
      .setMaster("local[4]")
    sc = NNContext.initNNContext(conf, appName = "TrainingSpec")
  }

  after {
    if (sc != null) {
      sc.stop()
    }
  }

  "initNNContext" should "contain spark-analytics-zoo.conf properties" in {
    sc = SparkContext.getOrCreate()
    sc.stop()
    val conf = new SparkConf()
      .setMaster("local[4]")
    sc = NNContext.initNNContext(conf, "hello")
    assert(sc.appName == "hello")
    sc.getConf.get("spark.serializer") should be
    ("org.apache.spark.serializer.JavaSerializer")
    sc.getConf.get("spark.scheduler.minRegisteredResourcesRatio") should be ("1.0")
  }

  "sequential compile and fit with custom loss" should "work properly" in {
    val trainingData = generateData(Array(10), 5, 40)
    val model = Sequential[Float]()
    model.add(Dense[Float](5, inputShape = Shape(10)))
    def cLoss[T: ClassTag](yTrue: Variable[T], yPred: Variable[T])(
      implicit ev: TensorNumeric[T]): Variable[T] = {
      A.mean(A.abs(yTrue - yPred), axis = 1)
    }
    model.compile(optimizer = new SGD[Float](), loss = cLoss[Float] _)
    model.fit(trainingData, batchSize = 8, nbEpoch = 2)
  }

  "graph compile and fit" should "work properly" in {
    val trainingData = generateData(Array(10), 1, 40)
    val input = Input[Float](inputShape = Shape(10))
    val output = Dense[Float](1, activation = "relu").inputs(input)
    val model = Model[Float](input, output)
    model.compile(optimizer = "adam", loss = "mae", metrics = List("auc"))
    model.fit(trainingData, batchSize = 8, nbEpoch = 2)
  }

  "compile, fit with validation, evaluate, predict, setTensorBoard, " +
    "setCheckPoint, gradientClipping" should "work properly" in {
    val trainingData = generateData(Array(12, 12), 1, 100)
    val testData = generateData(Array(12, 12), 1, 16)
    val model = Sequential[Float]()
    model.add(Dense[Float](8, activation = "relu", inputShape = Shape(12, 12)))
    model.add(Flatten[Float]())
    model.add(Dense[Float](2, activation = "softmax"))
    model.compile(optimizer = "sgd", loss = "sparse_categorical_crossentropy",
      metrics = List("accuracy"))
    val tmpLogDir = Files.createTempDir()
    val tmpCheckpointDir = Files.createTempDir()
    model.setTensorBoard(tmpLogDir.getAbsolutePath, "TrainingSpec")
    model.setCheckpoint(tmpCheckpointDir.getAbsolutePath)
    model.setGradientClippingByL2Norm(0.2f)
    model.fit(trainingData, batchSize = 8, validationData = testData, nbEpoch = 2)
    model.clearGradientClipping()
    model.fit(trainingData, batchSize = 8, validationData = testData, nbEpoch = 2)
    model.setGradientClippingByL2Norm(0.2f)
    model.fit(trainingData, batchSize = 8, validationData = testData, nbEpoch = 2)
    val accuracy = model.evaluate(testData, batchSize = 8)
    val predictResults = model.predict(testData, batchPerThread = 8)
    FileUtils.deleteDirectory(tmpLogDir)
    FileUtils.deleteDirectory(tmpCheckpointDir)
  }

  "compile, fit, evaluate and predict in local mode" should "work properly" in {
    val localData = DummyDataSet.mseDataSet
    val model = Sequential[Float]()
    model.add(Dense[Float](8, activation = "relu", inputShape = Shape(4)))
    model.compile(optimizer = new SGD[Float](), loss = MSECriterion[Float](),
      metrics = List(new Top1Accuracy[Float]))
    model.setConstantGradientClipping(0.01f, 0.03f)
    model.fit(localData, nbEpoch = 2)
    model.clearGradientClipping()
    model.fit(localData, nbEpoch = 2)
    val accuracy = model.evaluate(localData)
    val predictResults = model.predict(localData, 32)
  }

  "model predictClass giving zero-based label" should "work properly" in {
    val data = new Array[Sample[Float]](100)
    var i = 0
    while (i < data.length) {
      val input = Tensor[Float](28, 28, 1).rand()
      val label = Tensor[Float](1).fill(0.0f)
      data(i) = Sample(input, label)
      i += 1
    }
    val model = Sequential[Float]()
    model.add(Flatten[Float](inputShape = Shape(28, 28, 1)))
    model.add(Dense[Float](10, activation = "softmax"))
    val dataSet = sc.parallelize(data, 2)
    val result = model.predictClasses(dataSet)

    val prob = result.collect()
    prob.zip(data).foreach(item => {
      val res = model.forward(item._2.feature.reshape(Array(1, 28, 28, 1)))
        .toTensor[Float].squeeze().max(1)._2.valueAt(1).toInt
      (res-1) should be (item._1)
    })
  }

  "fit, predict and evaluate on ImageSet" should "work properly" in {

    def createImageFeature(): ImageFeature = {
      val feature = new ImageFeature()
      val data = Tensor[Float](200, 200, 3).rand()
      val mat = OpenCVMat.fromFloats(data.storage.toArray, 200, 200, 3)
      feature(ImageFeature.bytes) = OpenCVMat.imencode(mat)
      feature(ImageFeature.mat) = mat
      feature(ImageFeature.originalSize) = mat.shape()
      val labelTensor = Tensor[Float](1)
      labelTensor(Array(1)) = Math.round(scala.util.Random.nextInt(20))
      feature(ImageFeature.label) = labelTensor
      feature
    }

    def createImageSet(dataSize: Int): ImageSet = {
      val rdd = sc.range(0, dataSize, 1).map { _ =>
        createImageFeature()
      }
      ImageSet.rdd(rdd)
    }

    val trainingData = createImageSet(64)
    val testData = createImageSet(16)
    val transformer = ImageBytesToMat() -> ImageResize(256, 256) ->
      ImageCenterCrop(224, 224) -> ImageMatToTensor[Float]() ->
      ImageSetToSample[Float](targetKeys = Array("label"))
    trainingData.transform(transformer)
    testData.transform(transformer)
    val model = Sequential[Float]()
    model.add(Convolution2D[Float](1, 5, 5, inputShape = Shape(3, 224, 224)))
    model.add(MaxPooling2D[Float]())
    model.add(Flatten[Float]())
    model.add(Dense[Float](20, activation = "softmax"))
    model.compile(optimizer = "sgd", loss = "sparse_categorical_crossentropy",
      metrics = List("accuracy"))
    model.fit(trainingData, nbEpoch = 2, batchSize = 8, validationData = testData)
    model.predict(testData, batchPerThread = 8)
    val accuracy = model.evaluate(testData, batchSize = 8)
  }

  "zooEvaluate" should "work" in {
    val trainingData = generateData(Array(12, 12), 1, 100)
    val model = Sequential[Float]()

    model.add(Dense[Float](8, activation = "relu", inputShape = Shape(12, 12)))
    model.add(Flatten[Float]())
    model.add(Dense[Float](2, activation = "softmax"))

    model.compile(optimizer = "sgd", loss = "sparse_categorical_crossentropy",
      metrics = List("accuracy"))
    model.fit(trainingData, batchSize = 8, nbEpoch = 2)

    val api = new PythonZooKeras[Float]()
    val bigdlApi = sc.broadcast(new PythonBigDL[Float]())

    // python api require to take no type Sample and it takes JavaRDD as input
    // use toPySample to convert to no type use toJavaRDD to convert to JavaRDD
    val jd = trainingData.map(j => bigdlApi.value.toPySample(j)).toJavaRDD()
    val res = api.zooEvaluate(model, jd, 8)
    res
  }

<<<<<<< HEAD
  "tensorboard api" should "work" in {
    val trainingData = generateData(Array(12, 12), 1, 100)
    val model = Sequential[Float]()

    model.add(Dense[Float](8, activation = "relu", inputShape = Shape(12, 12)))
    model.add(Flatten[Float]())
    model.add(Dense[Float](2, activation = "softmax"))

    model.compile(optimizer = "sgd", loss = "sparse_categorical_crossentropy",
      metrics = List("accuracy"))
    val api = new PythonZooKeras[Float]()

    model.setTensorBoard("./", "testTensorBoard")
    model.fit(trainingData, batchSize = 8, nbEpoch = 2, validationData = trainingData)

    val rawTrain = model.getTrainSummary("Loss")
    val rawVal = model.getValidationSummary("Loss")

    val trainArr = api.zooGetScalarFromSummary(model, "Loss", "Train")
    val valArr = api.zooGetScalarFromSummary(model, "Loss", "Validation")
    valArr
  }

=======
>>>>>>> b1e18492
}

object DummyDataSet extends LocalDataSet[MiniBatch[Float]] {
  val totalSize = 10
  var isCrossEntropy = true

  def creDataSet: LocalDataSet[MiniBatch[Float]] = {
    isCrossEntropy = true
    DummyDataSet
  }

  def mseDataSet: LocalDataSet[MiniBatch[Float]] = {
    isCrossEntropy = false
    DummyDataSet
  }

  private val feature = Tensor[Float](
    Storage[Float](
      Array[Float](
        0, 1, 0, 1,
        1, 0, 1, 0,
        0, 1, 0, 1,
        1, 0, 1, 0
      )
    ),
    storageOffset = 1,
    size = Array(4, 4)
  )
  private val labelMSE = Tensor[Float](
    Storage[Float](
      Array[Float](
        0,
        1,
        0,
        1
      )
    ),
    storageOffset = 1,
    size = Array(4)
  )

  private val labelCrossEntropy = Tensor[Float](
    Storage[Float](
      Array[Float](
        1,
        2,
        1,
        2
      )
    ),
    storageOffset = 1,
    size = Array(4)
  )

  override def size(): Long = totalSize

  override def shuffle(): Unit = {}

  override def data(train : Boolean): Iterator[MiniBatch[Float]] = {
    new Iterator[MiniBatch[Float]] {
      var i = 0

      override def hasNext: Boolean = train || i < totalSize

      override def next(): MiniBatch[Float] = {
        i += 1
        MiniBatch(feature, if (isCrossEntropy) labelCrossEntropy else labelMSE)
      }
    }
  }
}<|MERGE_RESOLUTION|>--- conflicted
+++ resolved
@@ -224,7 +224,6 @@
     res
   }
 
-<<<<<<< HEAD
   "tensorboard api" should "work" in {
     val trainingData = generateData(Array(12, 12), 1, 100)
     val model = Sequential[Float]()
@@ -247,9 +246,6 @@
     val valArr = api.zooGetScalarFromSummary(model, "Loss", "Validation")
     valArr
   }
-
-=======
->>>>>>> b1e18492
 }
 
 object DummyDataSet extends LocalDataSet[MiniBatch[Float]] {
