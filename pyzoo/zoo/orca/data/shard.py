#
# Copyright 2018 Analytics Zoo Authors.
#
# Licensed under the Apache License, Version 2.0 (the "License");
# you may not use this file except in compliance with the License.
# You may obtain a copy of the License at
#
#     http://www.apache.org/licenses/LICENSE-2.0
#
# Unless required by applicable law or agreed to in writing, software
# distributed under the License is distributed on an "AS IS" BASIS,
# WITHOUT WARRANTIES OR CONDITIONS OF ANY KIND, either express or implied.
# See the License for the specific language governing permissions and
# limitations under the License.
#

from zoo.orca.data.utils import *


class XShards(object):
    """
    A collection of data which can be pre-processed parallelly.
    """

    def transform_shard(self, func, *args):
        """
        Transform each shard in the XShards using func
        :param func: pre-processing function
        :param args: arguments for the pre-processing function
        :return: DataShard
        """
        pass

    def collect(self):
        """
        Returns a list that contains all of the elements in this XShards
        :return: list of elements
        """
        pass

    def num_partitions(self):
        """
        return the number of partitions in this XShards
        :return: an int
        """
        pass


class RayXShards(XShards):
    """
    A collection of data which can be pre-processed parallelly on Ray
    """
    def __init__(self, partitions):
        self.partitions = partitions
        self.shard_list = flatten([partition.shard_list for partition in partitions])

    def transform_shard(self, func, *args):
        """
        Transform each shard in the XShards using func
        :param func: pre-processing function.
        In the function, the element object should be the first argument
        :param args: rest arguments for the pre-processing function
        :return: this DataShard
        """
        import ray
        done_ids, undone_ids = ray.wait([shard.transform.remote(func, *args)
                                         for shard in self.shard_list],
                                        num_returns=len(self.shard_list))
        assert len(undone_ids) == 0
        return self

    def collect(self):
        """
        Returns a list that contains all of the elements in this XShards
        :return: list of elements
        """
        import ray
        return ray.get([shard.get_data.remote() for shard in self.shard_list])

    def num_partitions(self):
        return len(self.partitions)

    def repartition(self, num_partitions):
        """
        Repartition XShards.
        :param num_partitions: number of partitions
        :return: this XShards
        """
        shards_partitions = list(chunk(self.shard_list, num_partitions))
        self.partitions = [RayPartition(shards) for shards in shards_partitions]
        return self

    def get_partitions(self):
        """
        Return partition list of the XShards
        :return: partition list
        """
        return self.partitions


class RayPartition(object):
    """
    Partition of RayXShards
    """

    def __init__(self, shard_list):
        self.shard_list = shard_list

    def get_data(self):
        return [shard.get_data.remote() for shard in self.shard_list]


class SparkXShards(XShards):
    def __init__(self, rdd):
        self.rdd = rdd

    def transform_shard(self, func, *args):
        self.rdd = self.rdd.map(lambda data: func(data, *args))
        return self

    def collect(self):
        return self.rdd.collect()

    def num_partitions(self):
        return self.rdd.getNumPartitions()

    def repartition(self, num_partitions):
        self.rdd = self.rdd.repartition(num_partitions)
        return self

    def partition_by(self, cols, num_partitions=None):
        import pandas as pd
        elem_class, columns = self.rdd.map(
            lambda data: (type(data), data.columns) if isinstance(data, pd.DataFrame)
            else (type(data), None)).first()
        if issubclass(elem_class, pd.DataFrame):
            # if partition by a column
            if isinstance(cols, str):
                if cols not in columns:
                    raise Exception("The partition column is not in the DataFrame")
                # change data to key value pairs
                rdd = self.rdd.flatMap(
                    lambda df: df.apply(lambda row: (row[cols], row.values.tolist()), axis=1)
                    .values.tolist())

                partition_num = self.rdd.getNumPartitions() if not num_partitions \
                    else num_partitions
                # partition with key
                partitioned_rdd = rdd.partitionBy(partition_num)
            else:
                raise Exception("Only support partition by a column name")

            def merge(iterator):
                data = [value[1] for value in list(iterator)]
                if data:
                    df = pd.DataFrame(data=data, columns=columns)
                    return [df]
                else:
                    # no data in this partition
                    return []
            # merge records to df in each partition
            self.rdd = partitioned_rdd.mapPartitions(merge)
            return self
        else:
            raise Exception("Currently only support partition by for XShards"
                            " of Pandas DataFrame")

    def unique(self, key):
        import pandas as pd
        elem_class, columns = self.rdd.map(
            lambda data: (type(data), data.columns) if isinstance(data, pd.DataFrame)
            else (type(data), None)).first()
        if issubclass(elem_class, pd.DataFrame):
            if key is None:
                raise Exception("Cannot apply unique operation on XShards of Pandas Dataframe"
                                " without column name")
            if key in columns:
                rdd = self.rdd.map(lambda df: df[key].unique())
                import numpy as np
                result = rdd.reduce(lambda list1, list2: pd.unique(np.concatenate((list1, list2),
                                                                                  axis=0)))
                return result
            else:
                raise Exception("The select key is not in the DataFrame in this XShards")
        else:
            # we may support numpy or other types later
            raise Exception("Currently only support unique() on XShards of Pandas DataFrame")

    def split(self):
        """
        Split SparkXShards into multiple SparkXShards.
        Each element in the SparkXShards needs be a list or tuple with same length.
        :return: Splits of SparkXShards. If element in the input SparkDataShard is not
                list or tuple, return list of input SparkDataShards.
        """
        # get number of splits
        list_split_length = self.rdd.map(lambda data: len(data) if isinstance(data, list) or
                                         isinstance(data, tuple) else 1).collect()
        # check if each element has same splits
        if list_split_length.count(list_split_length[0]) != len(list_split_length):
            raise Exception("Cannot split this XShards because its partitions "
                            "have different split length")
        else:
            if list_split_length[0] > 1:
                def get_data(order):
                    def transform(data):
                        return data[order]
                    return transform
                return [SparkXShards(self.rdd.map(get_data(i)))
                        for i in range(list_split_length[0])]
            else:
                return [self]

<<<<<<< HEAD
    def len(self, key=None):
        if key is None:
            return self.rdd.map(lambda data: len(data) if hasattr(data, '__len__') else 1)\
                .reduce(lambda l1, l2: l1 + l2)
        else:
            first = self.rdd.first()
            if not hasattr(first, '__getitem__'):
                raise Exception("No selection operation available for this XShards")
            else:
                try:
                    data = first[key]
                except:
                    raise Exception("Invalid key for this XShards")
            return self.rdd.map(lambda data: len(data[key]) if hasattr(data[key], '__len__')
                                else 1).reduce(lambda l1, l2: l1 + l2)
=======
    def save_pickle(self, path, batchSize=10):
        self.rdd.saveAsPickleFile(path, batchSize)
        return self

    @classmethod
    def load_pickle(cls, path, sc, minPartitions=None):
        return SparkXShards(sc.pickleFile(path, minPartitions))
>>>>>>> f9f206ed
<|MERGE_RESOLUTION|>--- conflicted
+++ resolved
@@ -211,7 +211,6 @@
             else:
                 return [self]
 
-<<<<<<< HEAD
     def len(self, key=None):
         if key is None:
             return self.rdd.map(lambda data: len(data) if hasattr(data, '__len__') else 1)\
@@ -227,12 +226,11 @@
                     raise Exception("Invalid key for this XShards")
             return self.rdd.map(lambda data: len(data[key]) if hasattr(data[key], '__len__')
                                 else 1).reduce(lambda l1, l2: l1 + l2)
-=======
+
     def save_pickle(self, path, batchSize=10):
         self.rdd.saveAsPickleFile(path, batchSize)
         return self
 
     @classmethod
     def load_pickle(cls, path, sc, minPartitions=None):
-        return SparkXShards(sc.pickleFile(path, minPartitions))
->>>>>>> f9f206ed
+        return SparkXShards(sc.pickleFile(path, minPartitions))