--- conflicted
+++ resolved
@@ -28,19 +28,11 @@
     lit, rank, monotonically_increasing_id
 
 from pyspark.ml import Pipeline
-<<<<<<< HEAD
-from pyspark.ml.feature import MinMaxScaler
-from pyspark.ml.feature import VectorAssembler
-from pyspark.sql.functions import col as pyspark_col, concat, udf, array, broadcast, lit, \
-    lag, window
-from pyspark.sql import Row
-import pyspark.sql.functions as F
 from pyspark.traceback_utils import SCCallSiteSync
 from pyspark.serializers import BatchedSerializer, PickleSerializer
 from pyspark.rdd import _load_from_socket
-=======
+
 from pyspark.ml.feature import MinMaxScaler, VectorAssembler, Bucketizer
->>>>>>> fa5268e5
 
 from zoo.orca import OrcaContext
 from zoo.friesian.feature.utils import *
