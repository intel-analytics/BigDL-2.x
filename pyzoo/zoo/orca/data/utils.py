#
# Copyright 2018 Analytics Zoo Authors.
#
# Licensed under the Apache License, Version 2.0 (the "License");
# you may not use this file except in compliance with the License.
# You may obtain a copy of the License at
#
#     http://www.apache.org/licenses/LICENSE-2.0
#
# Unless required by applicable law or agreed to in writing, software
# distributed under the License is distributed on an "AS IS" BASIS,
# WITHOUT WARRANTIES OR CONDITIONS OF ANY KIND, either express or implied.
# See the License for the specific language governing permissions and
# limitations under the License.
#
import os

from zoo.common import get_file_list


# split list into n chunks
def chunk(lst, n):
    size = len(lst) // n
    leftovers = lst[size * n:]
    for c in range(n):
        if leftovers:
            extra = [leftovers.pop()]
        else:
            extra = []
        yield lst[c * size:(c + 1) * size] + extra


def flatten(list_of_list):
    flattend = [item for sublist in list_of_list for item in sublist]
    return flattend


def list_s3_file(file_path, file_type, env):
    path_parts = file_path.split('/')
    bucket = path_parts.pop(0)
    key = "/".join(path_parts)

    access_key_id = env["AWS_ACCESS_KEY_ID"]
    secret_access_key = env["AWS_SECRET_ACCESS_KEY"]

    import boto3
    s3_client = boto3.Session(
        aws_access_key_id=access_key_id,
        aws_secret_access_key=secret_access_key,
    ).client('s3', verify=False)
    keys = []
    resp = s3_client.list_objects_v2(Bucket=bucket,
                                     Prefix=key)
    for obj in resp['Contents']:
        keys.append(obj['Key'])
    # only get json/csv files
    files = [file for file in keys if os.path.splitext(file)[1] == "." + file_type]
    file_paths = [os.path.join("s3://" + bucket, file) for file in files]
    return file_paths


def extract_one_path(file_path, file_type, env):
    file_url_splits = file_path.split("://")
    prefix = file_url_splits[0]
    if prefix == "s3":
        file_paths = list_s3_file(file_url_splits[1], file_type, env)
    else:
        file_paths = get_file_list(file_path)
    # only get json/csv files
    file_paths = [file for file in file_paths if os.path.splitext(file)[1] == "." + file_type]
<<<<<<< HEAD
    return file_paths
=======
    return file_paths


def get_class_name(obj):
    module = obj.__class__.__module__
    if module is None or module == str.__class__.__module__:
        return obj.__class__.__name__
    return module + '.' + obj.__class__.__name__
>>>>>>> f3cf37e1
<|MERGE_RESOLUTION|>--- conflicted
+++ resolved
@@ -68,9 +68,6 @@
         file_paths = get_file_list(file_path)
     # only get json/csv files
     file_paths = [file for file in file_paths if os.path.splitext(file)[1] == "." + file_type]
-<<<<<<< HEAD
-    return file_paths
-=======
     return file_paths
 
 
@@ -78,5 +75,4 @@
     module = obj.__class__.__module__
     if module is None or module == str.__class__.__module__:
         return obj.__class__.__name__
-    return module + '.' + obj.__class__.__name__
->>>>>>> f3cf37e1
+    return module + '.' + obj.__class__.__name__