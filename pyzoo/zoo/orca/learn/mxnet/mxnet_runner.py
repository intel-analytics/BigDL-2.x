#
# Copyright 2018 Analytics Zoo Authors.
#
# Licensed under the Apache License, Version 2.0 (the "License");
# you may not use this file except in compliance with the License.
# You may obtain a copy of the License at
#
#     http://www.apache.org/licenses/LICENSE-2.0
#
# Unless required by applicable law or agreed to in writing, software
# distributed under the License is distributed on an "AS IS" BASIS,
# WITHOUT WARRANTIES OR CONDITIONS OF ANY KIND, either express or implied.
# See the License for the specific language governing permissions and
# limitations under the License.
#

import os
import time
import logging
import subprocess
import ray.services
import mxnet as mx
import numpy as np
from mxnet import gluon
from zoo.ray.utils import to_list


class MXNetRunner(object):
    """Manages a MXNet model for training."""

    def setup_distributed(self, env, config, model_creator, loss_creator=None,
                          validation_metrics_creator=None, eval_metrics_creator=None):
        logging.basicConfig(level=logging.INFO)  # This can print log messages to console.
        self.logger = logging.getLogger()
        assert isinstance(config, dict), "config must be a dict"
        for param in ["optimizer", "optimizer_params", "log_interval"]:
            assert param in config, param + " must be specified in config"
        self.config = config
        self.model_creator = model_creator
        self.loss_creator = loss_creator
        self.validation_metrics_creator = validation_metrics_creator
        self.eval_metircs_creator = eval_metrics_creator
        self.is_worker = False
        env["DMLC_NODE_HOST"] = self.get_node_ip()
        if env["DMLC_ROLE"] == "worker":
            self.is_worker = True

        if self.is_worker:
            os.environ.update(env)
            self.kv = mx.kv.create("dist_sync")
            # Set seed so that the model on each worker is initialized with the same weights
            if "seed" in self.config:
                mx.random.seed(self.config["seed"])

            self.model = self.model_creator(self.config)
            self.loss = self.loss_creator(self.config) if self.loss_creator else None
            self.eval_metrics = self.eval_metircs_creator(self.config) \
                if self.eval_metircs_creator else None
            self.val_metrics = self.validation_metrics_creator(self.config) \
                if self.validation_metrics_creator else None
            # For BaseModule, use symbolic API. Otherwise, use imperative API.
            # TODO: change Gluon Trainer to Estimator API?
            if not isinstance(self.model, mx.module.BaseModule):
                assert self.loss, "Loss not defined for gluon model, please specify loss_creator"
                self.trainer = gluon.Trainer(self.model.collect_params(), self.config["optimizer"],
                                             optimizer_params=self.config["optimizer_params"],
                                             kvstore=self.kv)
            else:  # Trainer is not needed for symbolic API.
                self.trainer = None
        else:  # server
            # Need to use the environment on each raylet process for the correct python environment.
            # TODO: Need to kill this process manually?
            modified_env = os.environ.copy()
            modified_env.update(env)
            # For servers, just import mxnet and no need to do anything else
            subprocess.Popen("python -c 'import mxnet'", shell=True, env=modified_env)

    def train(self, train_data, epochs=1, batch_size=32,
              validation_data=None, train_resize_batch_num=None):
        """Train the model and update the model parameters."""
        stats = dict()
        if self.is_worker:
            from zoo.orca.data.shard import RayPartition
            if isinstance(train_data, RayPartition):
                from zoo.orca.data.utils import ray_partition_get_data_label
                data, label = ray_partition_get_data_label(train_data.get_data(),
                                                           tuple_allowed=False,
                                                           list_allowed=False)
                train_data_iter = mx.io.NDArrayIter(data=data, label=label,
                                                    batch_size=batch_size, shuffle=True)
                if train_resize_batch_num is not None:
                    train_data_iter = mx.io.ResizeIter(train_data_iter, train_resize_batch_num)
<<<<<<< HEAD
                if val_data:
                    data_val, label_val = ray_partition_get_data_label(val_data.get_data(),
                                                                       tuple_allowed=False,
                                                                       list_allowed=False)
=======
                if validation_data:
                    data_val, label_val = get_data_label(validation_data.get_data())
>>>>>>> 7dcfc626
                    val_data_iter = mx.io.NDArrayIter(data=data_val, label=label_val,
                                                      batch_size=batch_size, shuffle=True)
                else:
                    val_data_iter = None
            else:  # data_creator functions; should return Iter or DataLoader
                config = self.config
                if "batch_size" not in config:
                    config["batch_size"] = batch_size
                train_data_iter = train_data(config, self.kv)
                val_data_iter = validation_data(config, self.kv) if validation_data else None
            start_time = time.time()
            if self.trainer:  # Imperative API
                for epoch in range(epochs):
                    train_data_iter.reset()
                    if self.eval_metrics:
                        self.eval_metrics.reset()  # metrics will accumulate for one batch
                    batch_start_time = time.time()
                    epoch_start_time = time.time()
                    for i, batch in enumerate(train_data_iter):
                        data = gluon.utils.split_and_load(
                            batch.data[0].astype("float32"), ctx_list=[mx.cpu()], batch_axis=0)
                        label = gluon.utils.split_and_load(
                            batch.label[0].astype("float32"), ctx_list=[mx.cpu()], batch_axis=0)
                        outputs = []
                        Ls = []
                        from mxnet import autograd as ag
                        with ag.record():
                            for x, y in zip(data, label):
                                z = self.model(x)  # forward
                                L = self.loss(z, y)
                                # store the loss and do backward on a batch for better speed
                                Ls.append(L)
                                outputs.append(z)
                            ag.backward(Ls)
                        self.trainer.step(batch.data[0].shape[0])
                        if self.eval_metrics:
                            self.eval_metrics.update(label, outputs)
                        if not (i + 1) % self.config["log_interval"]:
                            # This would be logged on driver for each worker process.
                            iteration_log = \
                                "Epoch[%d] Batch[%d]  Speed: %f samples/sec  %s=%f" \
                                % (epoch, i,
                                   batch_size / (time.time() - batch_start_time),
                                   "loss", Ls[0].asnumpy().mean())
                            if self.eval_metrics:
                                names, accs = self.eval_metrics.get()
                                names, accs = to_list(names), to_list(accs)
                                for name, acc in zip(names, accs):
                                    iteration_log += "  %s=%f" % (name, acc)
                            self.logger.info(iteration_log)
                        batch_start_time = time.time()
                    # Epoch time log
                    self.logger.info("[Epoch %d] time cost: %f" %
                                     (epoch, time.time() - epoch_start_time))
                    # Epoch metrics log on train data
                    if self.eval_metrics:
                        epoch_train_log = "[Epoch %d] training: " % epoch
                        names, accs = self.eval_metrics.get()
                        names, accs = to_list(names), to_list(accs)
                        for name, acc in zip(names, accs):
                            epoch_train_log += "%s=%f  " % (name, acc)
                        self.logger.info(epoch_train_log)
                    # Epoch metrics log on validation data if any:
                    if val_data_iter:
                        self.val_metrics.reset()
                        val_data_iter.reset()
                        for batch in val_data_iter:
                            data = gluon.utils.split_and_load(
                                batch.data[0].astype("float32", copy=False),
                                ctx_list=[mx.cpu()], batch_axis=0)
                            label = gluon.utils.split_and_load(
                                batch.label[0].astype("float32", copy=False),
                                ctx_list=[mx.cpu()], batch_axis=0)
                            outputs = [self.model(X) for X in data]
                            self.val_metrics.update(label, outputs)
                        epoch_val_log = "[Epoch %d] validation: " % epoch
                        names, accs = self.val_metrics.get()
                        names, accs = to_list(names), to_list(accs)
                        for name, acc in zip(names, accs):
                            epoch_val_log += "%s=%f  " % (name, acc)
                        self.logger.info(epoch_val_log)
                    # TODO: save checkpoints
                if self.eval_metrics:
                    names, accs = self.eval_metrics.get()
                    names, accs = to_list(names), to_list(accs)
                    for name, acc in zip(names, accs):
                        stats[name] = acc
            else:  # Symbolic API
                # TODO: seems no history (i.e. validation accuracy) returned by fit?
                if "init" not in self.config:
                    from mxnet.initializer import Uniform
                    self.config["init"] = Uniform(0.01)  # This is the default value for MXNet
                if self.eval_metrics is None:
                    self.eval_metrics = 'acc'
                self.model.fit(train_data=train_data_iter,
                               num_epoch=epochs,
                               initializer=self.config["init"],
                               kvstore=self.kv,
                               optimizer=self.config["optimizer"],
                               optimizer_params=self.config["optimizer_params"],
                               eval_data=val_data_iter,
                               eval_metric=self.eval_metrics,
                               validation_metric=self.val_metrics,
                               batch_end_callback=mx.callback.Speedometer(
                                   batch_size, self.config["log_interval"]),
                               epoch_end_callback=None if "model" not in self.config
                               else mx.callback.do_checkpoint(self.config["model"]))
            epoch_time = time.time() - start_time
            stats["epoch_time"] = epoch_time
            if isinstance(train_data, RayPartition):
                del train_data
            if validation_data and isinstance(validation_data, RayPartition):
                del validation_data
        return stats

    def shutdown(self):
        """Attempts to shut down the runner."""
        del self.logger
        if self.is_worker:
            del self.kv
            del self.model
            del self.trainer
            del self.loss
            del self.eval_metrics
            del self.val_metrics

    def get_node_ip(self):
        """Returns the IP address of the current node."""
        if "node_ip" not in self.__dict__:
            self.node_ip = ray.services.get_node_ip_address()
        return self.node_ip

    def find_free_port(self):
        """Finds a free port on the current node."""
        if "port" not in self.__dict__:
            from zoo.orca.learn.mxnet.utils import find_free_port
            self.port = find_free_port()
        return self.port<|MERGE_RESOLUTION|>--- conflicted
+++ resolved
@@ -90,15 +90,10 @@
                                                     batch_size=batch_size, shuffle=True)
                 if train_resize_batch_num is not None:
                     train_data_iter = mx.io.ResizeIter(train_data_iter, train_resize_batch_num)
-<<<<<<< HEAD
-                if val_data:
-                    data_val, label_val = ray_partition_get_data_label(val_data.get_data(),
+                if validation_data:
+                    data_val, label_val = ray_partition_get_data_label(validation_data.get_data(),
                                                                        tuple_allowed=False,
                                                                        list_allowed=False)
-=======
-                if validation_data:
-                    data_val, label_val = get_data_label(validation_data.get_data())
->>>>>>> 7dcfc626
                     val_data_iter = mx.io.NDArrayIter(data=data_val, label=label_val,
                                                       batch_size=batch_size, shuffle=True)
                 else:
