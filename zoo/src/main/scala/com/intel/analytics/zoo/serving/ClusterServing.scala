--- conflicted
+++ resolved
@@ -54,11 +54,7 @@
      * Flink environment parallelism depends on model parallelism
      */
     // Uncomment this line if you need to check predict time in debug
-<<<<<<< HEAD
-    Logger.getLogger("com.intel.analytics.zoo").setLevel(Level.DEBUG)
-=======
     // Logger.getLogger("com.intel.analytics.zoo").setLevel(Level.DEBUG)
->>>>>>> fbc2fa75
     streamingEnv.setParallelism(helper.modelPar)
     streamingEnv.addSource(new FlinkRedisSource(helper))
       .map(new FlinkInference(helper))
