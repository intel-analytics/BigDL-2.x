--- conflicted
+++ resolved
@@ -92,7 +92,6 @@
     return file_paths
 
 
-<<<<<<< HEAD
 def check_type_and_convert(data, tuple_allowed=True, list_allowed=True):
     result = {}
     assert isinstance(data, dict), "each shard should be an dict"
@@ -227,7 +226,8 @@
             raise ValueError("value of y should be a ndarray")
 
     return data, label
-=======
+
+
 def read_pd_hdfs_file_list(iterator, file_type, **kwargs):
     import pyarrow as pa
     fs = pa.hdfs.connect()
@@ -296,5 +296,4 @@
                 pass
     finally:
         s.close()
-    return node_ip_address
->>>>>>> 07e9b8f9
+    return node_ip_address