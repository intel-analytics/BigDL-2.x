--- conflicted
+++ resolved
@@ -1334,14 +1334,14 @@
     SelectTable[T](index, toScalaMultiShape(inputShape))
   }
 
-<<<<<<< HEAD
   def loadBERT(path: String,
     weightPath: String = null,
     inputSeqLen: Int = -1,
     hiddenDrop: Double = -1,
     attnDrop: Double = -1): BERT[T] = {
     BERT.loadModel(path, weightPath, inputSeqLen, hiddenDrop, attnDrop)
-=======
+  }
+
   def createZooKerasBERTAdam(
     learningRate: Double = 1e-3,
     warmupPortion: Double = -1,
@@ -1353,6 +1353,5 @@
     weightDecay: Double = 0.01): BERTAdam[T] = {
     new BERTAdam[T](learningRate, warmupPortion, total, schedule, beta1, beta2,
       epsilon, weightDecay)
->>>>>>> 8da4a541
   }
 }