#!/usr/bin/env python

#
# Copyright 2018 Analytics Zoo Authors.
#
# Licensed under the Apache License, Version 2.0 (the "License");
# you may not use this file except in compliance with the License.
# You may obtain a copy of the License at
#
#     http://www.apache.org/licenses/LICENSE-2.0
#
# Unless required by applicable law or agreed to in writing, software
# distributed under the License is distributed on an "AS IS" BASIS,
# WITHOUT WARRANTIES OR CONDITIONS OF ANY KIND, either express or implied.
# See the License for the specific language governing permissions and
# limitations under the License.
#

import os
import re
from os.path import isfile, join

scala_layers_dirs = ["./zoo/src/main/scala/com/intel/analytics/zoo/pipeline/api/keras/layers",
                     "./zoo/src/main/scala/com/intel/analytics/zoo/pipeline/api/keras/models",
                     "./zoo/src/main/scala/com/intel/analytics/zoo/pipeline/api/autograd"]
python_layers_dirs = ["./pyzoo/zoo/pipeline/api/keras/layers",
                      "./pyzoo/zoo/pipeline/api/keras/engine",
                      "./pyzoo/zoo/pipeline/api/keras/",
                      "./pyzoo/zoo/pipeline/api/"]

scala_to_python = {"CustomLossWithVariable": "CustomLoss"}
scala_class_to_path = {}


def extract_scala_class(class_path):
    exclude_key_words = {"KerasLayerWrapper", "LambdaTorch", "CustomLossWithFunc", "abstract",
                         "InternalRecurrent", "InternalTimeDistributed", "InternalMM", "Recurrent",
                         "InternalLocalOptimizer", "InternalDistriOptimizer",
                         "EmbeddingMatrixHolder", "InternalParameter", "KerasParameter",
                         "InternalCAddTable", "InternalGetShape",
                         "EmbeddingMatrixHolder", "Pooling2D", "InternalSplitTensor",
                         "SplitTensor", "Expand", "InternalMax", "InternalConvLSTM3D",
<<<<<<< HEAD
                         "InternalConvLSTM2D", "InternalCMulTable"}
=======
                         "InternalConvLSTM2D", "SoftMax"}
>>>>>>> 04bfb9d5
    content = "\n".join([line for line in open(class_path).readlines()
                         if all([key not in line for key in exclude_key_words])])
    match = re.findall(r"class ([\w]+)[^{]+", content)
    return match


def get_all_scala_layers(scala_dirs):
    results = set()
    raw_result = []
    for scala_dir in scala_dirs:
        for name in os.listdir(scala_dir):
            if isfile(join(scala_dir, name)):
                res = extract_scala_class(join(scala_dir, name))
                raw_result += res
                for item in res:
                    scala_class_to_path[item] = join(scala_dir, name)
        results.update(set(class_name for class_name in raw_result if class_name is not None))
    return results


def get_python_classes(python_dirs):
    exclude_classes = {"InputLayer", "ZooKerasLayer", "ZooKerasCreator",
                       "KerasNet", "Net"}
    raw_classes = []
    results = []
    for python_dir in python_dirs:
        python_files = [join(python_dir, name) for name in os.listdir(python_dir)
                        if isfile(join(python_dir, name)) and name.endswith('py')
                        and "__" not in name]
        results += python_files
    for p in results:
        with open(p) as f:
            raw_classes.extend([line for line in f.readlines() if line.startswith("class")])
    classes = [name.split()[1].split("(")[0]for name in raw_classes]
    return set([name for name in classes if name not in exclude_classes])


scala_layers = get_all_scala_layers(scala_layers_dirs)
python_layers = get_python_classes(python_layers_dirs)

# print("Layers in Scala: {0}, {1}".format(len(scala_layers), scala_layers))
# print("")
# print("Layers in Python: {0}, {1}".format(len(python_layers), python_layers))

print("Layers in Scala but not in Python: "),
diff_count = 0
for name in scala_layers:
    if name not in python_layers:
        if name not in scala_to_python or \
                (name in scala_to_python and scala_to_python[name] not in python_layers):
            print("{} : {}".format(name, scala_class_to_path[name]))
            diff_count += 1

if diff_count > 0:
    raise Exception("There exist layers in Scala but not wrapped in Python")<|MERGE_RESOLUTION|>--- conflicted
+++ resolved
@@ -40,11 +40,7 @@
                          "InternalCAddTable", "InternalGetShape",
                          "EmbeddingMatrixHolder", "Pooling2D", "InternalSplitTensor",
                          "SplitTensor", "Expand", "InternalMax", "InternalConvLSTM3D",
-<<<<<<< HEAD
-                         "InternalConvLSTM2D", "InternalCMulTable"}
-=======
-                         "InternalConvLSTM2D", "SoftMax"}
->>>>>>> 04bfb9d5
+                         "InternalConvLSTM2D", "InternalCMulTable", "SoftMax"}
     content = "\n".join([line for line in open(class_path).readlines()
                          if all([key not in line for key in exclude_key_words])])
     match = re.findall(r"class ([\w]+)[^{]+", content)
