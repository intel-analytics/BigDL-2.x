/*
 * Copyright 2018 Analytics Zoo Authors.
 *
 * Licensed under the Apache License, Version 2.0 (the "License");
 * you may not use this file except in compliance with the License.
 * You may obtain a copy of the License at
 *
 *     http://www.apache.org/licenses/LICENSE-2.0
 *
 * Unless required by applicable law or agreed to in writing, software
 * distributed under the License is distributed on an "AS IS" BASIS,
 * WITHOUT WARRANTIES OR CONDITIONS OF ANY KIND, either express or implied.
 * See the License for the specific language governing permissions and
 * limitations under the License.
 */

package com.intel.analytics.zoo.pipeline.api.keras.layers

<<<<<<< HEAD
import com.intel.analytics.bigdl.nn.abstractnn.AbstractModule
import com.intel.analytics.bigdl.nn.keras.{SoftMax => KSoftMax}
import com.intel.analytics.bigdl.tensor.Tensor
import com.intel.analytics.bigdl.utils.Shape
import com.intel.analytics.bigdl.tensor.TensorNumericMath.TensorNumeric
import com.intel.analytics.bigdl.nn.{InternalSoftmax, Transpose, Sequential => TSequential, TimeDistributed => TTimeDistributed}
import com.intel.analytics.zoo.pipeline.api.Net

import scala.reflect.ClassTag

class SoftMax[T: ClassTag](override val inputShape: Shape = null)(implicit ev: TensorNumeric[T])
  extends KSoftMax[T](inputShape) with Net {

//  override def doBuild(inputShape: Shape): AbstractModule[Tensor[T], Tensor[T], T] = {
//    val input = inputShape.toSingle().toArray
//    require(input.length < 5, "SoftMax only support 2d/3d/4d input")
//    val layer = com.intel.analytics.bigdl.nn.SoftMax()
//    if (input.length <= 2) {
//      layer.asInstanceOf[AbstractModule[Tensor[T], Tensor[T], T]]
//    }
//    else {
//      val seq = TSequential[T]()
//      seq.add(Transpose(Array((1, 3))))
//      seq.add(layer)
//      seq.add(Transpose(Array((1, 3))))
//
//      val model = if (input.length > 3) {
//        TTimeDistributed[T](seq.asInstanceOf[AbstractModule[Tensor[T], Tensor[T], T]])
//      }
//      else seq
//
//      model.asInstanceOf[AbstractModule[Tensor[T], Tensor[T], T]]
//    }
//  }
override def doBuild(inputShape: Shape): AbstractModule[Tensor[T], Tensor[T], T] = {
  val input = inputShape.toSingle().toArray
  require(input.length < 5, "SoftMax only support 2d/3d/4d input")
  val layer = InternalSoftmax()

    layer.asInstanceOf[AbstractModule[Tensor[T], Tensor[T], T]]
}

  override def computeOutputShape(inputShape: Shape): Shape = {
    val input = inputShape.toSingle().toArray
    require(input.length < 5,
      s"SoftMax requires 2D|3D|4D input, but got input dim ${input.length}")
    inputShape
=======
import com.intel.analytics.bigdl.nn.abstractnn.{AbstractModule, IdentityOutputShape}
import com.intel.analytics.bigdl.nn.keras.KerasLayer
import com.intel.analytics.bigdl.tensor.Tensor
import com.intel.analytics.bigdl.utils.Shape
import com.intel.analytics.bigdl.tensor.TensorNumericMath.TensorNumeric
import com.intel.analytics.zoo.pipeline.api.Net
import com.intel.analytics.zoo.pipeline.api.keras.layers.internal.InternalSoftMax
import com.intel.analytics.zoo.pipeline.api.keras.layers.utils.KerasUtils

import scala.reflect.ClassTag

/**
 * Applies the SoftMax function to an n-dimensional input Tensor, rescaling them so that the
 * elements of the n-dimensional output Tensor lie in the range (0, 1) and sum to 1.
 * Softmax is defined as: f_i(x) = exp(x_i - shift) / sum_j exp(x_j - shift)
 * where shift = max_i(x_i).
 * Currently only support apply softmax normalization to the last dim.
 */
class SoftMax[T: ClassTag](val inputShape: Shape = null)(implicit ev: TensorNumeric[T])
  extends KerasLayer[Tensor[T], Tensor[T], T](KerasUtils.addBatch(inputShape))
    with IdentityOutputShape with Net {

  override def doBuild(inputShape: Shape): AbstractModule[Tensor[T], Tensor[T], T] = {
    val layer = InternalSoftMax()
    layer.asInstanceOf[AbstractModule[Tensor[T], Tensor[T], T]]
>>>>>>> 5ca6548f
  }
}

object SoftMax {
  def apply[@specialized(Float, Double) T: ClassTag](inputShape: Shape = null)
    (implicit ev: TensorNumeric[T]): SoftMax[T] = {
    new SoftMax[T](inputShape)
  }
}<|MERGE_RESOLUTION|>--- conflicted
+++ resolved
@@ -16,55 +16,6 @@
 
 package com.intel.analytics.zoo.pipeline.api.keras.layers
 
-<<<<<<< HEAD
-import com.intel.analytics.bigdl.nn.abstractnn.AbstractModule
-import com.intel.analytics.bigdl.nn.keras.{SoftMax => KSoftMax}
-import com.intel.analytics.bigdl.tensor.Tensor
-import com.intel.analytics.bigdl.utils.Shape
-import com.intel.analytics.bigdl.tensor.TensorNumericMath.TensorNumeric
-import com.intel.analytics.bigdl.nn.{InternalSoftmax, Transpose, Sequential => TSequential, TimeDistributed => TTimeDistributed}
-import com.intel.analytics.zoo.pipeline.api.Net
-
-import scala.reflect.ClassTag
-
-class SoftMax[T: ClassTag](override val inputShape: Shape = null)(implicit ev: TensorNumeric[T])
-  extends KSoftMax[T](inputShape) with Net {
-
-//  override def doBuild(inputShape: Shape): AbstractModule[Tensor[T], Tensor[T], T] = {
-//    val input = inputShape.toSingle().toArray
-//    require(input.length < 5, "SoftMax only support 2d/3d/4d input")
-//    val layer = com.intel.analytics.bigdl.nn.SoftMax()
-//    if (input.length <= 2) {
-//      layer.asInstanceOf[AbstractModule[Tensor[T], Tensor[T], T]]
-//    }
-//    else {
-//      val seq = TSequential[T]()
-//      seq.add(Transpose(Array((1, 3))))
-//      seq.add(layer)
-//      seq.add(Transpose(Array((1, 3))))
-//
-//      val model = if (input.length > 3) {
-//        TTimeDistributed[T](seq.asInstanceOf[AbstractModule[Tensor[T], Tensor[T], T]])
-//      }
-//      else seq
-//
-//      model.asInstanceOf[AbstractModule[Tensor[T], Tensor[T], T]]
-//    }
-//  }
-override def doBuild(inputShape: Shape): AbstractModule[Tensor[T], Tensor[T], T] = {
-  val input = inputShape.toSingle().toArray
-  require(input.length < 5, "SoftMax only support 2d/3d/4d input")
-  val layer = InternalSoftmax()
-
-    layer.asInstanceOf[AbstractModule[Tensor[T], Tensor[T], T]]
-}
-
-  override def computeOutputShape(inputShape: Shape): Shape = {
-    val input = inputShape.toSingle().toArray
-    require(input.length < 5,
-      s"SoftMax requires 2D|3D|4D input, but got input dim ${input.length}")
-    inputShape
-=======
 import com.intel.analytics.bigdl.nn.abstractnn.{AbstractModule, IdentityOutputShape}
 import com.intel.analytics.bigdl.nn.keras.KerasLayer
 import com.intel.analytics.bigdl.tensor.Tensor
@@ -90,7 +41,6 @@
   override def doBuild(inputShape: Shape): AbstractModule[Tensor[T], Tensor[T], T] = {
     val layer = InternalSoftMax()
     layer.asInstanceOf[AbstractModule[Tensor[T], Tensor[T], T]]
->>>>>>> 5ca6548f
   }
 }
 
