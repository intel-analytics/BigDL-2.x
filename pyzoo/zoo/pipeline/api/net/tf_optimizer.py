--- conflicted
+++ resolved
@@ -24,14 +24,10 @@
 from bigdl.nn.criterion import Criterion
 from bigdl.nn.layer import Layer
 from bigdl.util.common import to_list, JavaValue
-<<<<<<< HEAD
 from bigdl.optim.optimizer import EveryEpoch, MaxEpoch, Optimizer
 from zoo.pipeline.api.keras.optimizers import ZooOptimizer
-=======
 from bigdl.optim.optimizer import EveryEpoch, MaxEpoch, SeveralIteration
->>>>>>> ff7e3f03
 from zoo.pipeline.api.keras.engine.topology import to_bigdl_metric
-from zoo.pipeline.api.keras.optimizers import DistriOptimizer
 from zoo.pipeline.api.net.utils import _find_placeholders, _check_the_same
 from zoo.util import nest
 
@@ -208,11 +204,7 @@
                 raise ValueError("Validation data is not specified. Please set " +
                                  "val rdd in TFDataset, or set val_split larger than zero")
 
-<<<<<<< HEAD
             self.optimizer = ZooOptimizer.create(self.training_helper_layer,
-=======
-            self.optimizer = DistriOptimizer(self.training_helper_layer,
->>>>>>> ff7e3f03
                                               training_rdd,
                                               IdentityCriterion(),
                                               batch_size=batch_size,
@@ -225,11 +217,7 @@
                                           val_method)
         else:
             training_rdd = sample_rdd
-<<<<<<< HEAD
             self.optimizer = ZooOptimizer.create(self.training_helper_layer,
-=======
-            self.optimizer = DistriOptimizer(self.training_helper_layer,
->>>>>>> ff7e3f03
                                               training_rdd,
                                               IdentityCriterion(),
                                               batch_size=batch_size,
