#!/usr/bin/env bash

#
# Copyright 2016 The BigDL Authors.
#
# Licensed under the Apache License, Version 2.0 (the "License");
# you may not use this file except in compliance with the License.
# You may obtain a copy of the License at
#
#     http://www.apache.org/licenses/LICENSE-2.0
#
# Unless required by applicable law or agreed to in writing, software
# distributed under the License is distributed on an "AS IS" BASIS,
# WITHOUT WARRANTIES OR CONDITIONS OF ANY KIND, either express or implied.
# See the License for the specific language governing permissions and
# limitations under the License.
#

set -e
RUN_SCRIPT_DIR=$(cd $(dirname $0) ; pwd)
echo $RUN_SCRIPT_DIR
BIGDL_DIR="$(cd ${RUN_SCRIPT_DIR}/../../../../..; pwd)"
echo $BIGDL_DIR
BIGDL_PYTHON_DIR="$(cd ${BIGDL_DIR}/python/dllib/src; pwd)"
echo $BIGDL_PYTHON_DIR

<<<<<<< HEAD
if (( $# < 1)); then
  echo "Usage: release.sh platform mvn_parameters"
  echo "Usage example: bash release.sh linux"
=======
if (( $# < 2)); then
  echo "Usage: release.sh platform mvn_parameters"
  echo "Usage example: bash release.sh linux false"
  echo "Usage example: bash release.sh linux true"
>>>>>>> 3660dc52
  echo "you can also add other profiles such as: -Dspark.version=2.4.6 -P spark_2.x"
  exit -1
fi

platform=$1
<<<<<<< HEAD
profiles=${*:2}
=======
quick=$2
profiles=${*:3}
>>>>>>> 3660dc52

bigdl_version=$(cat $BIGDL_DIR/python/version.txt | head -1)

cd ${BIGDL_DIR}/scala
if [ "$platform" ==  "mac" ]; then
    echo "Building bigdl for mac system"
    dist_profile="-P mac $profiles"
    verbose_pname="macosx_10_11_x86_64"
elif [ "$platform" == "linux" ]; then
    echo "Building bigdl for linux system"
    dist_profile="-P linux $profiles"
    verbose_pname="manylinux1_x86_64"
else
    echo "unsupport platform"
fi

bigdl_build_command="bash make-dist.sh ${dist_profile}"

echo "Dist BigDL: $bigdl_build_command"
cd ${BIGDL_DIR}/scala
$bigdl_build_command

cd $BIGDL_PYTHON_DIR
sdist_command="python setup.py sdist"
echo "packing source code: ${sdist_command}"
$sdist_command

if [ -d "${BIGDL_DIR}/python/dllib/src/build" ]; then
   rm -r ${BIGDL_DIR}/python/dllib/src/build
fi

if [ -d "${BIGDL_DIR}/python/dllib/src/dist" ]; then
   rm -r ${BIGDL_DIR}/python/dllib/src/dist
fi

wheel_command="python setup.py bdist_wheel --plat-name ${verbose_pname}"
echo "Packing python distribution:   $wheel_command"
${wheel_command}

upload_command="twine upload python/dllib/src/dist/BigDL_dllib-${bigdl_version}-py2.py3-none-${verbose_pname}.whl"
echo "Please manually upload with this command:  $upload_command"

#$upload_command<|MERGE_RESOLUTION|>--- conflicted
+++ resolved
@@ -24,27 +24,17 @@
 BIGDL_PYTHON_DIR="$(cd ${BIGDL_DIR}/python/dllib/src; pwd)"
 echo $BIGDL_PYTHON_DIR
 
-<<<<<<< HEAD
-if (( $# < 1)); then
-  echo "Usage: release.sh platform mvn_parameters"
-  echo "Usage example: bash release.sh linux"
-=======
 if (( $# < 2)); then
   echo "Usage: release.sh platform mvn_parameters"
   echo "Usage example: bash release.sh linux false"
   echo "Usage example: bash release.sh linux true"
->>>>>>> 3660dc52
   echo "you can also add other profiles such as: -Dspark.version=2.4.6 -P spark_2.x"
   exit -1
 fi
 
 platform=$1
-<<<<<<< HEAD
-profiles=${*:2}
-=======
 quick=$2
 profiles=${*:3}
->>>>>>> 3660dc52
 
 bigdl_version=$(cat $BIGDL_DIR/python/version.txt | head -1)
 
