--- conflicted
+++ resolved
@@ -83,7 +83,32 @@
     assert top5acc.compute() == 0.75
 
 
-<<<<<<< HEAD
+def test_torch_MAE():
+    from zoo.orca.learn.pytorch.pytorch_metrics import MAE
+    pred = torch.tensor([[1, -2], [1, 1]])
+    target = torch.tensor([[0, 1], [0, 1]])
+    m = MAE()
+    m(pred, target)
+    assert m.compute() == 1.25
+    pred = torch.tensor([[1, 1], [1, 1]])
+    target = torch.tensor([[0, 1], [0, 1]])
+    m(pred, target)
+    assert m.compute() == 0.875
+
+
+def test_torch_MSE():
+    from zoo.orca.learn.pytorch.pytorch_metrics import MSE
+    pred = torch.tensor([[1, -2], [1, 1]])
+    target = torch.tensor([[1, 1], [1, 1]])
+    m = MSE()
+    m(pred, target)
+    assert m.compute() == 2.25
+    pred = torch.tensor([[1, 1], [1, 1]])
+    target = torch.tensor([[1, 1], [0, 1]])
+    m(pred, target)
+    assert m.compute() == 1.25
+
+
 def test_torch_BinaryCrossEntropy():
     from zoo.orca.learn.pytorch.pytorch_metrics import BinaryCrossEntropy
     pred = torch.tensor([[0.6, 0.4], [0.4, 0.6]])
@@ -130,30 +155,4 @@
     target = torch.tensor([[0, 1], [0, 0]])
     poisson = Poisson()
     poisson(pred, target)
-    assert abs(poisson.compute() - 0.49999997) < 1e-6
-=======
-def test_torch_MAE():
-    from zoo.orca.learn.pytorch.pytorch_metrics import MAE
-    pred = torch.tensor([[1, -2], [1, 1]])
-    target = torch.tensor([[0, 1], [0, 1]])
-    m = MAE()
-    m(pred, target)
-    assert m.compute() == 1.25
-    pred = torch.tensor([[1, 1], [1, 1]])
-    target = torch.tensor([[0, 1], [0, 1]])
-    m(pred, target)
-    assert m.compute() == 0.875
-
-
-def test_torch_MSE():
-    from zoo.orca.learn.pytorch.pytorch_metrics import MSE
-    pred = torch.tensor([[1, -2], [1, 1]])
-    target = torch.tensor([[1, 1], [1, 1]])
-    m = MSE()
-    m(pred, target)
-    assert m.compute() == 2.25
-    pred = torch.tensor([[1, 1], [1, 1]])
-    target = torch.tensor([[1, 1], [0, 1]])
-    m(pred, target)
-    assert m.compute() == 1.25
->>>>>>> 83c9c78d
+    assert abs(poisson.compute() - 0.49999997) < 1e-6