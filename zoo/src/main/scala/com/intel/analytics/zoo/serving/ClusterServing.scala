--- conflicted
+++ resolved
@@ -17,28 +17,14 @@
 
 package com.intel.analytics.zoo.serving
 
-<<<<<<< HEAD
+
 import com.intel.analytics.zoo.serving.engine.{FlinkInference, FlinkRedisSink, FlinkRedisSource}
 import com.intel.analytics.zoo.serving.utils.{ClusterServingHelper, SerParams}
 import org.apache.flink.streaming.api.scala.{StreamExecutionEnvironment, _}
-=======
-import com.intel.analytics.bigdl.numeric.NumericFloat
-import com.intel.analytics.bigdl.tensor.Tensor
-import com.intel.analytics.bigdl.utils.{T, Table}
-import com.intel.analytics.zoo.pipeline.inference.{InferenceModel, InferenceSummary}
-import com.intel.analytics.zoo.serving.utils._
->>>>>>> 5b5278a0
 import org.apache.log4j.{Level, Logger}
 
-<<<<<<< HEAD
 import scala.collection.JavaConverters._
-=======
-import scala.concurrent.ExecutionContext.Implicits.global
-import scala.util.{Failure, Success}
-import org.apache.spark.util.LongAccumulator
 
-import scala.collection.mutable.ArrayBuffer
->>>>>>> 5b5278a0
 
 object ClusterServing {
   Logger.getLogger("org").setLevel(Level.ERROR)
@@ -47,7 +33,7 @@
   def run(configPath: String = "config.yaml"): Unit = {
     val helper = new ClusterServingHelper(configPath)
     helper.initArgs()
-<<<<<<< HEAD
+
     params = new SerParams(helper)
 //    println(params.model)
     val serving = StreamExecutionEnvironment.getExecutionEnvironment
@@ -57,361 +43,6 @@
     serving.setParallelism(1)
     serving.execute("Cluster Serving - Flink")
   }
-=======
-    helper.initContext()
-
-    /**
-     * Variables need to be serialized are listed below
-     * Take them from helper in advance for later execution
-     */
-    val batchSize = helper.batchSize
-    val coreNum = helper.coreNum
-    val nodeNum = helper.nodeNum
-    val modelType = helper.modelType
-    val blasFlag = helper.blasFlag
-    val dataType = helper.dataType
-    val dataShape = helper.dataShape
-
-    val (flagC, flagW, flagH, streamKey, dataField) = if (dataType == DataType.IMAGE) {
-      (helper.dataShape(0)(0), helper.dataShape(0)(1), helper.dataShape(0)(2), "image_stream",
-        "image")
-    } else {
-      (0, 0, 0, "tensor_stream", "tensor")
-    }
-
-    val filter = helper.filter
-
-    /**
-     * chwFlag is to set image input of CHW or HWC
-     * if true, the format is CHW
-     * else, the format is HWC
-     *
-     * Note that currently CHW is commonly used
-     * and HWC is often used in Tensorflow models
-     */
-    val chwFlag = if (modelType.startsWith("tensorflow")) {
-      false
-    } else {
-      true
-    }
-
-    val logger = helper.logger
-
-    /**
-     * For cut input stream, this variable is to avoid
-     * unsafe cut of input stream, if cut current batch
-     * there is an interval between get and cut, this would
-     * affect the result of correctness, some new data might be cut
-     */
-
-    var model: InferenceModel = null
-    var bcModel: Broadcast[InferenceModel] = null
-
-    model = helper.loadInferenceModel()
-    bcModel = helper.sc.broadcast(model)
-
-    model.setInferenceSummary(
-      InferenceSummary("./TensorboardEventLogs", helper.dateTime + "-ClusterServing"))
-
-    val spark = helper.getSparkSession()
-
-    logger.info(s"connected to redis " +
-      s"${spark.conf.get("spark.redis.host")}:${spark.conf.get("spark.redis.port")}")
-
-
-    val inputData = spark
-      .readStream
-      .format("redis")
-      .option("stream.keys", streamKey)
-      .option("stream.read.batch.size", batchSize)
-      .option("stream.parallelism", nodeNum)
-      .schema(StructType(Array(
-        StructField("uri", StringType),
-        StructField(dataField, StringType)
-      )))
-      .load()
-
-    var totalCnt: Int = 0
-    var timeStamp: Int = 0
-
-    // redis stream control
-    val redisDB = new Jedis(helper.redisHost, helper.redisPort.toInt)
-    val inputThreshold = 0.6 * 0.8
-    val cutRatio = 0.5
-
-    val acc = new LongAccumulator()
-    helper.sc.register(acc)
-
-    val query = inputData.writeStream.foreachBatch{ (batchDF: DataFrame, batchId: Long) =>
-
-      /**
-       * This is reserved for future dynamic loading model
-       */
-      val redisInfo = RedisUtils.getMapFromInfo(redisDB.info())
-
-      if (redisInfo("used_memory").toLong >=
-        redisInfo("maxmemory").toLong * inputThreshold) {
-        redisDB.xtrim(streamKey,
-          (redisDB.xlen(streamKey) * cutRatio).toLong, true)
-      }
-
-      batchDF.persist()
-
-
-      if (!batchDF.isEmpty) {
-        /**
-         * The streaming may be triggered somehow and it is possible
-         * to get an empty batch
-         *
-         * If the batch is not empty, start preprocessing and predict here
-         */
-
-
-        val microBatchStart = System.nanoTime()
-        acc.reset()
-        /**
-         * Engine type controlling, for different engine type,
-         * different partitioning and batching scheduling is used
-         */
-        val resultPartitions = if (blasFlag) {
-          /**
-           * In BLAS mode, every model could predict only using
-           * a single thread, besides, batch size usually is not
-           * over 64 in serving to achieve good latency. Thus, no
-           * batching is required if the machine has over about 30 cores.           *
-           */
-          batchDF.rdd.mapPartitions(pathBytes => {
-            pathBytes.grouped(coreNum).flatMap(pathBytesBatch => {
-
-              acc.add(pathBytesBatch.size)
-              pathBytesBatch.indices.toParArray.map(i => {
-
-                val path = pathBytesBatch(i).getAs[String]("uri")
-                val tensors = PreProcessing(pathBytesBatch(i).getAs[String](dataField), dataType,
-                  chwFlag)
-
-                val localPartitionModel = bcModel.value
-                val result = if (tensors.isTensor) {
-                  localPartitionModel.doPredict(tensors.toTensor.addSingletonDimension())
-                } else {
-                  localPartitionModel.doPredict(tensors)
-                }
-
-                val value = if (result.isTensor) {
-                  val res = result.toTensor.squeeze()
-                  PostProcessing(res, filter)
-                } else {
-                  // result is table
-                  val separator = ","
-                  val res = result.toTable
-                  val valueBuf = StringBuilder.newBuilder
-                  valueBuf.append("[")
-                  res.keySet.foreach(key => {
-                    valueBuf.append(PostProcessing(
-                      res(key).asInstanceOf[Tensor[Float]]))
-                    valueBuf.append(separator)
-                  })
-                  valueBuf.deleteCharAt(valueBuf.length - 1)
-                  valueBuf.append("]")
-                  valueBuf.toString()
-                }
-
-                Record(path, value)
-              })
-            })
-          })
-        } else {
-          /**
-           * In Normal mode, every model will use multiple thread to
-           * achieve best latency. Thus, we only use a single model to
-           * do sequential predict, maximizing the latency performance
-           * and minimizing the memory usage.
-           */
-          val pathBytesChunk = batchDF.rdd.mapPartitions(pathBytes => {
-            pathBytes.grouped(coreNum).flatMap(pathBytesBatch => {
-              pathBytesBatch.indices.toParArray.map(i => {
-
-                val row = pathBytesBatch(i)
-                val path = row.getAs[String]("uri")
-                val tensors = PreProcessing(row.getAs[String](dataField), dataType, chwFlag)
-                (path, tensors)
-
-              })
-            })
-          })
-          pathBytesChunk.mapPartitions(pathBytes => {
-            val localModel = bcModel.value
-            val t = if (dataType == DataType.IMAGE) {
-              if (chwFlag) {
-                Tensor[Float](batchSize, flagC, flagH, flagW)
-              } else {
-                Tensor[Float](batchSize, flagH, flagW, flagC)
-              }
-            } else {
-              if (dataShape.length == 1) {
-                val sizes = batchSize +: dataShape(0)
-                Tensor[Float](sizes)
-              } else {
-                T.array(dataShape.map(shape => Tensor[Float](batchSize +: shape)))
-              }
-            }
-
-            pathBytes.grouped(batchSize).flatMap(pathByteBatch => {
-              val thisBatchSize = pathByteBatch.size
-              acc.add(thisBatchSize)
-              val x = if (t.isTensor) {
-                val tTensor = t.toTensor
-                (0 until thisBatchSize).toParArray
-                  .foreach(i => tTensor.select(1, i + 1).copy(pathByteBatch(i)._2.toTensor))
-                if (modelType == "openvino") {
-                  tTensor.addSingletonDimension()
-                } else {
-                  tTensor
-                }
-              } else {
-                val tTable = t.toTable
-                (0 until thisBatchSize).toParArray
-                  .foreach( i => {
-                    val dataTable = pathByteBatch(i)._2.toTable
-                    tTable.keySet.foreach(key => {
-                      tTable(key).asInstanceOf[Tensor[Float]].select(1, i + 1)
-                        .copy(dataTable(key).asInstanceOf[Tensor[Float]])
-                    })
-                  })
-                tTable
-              }
-
-              /**
-               * addSingletonDimension method will modify the
-               * original Tensor, thus if reuse of Tensor is needed,
-               * have to squeeze it back.
-               */
-              val result = localModel.doPredict(x)
-              if (result.isTensor) {
-                val res = if (modelType == "openvino") {
-                  // TODO: Activity support
-                  if (t.isTensor) {
-                    t.toTensor.squeeze(1)
-                  }
-                  result.toTensor.squeeze()
-                } else {
-                  result.toTensor
-                }
-                (0 until thisBatchSize).toParArray.map(i => {
-                  val value = PostProcessing(res.select(1, i + 1), filter)
-                  Record(pathByteBatch(i)._1, value)
-                })
-              } else {
-                // result is table
-                val separator = ","
-                // TODO: openvino Table support
-                val res = result.toTable
-                (0 until thisBatchSize).toParArray.map(i => {
-                  val value = StringBuilder.newBuilder
-                  value.append("[")
-                  res.keySet.foreach(key => {
-                    value.append(PostProcessing(
-                      res(key).asInstanceOf[Tensor[Float]].select(1, i + 1)))
-                    value.append(separator)
-                  })
-                  value.deleteCharAt(value.length - 1)
-                  value.append("]")
-                  Record(pathByteBatch(i)._1, value.toString())
-                })
-              }
-            })
-          })
-        }
-
-
-        /**
-         * Predict ends, start writing data to output queue
-         */
-        val resDf = spark.createDataFrame(resultPartitions)
-
-        var errFlag: Boolean = true
-
-        /**
-         * Block the inference if there is no space to write
-         * Will continuously try write the result, if not, keep blocking
-         * The input stream may accumulate to very large because no records
-         * will be consumed, however the stream size would be controlled
-         * on Cluster Serving API side.
-         */
-        while (errFlag) {
-          try {
-            resDf.write
-              .format("org.apache.spark.sql.redis")
-              .option("table", "result")
-              .option("key.column", "uri")
-              .option("iterator.grouping.size", batchSize)
-              .mode(SaveMode.Append).save()
-
-            errFlag = false
-          }
-
-          catch {
-            case e: redis.clients.jedis.exceptions.JedisDataException =>
-              errFlag = true
-              val errMsg = "not enough space in redis to write: " + e.toString
-              logger.info(errMsg)
-              Thread.sleep(3000)
-            case e: java.lang.InterruptedException =>
-              /**
-               * If been interrupted by stop signal, do nothing
-               * End the streaming until this micro batch process ends
-               */
-              logger.info("Stop signal received, will exit soon.")
-            case e: Exception =>
-              errFlag = true
-              val errMsg = "unable to handle exception: " + e.toString
-              logger.info(errMsg)
-              Thread.sleep(3000)
-
-          }
-        }
-
-        /**
-         * Count the statistical data and write to summary
-         */
-        val microBatchEnd = System.nanoTime()
-
-        val microBatchLatency = (microBatchEnd - microBatchStart) / 1e9
-        val microBatchThroughPut = (acc.value / microBatchLatency).toFloat
-        logger.info(s"Inferece end. Input size ${acc.value}. " +
-          s"Latency $microBatchLatency, Throughput $microBatchThroughPut")
-
-        totalCnt += acc.value.toInt
-
-        val lastTimeStamp = timeStamp
-        timeStamp += microBatchLatency.toInt + 1
-
-        AsyncUtils.writeServingSummay(model,
-          lastTimeStamp, timeStamp, totalCnt, microBatchThroughPut)
-          .onComplete{
-            case Success(_) => None
-
-            case Failure(exception) => logger.info(s"$exception, " +
-              s"write summary fails, please check.")
-          }
-
-
-
-      }
-    }
-
-    /**
-     * Start the streaming, and listen to stop signal
-     * The stop signal will be listened by another thread
-     * with interval of 1 second.
-     */
-    val servingQuery = query.start()
-
-    ClusterServingManager.listenTermination(helper, servingQuery)
-
-    servingQuery.awaitTermination()
->>>>>>> 5b5278a0
-
   def main(args: Array[String]): Unit = {
     run()
   }
