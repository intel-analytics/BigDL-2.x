#
# Copyright 2018 Analytics Zoo Authors.
#
# Licensed under the Apache License, Version 2.0 (the "License");
# you may not use this file except in compliance with the License.
# You may obtain a copy of the License at
#
#     http://www.apache.org/licenses/LICENSE-2.0
#
# Unless required by applicable law or agreed to in writing, software
# distributed under the License is distributed on an "AS IS" BASIS,
# WITHOUT WARRANTIES OR CONDITIONS OF ANY KIND, either express or implied.
# See the License for the specific language governing permissions and
# limitations under the License.
#

import shutil
import os.path
import pytest
from unittest import TestCase

from pyspark.sql.functions import col, max, min, array
from pyspark.sql.types import StructType, StructField, StringType, IntegerType, ArrayType, \
    DoubleType

from zoo.orca import OrcaContext
from zoo.friesian.feature import FeatureTable, StringIndex
from zoo.common.nncontext import *

import shutil
import pandas as pd


class TestTable(TestCase):
    def setup_method(self, method):
        """ setup any state tied to the execution of the given method in a
        class.  setup_method is invoked for every test method of a class.
        """
        self.resource_path = os.path.join(os.path.split(__file__)[0], "../../resources")

    def test_fillna_int(self):
        file_path = os.path.join(self.resource_path, "friesian/feature/parquet/data1.parquet")
        feature_tbl = FeatureTable.read_parquet(file_path)
        filled_tbl = feature_tbl.fillna(5, ["col_2", "col_3"])
        assert isinstance(filled_tbl, FeatureTable), "filled_tbl should be a FeatureTable"
        assert feature_tbl.df.filter("col_2 is null").count() != 0 and feature_tbl \
            .df.filter("col_3 is null").count() != 0, "feature_tbl should not be changed"
        assert filled_tbl.df.filter("col_2 == 5").count() == 1, "col_2 null values should be " \
                                                                "filled with 5"
        assert filled_tbl.df.filter("col_3 == 5").count() == 1, "col_3 null values should be " \
                                                                "filled with 5"
        filled_tbl = feature_tbl.fillna(5, None)
        assert filled_tbl.df.filter("col_2 == 5").count() == 1, "col_2 null values should be " \
                                                                "filled with 5"
        assert filled_tbl.df.filter("col_3 == 5").count() == 1, "col_3 null values should be " \
                                                                "filled with 5"
        with self.assertRaises(Exception) as context:
            feature_tbl.fillna(0, ["col_2", "col_3", "col_8"])
        self.assertTrue('do not exist in this Table' in str(context.exception))

    def test_fillna_double(self):
        file_path = os.path.join(self.resource_path, "friesian/feature/parquet/data1.parquet")
        feature_tbl = FeatureTable.read_parquet(file_path)
        filled_tbl = feature_tbl.fillna(3.2, ["col_2", "col_3"])
        assert isinstance(filled_tbl, FeatureTable), "filled_tbl should be a FeatureTable"
        assert feature_tbl.df.filter("col_2 is null").count() != 0 and feature_tbl \
            .df.filter("col_3 is null").count() != 0, "feature_tbl should not be changed"
        assert filled_tbl.df.filter("col_2 is null").count() == 0, "col_2 null values should be " \
                                                                   "filled"
        assert filled_tbl.df.filter("col_3 is null").count() == 0, "col_3 null values should be " \
                                                                   "filled"
        filled_tbl = feature_tbl.fillna(5, ["col_2", "col_3"])
        assert filled_tbl.df.filter("col_2 == 5").count() == 1, "col_2 null values should be " \
                                                                "filled with 5"
        assert filled_tbl.df.filter("col_3 == 5").count() == 1, "col_3 null values should be " \
                                                                "filled with 5"

    def test_fillna_long(self):
        file_path = os.path.join(self.resource_path, "friesian/feature/parquet/data1.parquet")
        feature_tbl = FeatureTable.read_parquet(file_path)
        filled_tbl = feature_tbl.fillna(3, ["col_1", "col_2", "col_3"])
        assert isinstance(filled_tbl, FeatureTable), "filled_tbl should be a FeatureTable"
        assert feature_tbl.df.filter("col_2 is null").count() != 0 and feature_tbl \
            .df.filter("col_3 is null").count() != 0, "feature_tbl should not be changed"
        assert filled_tbl.df.filter("col_1 is null").count() == 0, "col_1 null values should be " \
                                                                   "filled"
        assert filled_tbl.df.filter("col_2 is null").count() == 0, "col_2 null values should be " \
                                                                   "filled"
        assert filled_tbl.df.filter("col_3 is null").count() == 0, "col_3 null values should be " \
                                                                   "filled"

    def test_fillna_string(self):
        file_path = os.path.join(self.resource_path, "friesian/feature/parquet/data1.parquet")
        feature_tbl = FeatureTable.read_parquet(file_path)
        with self.assertRaises(Exception) as context:
            feature_tbl.fillna(3.2, ["col_4", "col_5"])
        self.assertTrue('numeric does not match the type of column col_4' in str(context.exception))

        filled_tbl = feature_tbl.fillna("bb", ["col_4", "col_5"])
        assert isinstance(filled_tbl, FeatureTable), "filled_tbl should be a FeatureTable"
        assert filled_tbl.df.filter("col_4 is null").count() == 0, "col_4 null values should be " \
                                                                   "filled"
        assert filled_tbl.df.filter("col_5 is null").count() == 0, "col_5 null values should be " \
                                                                   "filled"

    def test_gen_string_idx(self):
        file_path = os.path.join(self.resource_path, "friesian/feature/parquet/data1.parquet")
        feature_tbl = FeatureTable.read_parquet(file_path)
        string_idx_list = feature_tbl.gen_string_idx(["col_4", "col_5"], freq_limit=1)
        assert string_idx_list[0].size() == 3, "col_4 should have 3 indices"
        assert string_idx_list[1].size() == 2, "col_5 should have 2 indices"
        with tempfile.TemporaryDirectory() as local_path:
            for str_idx in string_idx_list:
                str_idx.write_parquet(local_path)
                str_idx_log = str_idx.log(["id"])
                assert str_idx.df.filter("id == 1").count() == 1, "id in str_idx should = 1"
                assert str_idx_log.df.filter("id == 1").count() == 0, "id in str_idx_log should " \
                                                                      "!= 1"
            assert os.path.isdir(local_path + "/col_4.parquet")
            assert os.path.isdir(local_path + "/col_5.parquet")
            new_col_4_idx = StringIndex.read_parquet(local_path + "/col_4.parquet")
            assert "col_4" in new_col_4_idx.df.columns, "col_4 should be a column of new_col_4_idx"
            with self.assertRaises(Exception) as context:
                StringIndex.read_parquet(local_path + "/col_5.parquet", "col_4")
            self.assertTrue('col_4 should be a column of the DataFrame' in str(context.exception))

    def test_gen_string_idx_dict(self):
        file_path = os.path.join(self.resource_path, "friesian/feature/parquet/data1.parquet")
        feature_tbl = FeatureTable.read_parquet(file_path)
        string_idx_list = feature_tbl.gen_string_idx(["col_4", "col_5"], freq_limit={"col_4": 1,
                                                                                     "col_5": 3})
        with self.assertRaises(Exception) as context:
            feature_tbl.gen_string_idx(["col_4", "col_5"], freq_limit="col_4:1,col_5:3")
        self.assertTrue('freq_limit only supports int, dict or None, but get str' in str(
            context.exception))
        assert string_idx_list[0].size() == 3, "col_4 should have 3 indices"
        assert string_idx_list[1].size() == 1, "col_5 should have 1 indices"

    def test_gen_string_idx_none(self):
        file_path = os.path.join(self.resource_path, "friesian/feature/parquet/data1.parquet")
        feature_tbl = FeatureTable.read_parquet(file_path)
        string_idx_list = feature_tbl.gen_string_idx(["col_4", "col_5"], freq_limit=None)
        assert string_idx_list[0].size() == 3, "col_4 should have 3 indices"
        assert string_idx_list[1].size() == 2, "col_5 should have 2 indices"

    def test_clip(self):
        file_path = os.path.join(self.resource_path, "friesian/feature/parquet/data1.parquet")
        feature_tbl = FeatureTable.read_parquet(file_path)
        clip_tbl = feature_tbl.clip(["col_1", "col_2", "col_3"], min=2, max=None)
        assert isinstance(clip_tbl, FeatureTable), "clip_tbl should be a FeatureTable"
        assert feature_tbl.df.filter("col_1 < 2").count() != 0 and feature_tbl \
            .df.filter("col_2 < 2").count() != 0, "feature_tbl should not be changed"
        assert clip_tbl.df.filter("col_1 < 2").count() == 0, "col_1 should >= 2"
        assert clip_tbl.df.filter("col_2 < 2").count() == 0, "col_2 should >= 2"
        assert clip_tbl.df.filter("col_3 < 2").count() == 0, "col_3 should >= 2"
        with self.assertRaises(Exception) as context:
            feature_tbl.clip(None, 2)
        self.assertTrue('columns should be str or list of str, but got None.'
                        in str(context.exception))

        feature_tbl = FeatureTable.read_parquet(file_path)
        clip_tbl = feature_tbl.clip(["col_1", "col_2", "col_3"], min=None, max=1)
        assert isinstance(clip_tbl, FeatureTable), "clip_tbl should be a FeatureTable"
        assert feature_tbl.df.filter("col_1 > 1").count() != 0 and feature_tbl \
            .df.filter("col_2 > 1").count() != 0, "feature_tbl should not be changed"
        assert clip_tbl.df.filter("col_1 > 1").count() == 0, "col_1 should <= 1"
        assert clip_tbl.df.filter("col_2 > 1").count() == 0, "col_2 should <= 1"
        assert clip_tbl.df.filter("col_3 > 1").count() == 0, "col_3 should <= 1"

        feature_tbl = FeatureTable.read_parquet(file_path)
        clip_tbl = feature_tbl.clip(["col_1", "col_2", "col_3"], min=0, max=1)
        assert isinstance(clip_tbl, FeatureTable), "clip_tbl should be a FeatureTable"
        assert feature_tbl.df.filter("col_1 > 1 or col_1 < 0").count() != 0 and feature_tbl \
            .df.filter("col_2 > 1 or col_2 < 0").count() != 0, "feature_tbl should not be changed"
        assert clip_tbl.df.filter("col_1 < 0").count() == 0, "col_1 should >= 0"
        assert clip_tbl.df.filter("col_2 > 1").count() == 0, "col_2 should <= 1"
        assert clip_tbl.df.filter("col_3 < 0 or col_3 > 1").count() == 0, "col_3 should >=0 " \
                                                                          "and <= 1"

    def test_dropna(self):
        file_path = os.path.join(self.resource_path, "friesian/feature/parquet/data1.parquet")
        feature_tbl = FeatureTable.read_parquet(file_path)
        dropped_tbl = feature_tbl.dropna(["col_1", "col_4"])
        assert isinstance(dropped_tbl, FeatureTable), "dropped_tbl should be a FeatureTable"
        assert feature_tbl.df.filter("col_1 is null").count() != 0 and feature_tbl\
            .df.filter("col_4 is null").count() != 0, "feature_tbl should not be changed"
        assert dropped_tbl.df.filter("col_1 is null").count() == 0, "col_1 null values should " \
                                                                    "be dropped"
        assert dropped_tbl.df.filter("col_4 is null").count() == 0, "col_4 null values should " \
                                                                    "be dropped"
        assert 0 < dropped_tbl.df.count() < feature_tbl.df.count(), "the number of rows should " \
                                                                    "be decreased"

        dropped_tbl = feature_tbl.dropna(["col_1", "col_4"], how="all")
        assert dropped_tbl.df.filter("col_1 is null and col_4 is null").count() == 0, \
            "col_1 and col_4 should not both have null values"
        dropped_tbl = feature_tbl.dropna(["col_2", "col_4"], how="all")
        assert dropped_tbl.df.filter("col_2 is null").count() > 0, \
            "col_2 should still have null values after dropna with how=all"

        dropped_tbl = feature_tbl.dropna(["col_2", "col_3", "col_5"], thresh=2)
        assert dropped_tbl.df.filter("col_2 is null").count() > 0, \
            "col_2 should still have null values after dropna with thresh=2"
        assert dropped_tbl.df.filter("col_3 is null and col_5 is null").count() == 0, \
            "col_3 and col_5 should not both have null values"

    def test_fill_median(self):
        file_path = os.path.join(self.resource_path, "friesian/feature/parquet/data1.parquet")
        feature_tbl = FeatureTable.read_parquet(file_path)
        with self.assertRaises(Exception) as context:
            feature_tbl.fill_median(["col_4", "col_5"])
        self.assertTrue('col_4 with data type StringType is not supported' in
                        str(context.exception))

        filled_tbl = feature_tbl.fill_median(["col_1", "col_2"])
        assert isinstance(filled_tbl, FeatureTable), "filled_tbl should be a FeatureTable"
        assert filled_tbl.df.filter("col_1 is null").count() == 0, "col_1 null values should be " \
                                                                   "filled"
        assert filled_tbl.df.filter("col_2 is null").count() == 0, "col_2 null values should be " \
                                                                   "filled"

    def test_filter(self):
        file_path = os.path.join(self.resource_path, "friesian/feature/parquet/data1.parquet")
        feature_tbl = FeatureTable.read_parquet(file_path)
        filtered_tbl = feature_tbl.filter(feature_tbl.col_1 == 1)
        assert filtered_tbl.size() == 3, "Only 3 out of 5 rows has value 1 for col_1"
        filtered_tbl2 = feature_tbl.filter(
            (feature_tbl.col("col_1") == 1) & (feature_tbl.col_2 == 1))
        assert filtered_tbl2.size() == 1, "Only 1 out of 5 rows has value 1 for col_1 and col_2"

    def test_rename(self):
        file_path = os.path.join(self.resource_path, "friesian/feature/parquet/data1.parquet")
        feature_tbl = FeatureTable.read_parquet(file_path)
        name_dict = {"col_1": "new_col1", "col_4": "new_col4"}
        rename_tbl = feature_tbl.rename(name_dict)
        cols = rename_tbl.df.columns
        assert isinstance(rename_tbl, FeatureTable), "rename_tbl should be a FeatureTable"
        assert "col_1" in feature_tbl.df.columns, "feature_tbl should not be changed"
        assert "new_col1" in cols, "new_col1 should be a column of the renamed tbl."
        assert "new_col4" in cols, "new_col4 should be a column of the renamed tbl."

    def test_log(self):
        file_path = os.path.join(self.resource_path, "friesian/feature/parquet/data1.parquet")
        feature_tbl = FeatureTable.read_parquet(file_path)
        log_tbl = feature_tbl.log(["col_1", "col_2", "col_3"])
        assert isinstance(log_tbl, FeatureTable), "log_tbl should be a FeatureTable"
        assert feature_tbl.df.filter("col_1 == 1").count() != 0 and feature_tbl \
            .df.filter("col_2 == 1").count() != 0, "feature_tbl should not be changed"
        assert log_tbl.df.filter("col_1 == 1").count() == 0, "col_1 should != 1"
        assert log_tbl.df.filter("col_2 == 1").count() == 0, "col_2 should != 1"
        assert log_tbl.df.filter("col_3 == 1").count() == 0, "col_3 should != 1"

    def test_merge(self):
        file_path = os.path.join(self.resource_path, "friesian/feature/parquet/data1.parquet")
        feature_tbl = FeatureTable.read_parquet(file_path)
        merged_tbl = feature_tbl.merge_cols(["col_1", "col_2", "col_3"], "int_cols")
        assert "col_1" not in merged_tbl.df.columns, "col_1 shouldn't be a column of merged_tbl"
        assert "int_cols" in merged_tbl.df.columns, "int_cols should be a column of merged_tbl"
        assert "col_1" in feature_tbl.df.columns, "col_1 should be a column of feature_tbl"

    def test_norm(self):
        file_path = os.path.join(self.resource_path, "friesian/feature/parquet/data1.parquet")
        feature_tbl = FeatureTable.read_parquet(file_path).fillna(0, ["col_2", "col_3"])
        normalized_tbl = feature_tbl.normalize(["col_2"])
        max_value = normalized_tbl.df.select("col_2") \
            .agg(max(col("col_2")).alias("max")) \
            .rdd.map(lambda row: row['max']).collect()[0]
        min_value = normalized_tbl.df.select("col_2") \
            .agg(min(col("col_2")).alias("min")) \
            .rdd.map(lambda row: row['min']).collect()[0]

        assert max_value <= 1, "col_2 shouldn't be more than 1 after normalization"
        assert min_value >= 0, "col_2 shouldn't be less than 0 after normalization"

        tbl2 = FeatureTable(feature_tbl.df.withColumn("col2-col3", array(["col_2", "col_3"])))
        normalized_tbl2 = tbl2.normalize(["col_2", "col2-col3"])
        normalized_tbl2.compute()

    def test_cross(self):
        file_path = os.path.join(self.resource_path, "friesian/feature/parquet/data1.parquet")
        feature_tbl = FeatureTable.read_parquet(file_path).fillna(0, ["col_2", "col_3"])
        crossed_tbl = feature_tbl.cross_columns([["col_2", "col_3"]], [100])
        assert "col_2_col_3" in crossed_tbl.df.columns, "crossed column is not created"
        max_value = crossed_tbl.df.select("col_2_col_3") \
            .agg(max(col("col_2_col_3")).alias("max")) \
            .rdd.map(lambda row: row['max']).collect()[0]
        min_value = crossed_tbl.df.select("col_2_col_3") \
            .agg(min(col("col_2_col_3")).alias("min")) \
            .rdd.map(lambda row: row['min']).collect()[0]

        assert max_value <= 100, "cross value shouldn't be more than 100 after cross"
        assert min_value > 0, "cross value shouldn't be less than 0 after cross"

    def test_add_negative_items(self):
        spark = OrcaContext.get_spark_session()
        data = [("jack", 1, "2019-07-01 12:01:19.000"),
                ("jack", 2, "2019-08-01 12:01:19.000"),
                ("jack", 3, "2019-09-01 12:01:19.000"),
                ("alice", 4, "2019-09-01 12:01:19.000"),
                ("alice", 5, "2019-10-01 12:01:19.000"),
                ("alice", 6, "2019-11-01 12:01:19.000")]
        schema = StructType([
            StructField("name", StringType(), True),
            StructField("item", IntegerType(), True),
            StructField("time", StringType(), True)
        ])
        df = spark.createDataFrame(data=data, schema=schema)
        tbl = FeatureTable(df).add_negative_samples(10)
        dft = tbl.df
        assert tbl.size() == 12
        assert dft.filter("label == 1").count() == 6
        assert dft.filter("label == 0").count() == 6

    def test_add_hist_seq(self):
        spark = OrcaContext.get_spark_session()
        data = [("jack", 1, "2019-07-01 12:01:19.000"),
                ("jack", 2, "2019-08-01 12:01:19.000"),
                ("jack", 3, "2019-09-01 12:01:19.000"),
                ("jack", 4, "2019-07-02 12:01:19.000"),
                ("jack", 5, "2019-08-03 12:01:19.000"),
                ("jack", 6, "2019-07-04 12:01:19.000"),
                ("jack", 7, "2019-08-05 12:01:19.000"),
                ("alice", 4, "2019-09-01 12:01:19.000"),
                ("alice", 5, "2019-10-01 12:01:19.000"),
                ("alice", 6, "2019-11-01 12:01:19.000")]
        schema = StructType([StructField("name", StringType(), True),
                             StructField("item", IntegerType(), True),
                             StructField("time", StringType(), True)])
        df = spark.createDataFrame(data=data, schema=schema)
        df = df.withColumn("ts", col("time").cast("timestamp").cast("long"))
        tbl = FeatureTable(df.select("name", "item", "ts")) \
            .add_hist_seq("name", ["item"], "ts", 1, 4)
        assert tbl.size() == 8
        assert tbl.df.filter(col("name") == "alice").count() == 2
        assert tbl.df.filter("name like '%jack'").count() == 6
        assert "item_hist_seq" in tbl.df.columns

    def test_gen_neg_hist_seq(self):
        spark = OrcaContext.get_spark_session()
        sc = OrcaContext.get_spark_context()
        data = [
            ("jack", [1, 2, 3, 4, 5]),
            ("alice", [4, 5, 6, 7, 8]),
            ("rose", [1, 2])]
        schema = StructType([
            StructField("name", StringType(), True),
            StructField("item_hist_seq", ArrayType(IntegerType()), True)])

        df = spark.createDataFrame(data, schema)
        df2 = sc \
            .parallelize([(1, 0), (2, 0), (3, 0), (4, 1), (5, 1), (6, 1), (7, 2), (8, 2), (9, 2)]) \
            .toDF(["item", "category"]).withColumn("item", col("item").cast("Integer")) \
            .withColumn("category", col("category").cast("Integer"))
        tbl = FeatureTable(df)
        tbl = tbl.add_neg_hist_seq(9, "item_hist_seq", 4)
        assert tbl.df.select("neg_item_hist_seq").count() == 3

    def test_gen_cats_from_items(self):
        spark = OrcaContext.get_spark_session()
        sc = OrcaContext.get_spark_context()
        data = [
            ("jack", [1, 2, 3, 4, 5]),
            ("alice", [4, 5, 6, 7, 8]),
            ("rose", [1, 2])]
        schema = StructType([
            StructField("name", StringType(), True),
            StructField("item_hist_seq", ArrayType(IntegerType()), True)])

        df = spark.createDataFrame(data, schema)
        df.filter("name like '%alice%'").show()

        df2 = sc \
            .parallelize([(0, 0), (1, 0), (2, 0), (3, 0), (4, 1), (5, 1), (6, 1), (8, 2), (9, 2)]) \
            .toDF(["item", "category"]).withColumn("item", col("item").cast("Integer")) \
            .withColumn("category", col("category").cast("Integer"))
        tbl = FeatureTable(df)
        tbl2 = tbl.add_neg_hist_seq(9, "item_hist_seq", 4)
        tbl3 = tbl2.add_feature(["item_hist_seq", "neg_item_hist_seq"], FeatureTable(df2), 5)
        assert tbl3.df.select("category_hist_seq").count() == 3
        assert tbl3.df.select("neg_category_hist_seq").count() == 3
        assert tbl3.df.filter("name like '%alice%'").select("neg_category_hist_seq").count() == 1
        assert tbl3.df.filter("name == 'rose'").select("neg_category_hist_seq").count() == 1

    def test_pad(self):
        spark = OrcaContext.get_spark_session()
        data = [
            ("jack", [1, 2, 3, 4, 5], [[1, 2, 3], [1, 2, 3]]),
            ("alice", [4, 5, 6, 7, 8], [[1, 2, 3], [1, 2, 3]]),
            ("rose", [1, 2], [[1, 2, 3]])]
        schema = StructType([StructField("name", StringType(), True),
                             StructField("list", ArrayType(IntegerType()), True),
                             StructField("matrix", ArrayType(ArrayType(IntegerType())))])
        df = spark.createDataFrame(data, schema)
        tbl = FeatureTable(df).pad(["list", "matrix"], 4)
        dft = tbl.df
        assert dft.filter("size(matrix) = 4").count() == 3
        assert dft.filter("size(list) = 4").count() == 3

    def test_mask(self):
        spark = OrcaContext.get_spark_session()
        data = [
            ("jack", [1, 2, 3, 4, 5]),
            ("alice", [4, 5, 6, 7, 8]),
            ("rose", [1, 2])]
        schema = StructType([
            StructField("name", StringType(), True),
            StructField("history", ArrayType(IntegerType()), True)])

        df = spark.createDataFrame(data, schema)
        tbl = FeatureTable(df).mask(["history"], 4)
        assert "history_mask" in tbl.df.columns
        assert tbl.df.filter("size(history_mask) = 4").count() == 3
        assert tbl.df.filter("size(history_mask) = 2").count() == 0

    def test_add_length(self):
        spark = OrcaContext.get_spark_session()
        data = [("jack", [1, 2, 3, 4, 5]),
                ("alice", [4, 5, 6, 7, 8]),
                ("rose", [1, 2])]
        schema = StructType([StructField("name", StringType(), True),
                             StructField("history", ArrayType(IntegerType()), True)])

        df = spark.createDataFrame(data, schema)
        tbl = FeatureTable(df)
        tbl = tbl.add_length("history")
        assert "history_length" in tbl.df.columns
        assert tbl.df.filter("history_length = 5").count() == 2
        assert tbl.df.filter("history_length = 2").count() == 1

    def test_median(self):
        file_path = os.path.join(self.resource_path, "friesian/feature/parquet/data1.parquet")
        feature_tbl = FeatureTable.read_parquet(file_path)
        with self.assertRaises(Exception) as context:
            feature_tbl.median(["col_4", "col_5"])
        self.assertTrue('col_4 with data type StringType is not supported' in
                        str(context.exception))

        median_tbl = feature_tbl.median(["col_1", "col_2", "col_3"])
        assert isinstance(median_tbl, FeatureTable), "median_tbl should be a FeatureTable"
        assert median_tbl.df.count() == 3, "the number of rows of median_tbl should be equal to " \
                                           "the number of specified columns"
        assert median_tbl.df.filter("column == 'col_1'").count() == 1, "col_1 should exist in " \
                                                                       "'column' of median_tbl"
        assert median_tbl.df.filter("column == 'col_2'").filter("median == 1.0").count() == 1, \
            "the median of col_2 should be 1.0"

    def test_cast(self):
        spark = OrcaContext.get_spark_session()
        data = [("jack", "123", 14, 8),
                ("alice", "34", 25, 9),
                ("rose", "25344", 23, 10)]
        schema = StructType([StructField("name", StringType(), True),
                             StructField("a", StringType(), True),
                             StructField("b", IntegerType(), True),
                             StructField("c", IntegerType(), True)])
        df = spark.createDataFrame(data, schema)
        tbl = FeatureTable(df)
        tbl = tbl.cast("a", "int")
        assert dict(tbl.df.dtypes)['a'] == "int", "column a should be now be cast to integer type"
        tbl = tbl.cast("a", "float")
        assert dict(tbl.df.dtypes)['a'] == "float", "column a should be now be cast to float type"
        tbl = tbl.cast(["b", "c"], "double")
        assert dict(tbl.df.dtypes)['b'] == dict(tbl.df.dtypes)['c'] == "double", \
            "column b and c should be now be cast to double type"
        tbl = tbl.cast(None, "float")
        assert dict(tbl.df.dtypes)['name'] == dict(tbl.df.dtypes)['a'] == dict(tbl.df.dtypes)['b'] \
            == dict(tbl.df.dtypes)['c'] == "float", \
            "all the columns should now be cast to float type"
        with self.assertRaises(Exception) as context:
            tbl = tbl.cast("a", "notvalid")
        self.assertTrue(
            "type should be string, boolean, int, long, short, float, double."
            in str(context.exception))

    def test_select(self):
        file_path = os.path.join(self.resource_path, "friesian/feature/parquet/data1.parquet")
        feature_tbl = FeatureTable.read_parquet(file_path)
        select_tbl = feature_tbl.select("col_1", "col_2")
        assert "col_1" in select_tbl.df.columns, "col_1 shoul be selected"
        assert "col_2" in select_tbl.df.columns, "col_2 shoud be selected"
        assert "col_3" not in select_tbl.df.columns, "col_3 shoud not be selected"
        assert feature_tbl.size() == select_tbl.size(), \
            "the selected table should have the same rows"
        with self.assertRaises(Exception) as context:
            feature_tbl.select()
        self.assertTrue("cols should be str or a list of str, but got None."
                        in str(context.exception))

    def test_create_from_dict(self):
        indices = {'a': 1, 'b': 2, 'c': 3}
        col_name = 'letter'
        tbl = StringIndex.from_dict(indices, col_name)
        assert 'id' in tbl.df.columns, "id should be one column in the stringindex"
        assert 'letter' in tbl.df.columns, "letter should be one column in the stringindex"
        assert tbl.size() == 3, "the StringIndex should have three rows"
        with self.assertRaises(Exception) as context:
            StringIndex.from_dict(indices, None)
        self.assertTrue("col_name should be str, but get None"
                        in str(context.exception))
        with self.assertRaises(Exception) as context:
            StringIndex.from_dict(indices, 12)
        self.assertTrue("col_name should be str, but get int"
                        in str(context.exception))
        with self.assertRaises(Exception) as context:
            StringIndex.from_dict([indices], col_name)
        self.assertTrue("indices should be dict, but get list"
                        in str(context.exception))

    def test_encode_string_from_dict(self):
        spark = OrcaContext.get_spark_session()
        data = [("jack", "123", 14, 8),
                ("alice", "34", 25, 9),
                ("rose", "25344", 23, 10)]
        schema = StructType([StructField("name", StringType(), True),
                             StructField("num", StringType(), True),
                             StructField("age", IntegerType(), True),
                             StructField("height", IntegerType(), True)])
        tbl = FeatureTable(spark.createDataFrame(data, schema))
        columns = ["name", "num"]
        indices = []
        indices.append({"jack": 1, "alice": 2, "rose": 3})
        indices.append({"123": 3, "34": 1, "25344": 2})
        tbl = tbl.encode_string(columns, indices)
        assert 'name' in tbl.df.columns, "name should be still in the columns"
        assert 'num' in tbl.df.columns, "num should be still in the columns"
        assert tbl.df.where(tbl.df.age == 14).select("name").collect()[0]["name"] == 1, \
            "the first row of name should be 1"
        assert tbl.df.where(tbl.df.height == 10).select("num").collect()[0]["num"] == 2, \
            "the third row of num should be 2"

<<<<<<< HEAD
    def test_write_to_csv(self):
        spark = OrcaContext.get_spark_session()
        data = [("jack", 14, 8),
                ("alice", 25, 9),
                ("rose", 23, 10)]
        schema = StructType([StructField("name", StringType(), True),
                             StructField("age", IntegerType(), True),
                             StructField("height", IntegerType(), True)])
        tbl = FeatureTable(spark.createDataFrame(data, schema))
        directory = "write.csv"
        if os.path.exists("write.csv"):
            shutil.rmtree("write.csv")
        tbl.write_to_csv(directory, partition=1, header=True)
        assert os.path.exists("write.csv"), "files not write"
        result = FeatureTable(spark.read.csv(directory, header=True))
        assert isinstance(result, FeatureTable)
        assert result.size() == 3, "the size of result should be 3"
        assert result.filter("age == 23").size() == 1, "wrong age"
        assert result.filter("name == 'jack'").size() == 1, "wrong name"
        assert result.filter("name == 'alice'").size() == 1, "wrong name"
        shutil.rmtree(directory)

    def test_concat(self):
        spark = OrcaContext.get_spark_session()
        data1 = [("jack", 1)]
        data2 = [(2, "alice")]
        data3 = [("amy", 3, 50)]
        schema1 = StructType([StructField("name", StringType(), True),
                             StructField("id", IntegerType(), True)])
        schema2 = StructType([StructField("id", IntegerType(), True),
                              StructField("name", StringType(), True)])
        schema3 = StructType([StructField("name", StringType(), True),
                             StructField("id", IntegerType(), True),
                             StructField("weight", IntegerType(), True)])
        tbl1 = FeatureTable(spark.createDataFrame(data1, schema1))
        tbl2 = FeatureTable(spark.createDataFrame(data2, schema2))
        tbl3 = FeatureTable(spark.createDataFrame(data3, schema3))
        tbl = tbl1.concat(tbl1)
        assert tbl.size() == 2
        tbl = tbl1.concat(tbl1, distinct=True)
        assert tbl.size() == 1
        tbl = tbl1.concat(tbl2)
        assert tbl.filter("name == 'jack'").size() == 1
        assert tbl.filter("name == 'alice'").size() == 1
        tbl = tbl1.concat(tbl3, mode="inner")
        assert tbl.df.schema.names == ["name", "id"]
        tbl = tbl1.concat(tbl3, mode="outer")
        assert tbl.df.schema.names == ["name", "id", "weight"]
        assert tbl.fillna(0, "weight").filter("weight == 0").size() == 1
        tbl = tbl1.concat([tbl1, tbl2, tbl3])
        assert tbl.size() == 4
        assert tbl.distinct().size() == 3
        tbl = tbl1.concat([tbl1, tbl2, tbl3], distinct=True)
        assert tbl.size() == 3

    def test_drop_duplicates(self):
        spark = OrcaContext.get_spark_session()
        schema = StructType([StructField("name", StringType(), True),
                             StructField("id", IntegerType(), True)])
        data = [("jack", 1), ("jack", 1), ("jack", 2)]
        tbl = FeatureTable(spark.createDataFrame(data, schema))
        assert tbl.drop_duplicates().df.count() == 2
        assert tbl.drop_duplicates(["name"]).df.count() == 1
        assert tbl.drop_duplicates(["id"]).df.count() == 2

    def test_join(self):
        spark = OrcaContext.get_spark_session()
        schema = StructType([StructField("name", StringType(), True),
                             StructField("id", IntegerType(), True)])
        data = [("jack", 1), ("jack", 2), ("jack", 3)]
        tbl = FeatureTable(spark.createDataFrame(data, schema))
        tbl2 = FeatureTable(spark.createDataFrame(data, schema))
        tbl = tbl.join(tbl2, on="id", lsuffix="_l", rsuffix="_r")
        assert "name_l" in tbl.df.schema.names
        assert "id" in tbl.df.schema.names
        assert "name_r" in tbl.df.schema.names

    def test_cut_bins(self):
        spark = OrcaContext.get_spark_session()
        values = [("a", 23), ("b", 45), ("c", 10), ("d", 60), ("e", 56), ("f", 2),
                  ("g", 25), ("h", 40), ("j", 33)]
        tbl = FeatureTable(spark.createDataFrame(values, ["name", "ages"]))
        splits = [0, 6, 18, 60, float('Inf')]
        labels = ["infant", "minor", "adult", "senior"]
        # test drop false, name defiend
        new_tbl = tbl.cut_bins(bins=splits, column="ages", labels=labels,
                               name="age_bucket", drop=False)
        assert "age_bucket" in new_tbl.df.schema.names
        assert "ages" in new_tbl.df.schema.names
        assert new_tbl.df.select("age_bucket").rdd.flatMap(lambda x: x).collect() ==\
            ["adult", "adult", "minor", "senior", "adult", "infant", "adult", "adult", "adult"]
        # test drop true, name defined
        new_tbl = tbl.cut_bins(bins=splits, column="ages", labels=labels,
                               name="age_bucket", drop=True)
        assert "age_bucket" in new_tbl.df.schema.names
        assert "ages" not in new_tbl.df.schema.names
        assert new_tbl.df.select("age_bucket").rdd.flatMap(lambda x: x).collect() == \
            ["adult", "adult", "minor", "senior", "adult", "infant", "adult", "adult", "adult"]
        # test name not defined
        new_tbl = tbl.cut_bins(bins=splits, column="ages", labels=labels, drop=True)
        assert "bucket" in new_tbl.df.schema.names
        assert new_tbl.df.select("bucket").rdd.flatMap(lambda x: x).collect() == \
            ["adult", "adult", "minor", "senior", "adult", "infant", "adult", "adult", "adult"]
        # test integer bins
        new_tbl = tbl.cut_bins(bins=4, column="ages", labels=labels, drop=True)
        assert "bucket" in new_tbl.df.schema.names
        assert new_tbl.df.select("bucket").rdd.flatMap(lambda x: x).collect() \
            == ["minor", "adult", "infant", "senior", "senior", "infant", "minor", "adult", "adult"]
        # test label is None
        new_tbl = tbl.cut_bins(bins=4, column="ages", drop=True)
        assert "bucket" in new_tbl.df.schema.names
        assert new_tbl.df.select("bucket").rdd.flatMap(lambda x: x).collect() \
            == [1, 2, 0, 3, 3, 0, 1, 2, 2]
=======
    def test_columns(self):
        file_path = os.path.join(self.resource_path, "friesian/feature/parquet/data1.parquet")
        feature_tbl = FeatureTable.read_parquet(file_path)
        col_names = feature_tbl.columns
        assert isinstance(col_names, list), "col_names should be a list of strings"
        assert col_names == ["col_1", "col_2", "col_3", "col_4", "col_5"], \
            "column names are incorrenct"

    def test_get_stats(self):
        spark = OrcaContext.get_spark_session()
        data = [("jack", "123", 14, 8.5),
                ("alice", "34", 25, 9.7),
                ("rose", "25344", 23, 10.0)]
        schema = StructType([StructField("name", StringType(), True),
                             StructField("num", StringType(), True),
                             StructField("age", IntegerType(), True),
                             StructField("height", DoubleType(), True)])
        tbl = FeatureTable(spark.createDataFrame(data, schema))
        columns = ["age", "height"]
        # test str
        statistics = tbl.get_stats(columns, "min")
        assert len(statistics) == 2, "the dict should contain two statistics"
        assert statistics["age"] == 14, "the min value of age is not correct"
        assert statistics["height"] == 8.5, "the min value of height is not correct"
        columns = ["age", "height"]
        # test dict
        statistics = tbl.get_stats(columns, {"age": "max", "height": "avg"})
        assert len(statistics) == 2, "the dict should contain two statistics"
        assert statistics["age"] == 25, "the max value of age is not correct"
        assert statistics["height"] == 9.4, "the avg value of height is not correct"
        # test list
        statistics = tbl.get_stats(columns, ["min", "max"])
        assert len(statistics) == 2, "the dict should contain two statistics"
        assert statistics["age"][0] == 14, "the min value of age is not correct"
        assert statistics["age"][1] == 25, "the max value of age is not correct"
        assert statistics["height"][0] == 8.5, "the min value of height is not correct"
        assert statistics["height"][1] == 10.0, "the max value of height is not correct"
        # test dict of list
        statistics = tbl.get_stats(columns, {"age": ["min", "max"], "height": ["min", "avg"]})
        assert len(statistics) == 2, "the dict should contain two statistics"
        assert statistics["age"][0] == 14, "the min value of age is not correct"
        assert statistics["age"][1] == 25, "the max value of age is not correct"
        assert statistics["height"][0] == 8.5, "the min value of height is not correct"
        assert statistics["height"][1] == 9.4, "the max value of height is not correct"
        statistics = tbl.get_stats(None, "min")
        assert len(statistics) == 2, "the dict should contain two statistics"
        assert statistics["age"] == 14, "the min value of age is not correct"
        assert statistics["height"] == 8.5, "the min value of height is not correct"

    def test_min(self):
        spark = OrcaContext.get_spark_session()
        data = [("jack", "123", 14, 8.5),
                ("alice", "34", 25, 9.7),
                ("rose", "25344", 23, 10.0)]
        schema = StructType([StructField("name", StringType(), True),
                             StructField("num", StringType(), True),
                             StructField("age", IntegerType(), True),
                             StructField("height", DoubleType(), True)])
        tbl = FeatureTable(spark.createDataFrame(data, schema))
        columns = ["age", "height"]
        min_result = tbl.min(columns)
        assert min_result.to_list("min") == [14, 8.5], \
            "the min value for age and height is not correct"

    def test_max(self):
        spark = OrcaContext.get_spark_session()
        data = [("jack", "123", 14, 8.5),
                ("alice", "34", 25, 9.7),
                ("rose", "25344", 23, 10.0)]
        schema = StructType([StructField("name", StringType(), True),
                             StructField("num", StringType(), True),
                             StructField("age", IntegerType(), True),
                             StructField("height", DoubleType(), True)])
        tbl = FeatureTable(spark.createDataFrame(data, schema))
        columns = ["age", "height"]
        min_result = tbl.max(columns)
        assert min_result.to_list("max") == [25, 10.0], \
            "the maximum value for age and height is not correct"

    def test_to_list(self):
        spark = OrcaContext.get_spark_session()
        data = [("jack", "123", 14, 8.5, [0, 0]),
                ("alice", "34", 25, 9.6, [1, 1]),
                ("rose", "25344", 23, 10.0, [2, 2])]
        schema = StructType([StructField("name", StringType(), True),
                             StructField("num", StringType(), True),
                             StructField("age", IntegerType(), True),
                             StructField("height", DoubleType(), True),
                             StructField("array", ArrayType(IntegerType()), True)])
        tbl = FeatureTable(spark.createDataFrame(data, schema))
        list1 = tbl.to_list("name")
        list2 = tbl.to_list("num")
        list3 = tbl.to_list("age")
        list4 = tbl.to_list("height")
        list5 = tbl.to_list("array")
        assert list1 == ["jack", "alice", "rose"], "the result of name is not correct"
        assert list2 == ["123", "34", "25344"], "the result of num is not correct"
        assert list3 == [14, 25, 23], "the result of age is not correct"
        assert list4 == [8.5, 9.6, 10.0], "the result of height is not correct"
        assert list5 == [[0, 0], [1, 1], [2, 2]], "the result of array is not correct"

    def test_to_dict(self):
        spark = OrcaContext.get_spark_session()
        # test the case the column of key is unique
        data = [("jack", "123", 14),
                ("alice", "34", 25),
                ("rose", "25344", 23)]
        schema = StructType([StructField("name", StringType(), True),
                             StructField("num", StringType(), True),
                             StructField("age", IntegerType(), True)])
        tbl = FeatureTable(spark.createDataFrame(data, schema))
        dictionary = tbl.to_dict()
        print(dictionary)
        assert dictionary["name"] == ['jack', 'alice', 'rose']

    def test_add(self):
        spark = OrcaContext.get_spark_session()
        data = [("jack", "123", 14, 8.5),
                ("alice", "34", 25, 9.6),
                ("rose", "25344", 23, 10.0)]
        schema = StructType([StructField("name", StringType(), True),
                             StructField("num", StringType(), True),
                             StructField("age", IntegerType(), True),
                             StructField("height", DoubleType(), True)])
        tbl = FeatureTable(spark.createDataFrame(data, schema))
        columns = ["age", "height"]
        new_tbl = tbl.add(columns, 1.5)
        new_list = new_tbl.df.take(3)
        assert len(new_list) == 3, "new_tbl should have 3 rows"
        assert new_list[0]['age'] == 15.5, "the age of jack should increase 1.5"
        assert new_list[0]['height'] == 10, "the height of jack should increase 1.5"
        assert new_list[1]['age'] == 26.5, "the age of alice should increase 1.5"
        assert new_list[1]['height'] == 11.1, "the height of alice should increase 1.5"
        assert new_list[2]['age'] == 24.5, "the age of rose should increase 1.5"
        assert new_list[2]['height'] == 11.5, "the height of rose should increase 1.5"
        new_tbl = tbl.add(columns, -1)
        new_list = new_tbl.df.take(3)
        assert len(new_list) == 3, "new_tbl should have 3 rows"
        assert new_list[0]['age'] == 13, "the age of jack should decrease 1"
        assert new_list[0]['height'] == 7.5, "the height of jack should decrease 1"
        assert new_list[1]['age'] == 24, "the age of alice should decrease 1"
        assert new_list[1]['height'] == 8.6, "the height of alice should decrease 1"
        assert new_list[2]['age'] == 22, "the age of rose should decrease 1"
        assert new_list[2]['height'] == 9.0, "the height of rose should decrease 1"

    def test_sample(self):
        spark = OrcaContext.get_spark_session()
        df = spark.range(1000)
        feature_tbl = FeatureTable(df)
        total_line_1 = feature_tbl.size()
        feature_tbl2 = feature_tbl.sample(0.5)
        total_line_2 = feature_tbl2.size()
        assert int(total_line_1/2) - 100 < total_line_2 < int(total_line_1/2) + 100, \
            "the number of rows should be half"
        total_distinct_line = feature_tbl2.distinct().size()
        assert total_line_2 == total_distinct_line, "all rows should be distinct"
>>>>>>> 0d031352

    def test_group_by(self):
        file_path = os.path.join(self.resource_path, "friesian/feature/parquet/data2.parquet")
        feature_tbl = FeatureTable.read_parquet(file_path)

        groupby_tbl1 = feature_tbl.group_by("col_4", agg={"col_1": ["sum", "count"]})
        assert groupby_tbl1.df.filter("col_4 == 'a' and sum(col_1) == 3").count() == 1, \
            "the sum of col_1 with col_4 = 'a' should be 3"
        assert groupby_tbl1.df.filter("col_4 == 'b' and `count(col_1)` == 5").count() == 1, \
            "the count of col_1 with col_4 = 'b' should be 5"

        groupby_tbl2 = feature_tbl.group_by(agg={"target": "avg", "col_2": "last"})
        assert groupby_tbl2.df.collect()[0]["avg(target)"] == 0.9, \
            "the mean of target should be 0.9"

        groupby_tbl3 = feature_tbl.group_by("col_5", agg=["max", "min"], join=True)
        assert len(groupby_tbl3.df.columns) == len(feature_tbl.df.columns) + 10, \
            "groupby_tbl3 should have (#df.columns - #columns)*len(agg)=10 more columns"
        assert groupby_tbl3.df.filter("col_5 == 'cc' and `max(col_2)` == 9").count() == \
            feature_tbl.df.filter("col_5 == 'cc'").count(), \
            "max of col_2 should 9 for all col_5 = 'cc' in groupby_tbl3"
        assert groupby_tbl3.df.filter("col_5 == 'aa' and `min(col_3)` == 1.0").count() == \
            feature_tbl.df.filter("col_5 == 'aa'").count(), \
            "min of col_3 should 1.0 for all col_5 = 'aa' in groupby_tbl3"

        groupby_tbl4 = feature_tbl.group_by(["col_4", "col_5"], agg="first", join=True)
        assert groupby_tbl4.df.filter("col_4 == 'b' and col_5 == 'dd' and `first(col_1)` == 0") \
            .count() == feature_tbl.df.filter("col_4 == 'b' and col_5 == 'dd'").count(), \
            "first of col_1 should be 0 for all col_4 = 'b' and col_5 = 'dd' in groupby_tbl4"

    def test_append_column(self):
        file_path = os.path.join(self.resource_path, "friesian/feature/")
        df = FeatureTable.read_csv(file_path+"data.csv", header=True)
        df = df.append_column("z", 0)
        assert df.select("z").size() == 4
        assert df.filter("z == 0").size() == 4
        df = df.append_column("str", "a")
        assert df.select("str").size() == 4
        assert df.filter("str == 'a'").size() == 4
        df = df.append_column("float", 1.2)
        assert df.select("float").size() == 4
        assert df.filter("float == 1.2").size() == 4

    def test_ordinal_shuffle(self):
        spark = OrcaContext.get_spark_session()
        data = [("a", 14), ("b", 25), ("c", 23), ("d", 2), ("e", 1)]
        schema = StructType([StructField("name", StringType(), True),
                             StructField("num", IntegerType(), True)])
        tbl = FeatureTable(spark.createDataFrame(data, schema).repartition(1))
        shuffled_tbl = tbl.ordinal_shuffle_partition()
        rows = tbl.df.collect()
        shuffled_rows = shuffled_tbl.df.collect()
        rows.sort(key=lambda x: x[1])
        shuffled_rows.sort(key=lambda x: x[1])
        assert rows == shuffled_rows

    def test_write_parquet(self):
        file_path = os.path.join(self.resource_path, "friesian/feature/parquet/data1.parquet")
        feature_tbl = FeatureTable.read_parquet(file_path)
        feature_tbl.write_parquet("saved.parquet")
        loaded_tbl = FeatureTable.read_parquet("saved.parquet")
        if os.path.exists("saved.parquet"):
            shutil.rmtree("saved.parquet")

    def test_read_csv(self):
        file_path = os.path.join(self.resource_path, "friesian/feature/data.csv")
        feature_tbl = FeatureTable.read_csv(file_path, header=True)
        assert feature_tbl.size() == 4
        columns = feature_tbl.columns
        assert columns == ["col1", "col2", "col3"]
        records = feature_tbl.df.collect()
        assert isinstance(records[0][0], float)
        assert isinstance(records[0][1], str) and isinstance(records[0][1], str)
        file_path2 = os.path.join(self.resource_path, "friesian/feature/data_no_header.csv")
        feature_tbl2 = FeatureTable.read_csv(file_path2, names=["col1", "_col2", "col3"],
                                             dtype={"col1": "int"})
        assert feature_tbl2.size() == 4
        columns2 = feature_tbl2.columns
        assert columns2 == ["col1", "_col2", "col3"]
        records2 = feature_tbl2.df.collect()
        assert isinstance(records2[0][0], int)
        assert isinstance(records2[0][1], str) and isinstance(records2[0][1], str)
        feature_tbl3 = FeatureTable.read_csv(file_path, header=True, dtype=["int", "str", "str"])
        records3 = feature_tbl3.df.collect()
        assert isinstance(records3[0][0], int)
        assert isinstance(records3[0][1], str) and isinstance(records3[0][1], str)

    def test_category_encode_and_one_hot_encode(self):
        file_path = os.path.join(self.resource_path, "friesian/feature/data.csv")
        feature_tbl = FeatureTable.read_csv(file_path, header=True)
        feature_tbl, indices = feature_tbl.category_encode(columns=["col2", "col3"])
        assert isinstance(indices, list) and len(indices) == 2
        assert isinstance(indices[0], StringIndex) and isinstance(indices[1], StringIndex)
        assert indices[0].size() == 3 and indices[1].size() == 4
        dict1 = indices[0].to_dict()
        dict2 = indices[1].to_dict()
        records = feature_tbl.df.collect()
        assert records[0][1] == dict1["x"] and records[0][2] == dict2["abc"]
        assert records[3][1] == dict1["z"] and records[2][2] == dict2["aaa"]
        feature_tbl = feature_tbl.one_hot_encode(columns=["col2", "col3"], prefix=["o1", "o2"])
        feature_tbl.show()
        columns = feature_tbl.columns
        assert columns == ["col1", "o1_0", "o1_1", "o1_2", "o1_3", "o2_0",
                           "o2_1", "o2_2", "o2_3", "o2_4"]
        records = feature_tbl.df.collect()
        record = records[0]
        value1 = dict1["x"]
        value2 = dict2["abc"]
        for i in range(1, 4):
            if i == value1:
                assert record[i+1] == 1
            else:
                assert record[i+1] == 0
        for i in range(1, 5):
            if i == value2:
                assert record[i+5] == 1
            else:
                assert record[i+5] == 0

    def test_split(self):
        file_path = os.path.join(self.resource_path, "orca/learn/ncf.csv")
        feature_tbl = FeatureTable.read_csv(file_path, header=True, dtype="int")
        tbl1, tbl2 = feature_tbl.split([0.8, 0.2], seed=1128)
        total_size = feature_tbl.size()
        size1 = tbl1.size()
        size2 = tbl2.size()
        assert size1 + size2 == total_size


if __name__ == "__main__":
    pytest.main([__file__])<|MERGE_RESOLUTION|>--- conflicted
+++ resolved
@@ -528,7 +528,6 @@
         assert tbl.df.where(tbl.df.height == 10).select("num").collect()[0]["num"] == 2, \
             "the third row of num should be 2"
 
-<<<<<<< HEAD
     def test_write_to_csv(self):
         spark = OrcaContext.get_spark_session()
         data = [("jack", 14, 8),
@@ -642,7 +641,7 @@
         assert "bucket" in new_tbl.df.schema.names
         assert new_tbl.df.select("bucket").rdd.flatMap(lambda x: x).collect() \
             == [1, 2, 0, 3, 3, 0, 1, 2, 2]
-=======
+
     def test_columns(self):
         file_path = os.path.join(self.resource_path, "friesian/feature/parquet/data1.parquet")
         feature_tbl = FeatureTable.read_parquet(file_path)
@@ -799,7 +798,6 @@
             "the number of rows should be half"
         total_distinct_line = feature_tbl2.distinct().size()
         assert total_line_2 == total_distinct_line, "all rows should be distinct"
->>>>>>> 0d031352
 
     def test_group_by(self):
         file_path = os.path.join(self.resource_path, "friesian/feature/parquet/data2.parquet")
