/*
 * Copyright 2018 Analytics Zoo Authors.
 *
 * Licensed under the Apache License, Version 2.0 (the "License");
 * you may not use this file except in compliance with the License.
 * You may obtain a copy of the License at
 *
 *     http://www.apache.org/licenses/LICENSE-2.0
 *
 * Unless required by applicable law or agreed to in writing, software
 * distributed under the License is distributed on an "AS IS" BASIS,
 * WITHOUT WARRANTIES OR CONDITIONS OF ANY KIND, either express or implied.
 * See the License for the specific language governing permissions and
 * limitations under the License.
 */


package com.intel.analytics.zoo.serving.utils

import java.io.{File, FileWriter, FileInputStream}
import java.nio.file.{Files, Paths}

import com.intel.analytics.bigdl.Module
import com.intel.analytics.bigdl.models.utils.ModelBroadcast
import com.intel.analytics.bigdl.tensor.TensorNumericMath.TensorNumeric
import com.intel.analytics.zoo.common.NNContext
import com.intel.analytics.zoo.pipeline.api.keras.layers.utils.EngineRef
import com.intel.analytics.zoo.pipeline.api.Net
import com.intel.analytics.zoo.pipeline.inference.InferenceModel
import java.util.LinkedHashMap

import org.apache.log4j.Logger
import scopt.OptionParser
import org.apache.spark.rdd.RDD
import org.apache.spark.{SparkConf, SparkContext}
import org.apache.spark.sql.SparkSession
import org.yaml.snakeyaml.Yaml
import java.time.LocalDateTime

import scala.reflect.ClassTag

case class LoaderParams(modelFolder: String = null,
                        batchSize: Int = 4,
                        topN: Int = 1,
                        redis: String = "localhost:6379",
                        dataShape: String = "3, 224, 224",

                        // not used temporarily
                        modelType: String = null,
                        isInt8: Boolean = false,
                        outputPath: String = "",
                        task: String = "image-classification")


case class Result(id: String, value: String)

class ClusterServingHelper {
  type HM = LinkedHashMap[String, String]

//  val configPath = "zoo/src/main/scala/com/intel/analytics/zoo/serving/config.yaml"
  val configPath = "config.yaml"

  var lastModTime: String = null
  val logger: Logger = Logger.getLogger(getClass)
  val dateTime = LocalDateTime.now.toString

  var sc: SparkContext = null

  var redisHost: String = null
  var redisPort: String = null
  var batchSize: Int = 4
  var topN: Int = 1
  var nodeNum: Int = 1
  var coreNum: Int = 1
  var engineType: String = null
  var blasFlag: Boolean = false

  var dataShape = Array[Int]()

  var logFile: FileWriter = null
  var logErrorFlag: Boolean = true
  var logSummaryFlag: Boolean = false

  /**
   * model relative
   */
  var modelType: String = null
  var weightPath: String = null
  var defPath: String = null
  var dirPath: String = null

  /**
   * environment variables
   */
  var kmpBlockTime: String = null


  /**
   * Initialize the parameters by loading config file
   * create log file, set backend engine type flag
   * create "running" flag, for listening the stop signal
   */
  def initArgs(): Unit = {

    val yamlParser = new Yaml()
    val input = new FileInputStream(new File(configPath))

    val configList = yamlParser.load(input).asInstanceOf[HM]

    // parse model field
    val modelConfig = configList.get("model").asInstanceOf[HM]
    val modelFolder = getYaml(modelConfig, "path", null)


    parseModelType(modelFolder)


    // parse data field
    val dataConfig = configList.get("data").asInstanceOf[HM]
    val redis = getYaml(dataConfig, "src", "localhost:6379")
    require(redis.split(":").length == 2, "Your redis host " +
      "and port are not valid, please check.")
    redisHost = redis.split(":").head.trim
    redisPort = redis.split(":").last.trim
    val shape = getYaml(dataConfig, "image_shape", "3,224,224")
    val shapeList = shape.split(",")
    require(shapeList.size == 3, "Your data shape must has dimension as 3")
    for (i <- shapeList) {
      dataShape = dataShape :+ i.trim.toInt
    }

    val paramsConfig = configList.get("params").asInstanceOf[HM]
    batchSize = getYaml(paramsConfig, "batch_size", "4").toInt

    /**
     * reserved here to change engine type
     * engine type should be able to change in run time
     * but BigDL does not support this currently
     * Once BigDL supports it, engine type could be set here
     * And also other frameworks supporting multiple engine type
     */
    // engine Type need to be used on executor so do not set here
//    engineType = getYaml(paramsConfig, "engine_type", "mklblas")
    topN = getYaml(paramsConfig, "top_n", "1").toInt

//    val logConfig = configList.get("log").asInstanceOf[HM]
//    logErrorFlag = if (getYaml(logConfig, "error", "y") ==
//      "y") true else false
//    logSummaryFlag = if (getYaml(logConfig, "summary", "y") ==
//      "y") true else false
//
//    if (logErrorFlag) {
//      logFile = {
//        val logF = new File("./cluster_serving.log")
//        if (Files.exists(Paths.get("./cluster_serving.log")))
//          logF.createNewFile()
//        new FileWriter(logF)
//      }
//    }

    logFile = {
      val logF = new File("./cluster-serving.log")
      if (Files.exists(Paths.get("./cluster-serving.log"))) {
        logF.createNewFile()
      }
      new FileWriter(logF, true)
    }


    if (modelType == "caffe" || modelType == "bigdl") {
      if (System.getProperty("bigdl.engineType", "mklblas")
        .toLowerCase() == "mklblas") {
        blasFlag = true
      }
      else blasFlag = false
<<<<<<< HEAD
    }
    else blasFlag = false

    new File("running").createNewFile()

  }

  /**
   * Check stop signal, return true if signal detected
   * @return
   */
  def checkStop(): Boolean = {
    if (!Files.exists(Paths.get("running"))) {
      return true
    }
    return false

  }

  /**
=======
    }
    else blasFlag = false

    new File("running").createNewFile()

  }

  /**
   * Check stop signal, return true if signal detected
   * @return
   */
  def checkStop(): Boolean = {
    if (!Files.exists(Paths.get("running"))) {
      return true
    }
    return false

  }

  /**
>>>>>>> b9f66aa8
   * For dynamically update model, not used currently
   * @return
   */
  def updateConfig(): Boolean = {
    val lastModTime = Files.getLastModifiedTime(Paths.get(configPath)).toString
    if (this.lastModTime != lastModTime) {
      initArgs()
      this.lastModTime = lastModTime
      return true
    }
    return false
  }

  /**
   * The util of getting parameter from yaml
   * @param configList the hashmap of this field in yaml
   * @param key the key of target field
   * @param default default value used when the field is empty
   * @return
   */
  def getYaml(configList: HM, key: String, default: String): String = {

    val configValue = if (configList.get(key).isInstanceOf[java.lang.Integer]) {
      String.valueOf(configList.get(key))
    } else {
      configList.get(key)
    }

    if (configValue == null) {
      if (default == null) throw new Error(configList.toString + key + " must be provided")
      else {
        println(configList.toString + key + " is null, using default.")
        return default
      }
    }
    else {
      println(configList.toString + key + " getted: " + configValue)
      logger.info(configList.toString + key + " getted: " + configValue)
      return configValue
    }
  }

  /**
   * Initialize the Spark Context
   */
  def initContext(): Unit = {
    val conf = NNContext.createSparkConf().setAppName("Cluster Serving")
      .set("spark.redis.host", redisHost)
      .set("spark.redis.port", redisPort)
    if (kmpBlockTime != null) {
      conf.set("spark.executorEnv", "KMP_BLOCKTIME=" + kmpBlockTime)
    }
    sc = NNContext.initNNContext(conf)
    nodeNum = EngineRef.getNodeNumber()
    coreNum = EngineRef.getCoreNumber()

  }

  /**
   * Inference Model do not use this method for model loading
   * This method is kept for future, not used now
   * @param ev
   * @tparam T
   * @return
   */
  def loadModel[T: ClassTag]()
                            (implicit ev: TensorNumeric[T]): RDD[Module[Float]] = {
    // deprecated
    val rmodel = modelType match {
      case "caffe" => Net.loadCaffe[Float](defPath, weightPath)
      case "torch" => Net.loadTorch[Float](weightPath)
      case "bigdl" => Net.loadBigDL[Float](weightPath)
      case "keras" => Net.load[Float](weightPath)
    }
    val model = rmodel.quantize().evaluate()


    val bcModel = ModelBroadcast[Float]().broadcast(sc, model)
    val cachedModel = sc.range(1, 100, EngineRef.getNodeNumber())
      .coalesce(EngineRef.getNodeNumber())
      .mapPartitions(v => Iterator.single(bcModel.value(false, true))).cache()
    cachedModel
  }

  /**
   * Load inference model
   * The concurrent number of inference model depends on
   * backend engine type
   * @return
   */
  def loadInferenceModel(): InferenceModel = {
    val parallelNum = if (blasFlag) coreNum else 1
    val model = new InferenceModel(parallelNum)

    // quantize model would not bring any drawback here
    // but some test may fail at this place
    // perhaps machine not supporting DNN would not accept quantize
    modelType match {
      case "caffe" => model.doLoadCaffe(defPath, weightPath, blas = blasFlag)
      case "bigdl" => model.doLoad(weightPath, blas = blasFlag)

      case "tensorflow" => model.doLoadTF(weightPath, coreNum, 1, true)
      case "pytorch" => model.doLoadPyTorch(weightPath)
      case "keras" => logError("Keras currently not supported in Cluster Serving")
      case "openvino" => model.doLoadOpenVINO(defPath, weightPath, batchSize)
      case _ => logError("Invalid model type, please check your model directory")
    }
    model

  }

  /**
   * Get spark session for structured streaming
   * @return
   */
  def getSparkSession(): SparkSession = {
    SparkSession
      .builder
      .master(sc.master)
      .config("spark.redis.host", redisHost)
      .config("spark.redis.port", redisPort)
      .getOrCreate()
  }

  /**
   * To check if there already exists detected defPath or weightPath
   * @param defPath Boolean, true means need to check if it is not null
   * @param weightPath Boolean, true means need to check if it is not null
   */
  def throwOneModelError(modelType: Boolean,
                         defPath: Boolean, weightPath: Boolean): Unit = {

    if ((modelType && this.modelType != null) ||
        (defPath && this.defPath != null) ||
        (weightPath && this.weightPath != null)) {
      logError("Only one model is allowed to exist in " +
        "model folder, please check your model folder to keep just" +
        "one model in the directory")

    }
  }

  /**
   * Log error message to local log file
   * @param msg
   */
  def logError(msg: String): Unit = {

    if (logErrorFlag) logFile.write(dateTime + " --- " + msg + "\n")
    throw new Error(msg)
  }


  /**
   * Infer the model type in model directory
   * Try every file in the directory, infer which are the
   * model definition file and model weight file
   * @param location
   */
  def parseModelType(location: String): Unit = {
<<<<<<< HEAD
    modelType = null
    weightPath = null
    defPath = null
=======
    /**
     * Initialize all relevant parameters at first
     */
    modelType = null
    weightPath = null
    defPath = null

    kmpBlockTime = null
>>>>>>> b9f66aa8
    import java.io.File
    val f = new File(location)
    val fileList = f.listFiles

    // model type is always null, not support pass model type currently
    if (modelType == null) {

      for (file <- fileList) {
        val fName = file.getName
        val fPath = new File(location, fName).toString
        if (fName.endsWith("caffemodel")) {
          throwOneModelError(true, false, true)
          weightPath = fPath
          modelType = "caffe"
        }
        else if (fName.endsWith("prototxt")) {
          throwOneModelError(false, true, false)
          defPath = fPath
        }
        // ckpt seems not supported
        else if (fName.endsWith("pb")) {
          throwOneModelError(true, false, true)
          weightPath = location
          modelType = "tensorflow"
        }
        else if (fName.endsWith("pt")) {
          throwOneModelError(true, false, true)
          weightPath = fPath
          modelType = "pytorch"
        }
        else if (fName.endsWith("model")) {
          throwOneModelError(true, false, true)
          weightPath = fPath
          modelType = "bigdl"
        }
        else if (fName.endsWith("keras")) {
          throwOneModelError(true, false, true)
          weightPath = fPath
          modelType = "keras"
        }
        else if (fName.endsWith("bin")) {
          throwOneModelError(true, false, true)
          weightPath = fPath
          modelType = "openvino"
          kmpBlockTime = "20"
        }
        else if (fName.endsWith("xml")) {
          throwOneModelError(false, true, false)
          defPath = fPath
        }

      }
      if (modelType == null) logError("You did not specify modelType before running" +
        " and the model type could not be inferred from the path" +
        "Note that you should put only one model in your model directory" +
        "And if you do not specify the modelType, it will be inferred " +
        "according to your model file extension name")
    }
    else {
      modelType = modelType.toLowerCase
    }

  }

}<|MERGE_RESOLUTION|>--- conflicted
+++ resolved
@@ -173,7 +173,7 @@
         blasFlag = true
       }
       else blasFlag = false
-<<<<<<< HEAD
+
     }
     else blasFlag = false
 
@@ -194,28 +194,6 @@
   }
 
   /**
-=======
-    }
-    else blasFlag = false
-
-    new File("running").createNewFile()
-
-  }
-
-  /**
-   * Check stop signal, return true if signal detected
-   * @return
-   */
-  def checkStop(): Boolean = {
-    if (!Files.exists(Paths.get("running"))) {
-      return true
-    }
-    return false
-
-  }
-
-  /**
->>>>>>> b9f66aa8
    * For dynamically update model, not used currently
    * @return
    */
@@ -376,11 +354,7 @@
    * @param location
    */
   def parseModelType(location: String): Unit = {
-<<<<<<< HEAD
-    modelType = null
-    weightPath = null
-    defPath = null
-=======
+
     /**
      * Initialize all relevant parameters at first
      */
@@ -389,7 +363,7 @@
     defPath = null
 
     kmpBlockTime = null
->>>>>>> b9f66aa8
+
     import java.io.File
     val f = new File(location)
     val fileList = f.listFiles
