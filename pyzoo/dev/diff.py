--- conflicted
+++ resolved
@@ -42,11 +42,7 @@
                          "SplitTensor", "Expand", "InternalMax", "InternalConvLSTM3D",
                          "InternalConvLSTM2D", "InternalCMulTable", "SoftMax",
                          "KerasConstant", "InternalConstant", "InternalERF", "InternalSoftMax",
-<<<<<<< HEAD
-                         "InternalLayerNorm"}
-=======
                          "InternalLayerNorm", "LayerNorm"}
->>>>>>> 925e74f1
     content = "\n".join([line for line in open(class_path).readlines()
                          if all([key not in line for key in exclude_key_words])])
     match = re.findall(r"class ([\w]+)[^{]+", content)
