--- conflicted
+++ resolved
@@ -44,14 +44,9 @@
         Train the model with train data.
 
         :param data: train data. It can be XShards, Spark DataFrame, tf.data.Dataset.
-<<<<<<< HEAD
-        If data is XShards, each partition can be Pandas Dataframe or a dictionary of
-        {'x': feature, 'y': label}, where feature(label) is a numpy array or
-         a tuple of numpy arrays.
-=======
-               If data is XShards, each partition is a dictionary of  {'x': feature,
-               'y': label}, where feature(label) is a numpy array or a tuple of numpy arrays.
->>>>>>> c7d28c24
+               If data is XShards, each partition can be Pandas Dataframe or a dictionary of
+               {'x': feature, 'y': label}, where feature(label) is a numpy array or a tuple of
+               numpy arrays.
         :param epochs: number of epochs to train.
         :param batch_size: total batch size for each iteration. Default: 32.
         :param feature_cols: feature column names if train data is Spark DataFrame or XShards
@@ -75,13 +70,8 @@
         Predict input data
 
         :param data: data to be predicted. It can be XShards, Spark DataFrame.
-<<<<<<< HEAD
-        If data is XShards, each partition can be Pandas Dataframe or a dictionary of
-        {'x': feature}, where feature is a numpy array or a tuple of numpy arrays.
-=======
-               If data is XShards, each partition is a dictionary of  {'x': feature}, where feature
-               is a numpy array or a tuple of numpy arrays.
->>>>>>> c7d28c24
+               If data is XShards, each partition can be Pandas Dataframe or a dictionary of
+               {'x': feature}, where feature is a numpy array or a tuple of numpy arrays.
         :param batch_size: batch size per thread
         :param feature_cols: list of feature column names if input data is Spark DataFrame or
         XShards of Pandas Dataframe.
@@ -103,16 +93,10 @@
         Evaluate model.
 
         :param data: evaluation data. It can be XShards, Spark DataFrame, tf.data.Dataset.
-<<<<<<< HEAD
-        If data is XShards, each partition can be Pandas Dataframe or a dictionary of
-        {'x': feature, 'y': label}, where feature(label) is a numpy array or
-         a tuple of numpy arrays.
-        If data is tf.data.Dataset, each element is a tuple of input tensors.
-=======
-               If data is XShards, each partition is a dictionary of  {'x': feature, 'y': label},
-               where feature(label) is a numpy array or a tuple of numpy arrays.
+               If data is XShards, each partition can be Pandas Dataframe or a dictionary of
+               {'x': feature, 'y': label}, where feature(label) is a numpy array or a tuple of
+               numpy arrays.
                If data is tf.data.Dataset, each element is a tuple of input tensors.
->>>>>>> c7d28c24
         :param batch_size: batch size per thread.
         :param feature_cols: feature_cols: feature column names if train data is Spark DataFrame or
         XShards of Pandas Dataframe.
@@ -505,16 +489,10 @@
         Train this graph model with train data.
 
         :param data: train data. It can be XShards, Spark DataFrame, tf.data.Dataset.
-<<<<<<< HEAD
-        If data is XShards, each partition can be Pandas Dataframe or a dictionary of
-        {'x': feature, 'y': label}, where feature(label) is a numpy array or
-        a tuple of numpy arrays.
-        If data is tf.data.Dataset, each element is a tuple of input tensors.
-=======
-               If data is XShards, each partition is a dictionary of  {'x': feature,
-               'y': label}, where feature(label) is a numpy array or a tuple of numpy arrays.
+               If data is XShards, each partition can be Pandas Dataframe or a dictionary of
+               {'x': feature, 'y': label}, where feature(label) is a numpy array or a tuple of
+               numpy arrays.
                If data is tf.data.Dataset, each element is a tuple of input tensors.
->>>>>>> c7d28c24
         :param epochs: number of epochs to train.
         :param batch_size: total batch size for each iteration.
         :param feature_cols: feature column names if train data is Spark DataFrame or XShards
@@ -616,13 +594,8 @@
         Predict input data
 
         :param data: data to be predicted. It can be XShards, Spark DataFrame.
-<<<<<<< HEAD
-        If data is XShards, each partition can be Pandas Dataframe or a dictionary of
-        {'x': feature}, where feature is a numpy array or a tuple of numpy arrays.
-=======
-               If data is XShards, each partition is a dictionary of  {'x': feature}, where feature
-               is a numpy array or a tuple of numpy arrays.
->>>>>>> c7d28c24
+               If data is XShards, each partition can be Pandas Dataframe or a dictionary of
+               {'x': feature}, where feature is a numpy array or a tuple of numpy arrays.
         :param batch_size: batch size per thread
         :param feature_cols: list of feature column names if input data is Spark DataFrame
         or XShards of Pandas DataFrame.
@@ -680,16 +653,10 @@
         Evaluate model.
 
         :param data: evaluation data. It can be XShards, Spark DataFrame, tf.data.Dataset.
-<<<<<<< HEAD
-        If data is XShards, each partition can be Pandas Dataframe or a dictionary of
-        {'x': feature, 'y': label}, where feature(label) is a numpy array or
-        a tuple of numpy arrays.
-        If data is tf.data.Dataset, each element is a tuple of input tensors.
-=======
-               If data is XShards, each partition is a dictionary of  {'x': feature, 'y': label},
-               where feature(label) is a numpy array or a tuple of numpy arrays.
+               If data is XShards, each partition can be Pandas Dataframe or a dictionary of
+               {'x': feature, 'y': label}, where feature(label) is a numpy array or a tuple of
+               numpy arrays.
                If data is tf.data.Dataset, each element is a tuple of input tensors.
->>>>>>> c7d28c24
         :param batch_size: batch size per thread.
         :param feature_cols: feature_cols: feature column names if train data is Spark DataFrame
         or XShards of Pandas DataFrame.
@@ -807,17 +774,11 @@
         Train this keras model with train data.
 
         :param data: train data. It can be XShards, Spark DataFrame, tf.data.Dataset.
-<<<<<<< HEAD
-        If data is XShards, each partition can be Pandas Dataframe  or a dictionary of
-        {'x': feature, 'y': label}, where feature(label) is a numpy array or
-        a tuple of numpy arrays.
-        If data is tf.data.Dataset, each element is [feature tensor tuple, label tensor tuple]
-=======
-               If data is XShards, each partition is a dictionary of  {'x': feature,
-               'y': label}, where feature(label) is a numpy array or a tuple of numpy arrays.
+               If data is XShards, each partition can be Pandas Dataframe or a dictionary of
+               {'x': feature, 'y': label}, where feature(label) is a numpy array or a tuple of
+               numpy arrays.
                If data is tf.data.Dataset, each element is [feature tensor tuple, label tensor
                tuple]
->>>>>>> c7d28c24
         :param epochs: number of epochs to train.
         :param batch_size: total batch size for each iteration.
         :param feature_cols: feature column names if train data is Spark DataFrame or XShards
@@ -910,17 +871,10 @@
         Predict input data
 
         :param data: data to be predicted.
-<<<<<<< HEAD
-        It can be XShards, Spark DataFrame, or tf.data.Dataset.
-        If data is XShards, each partition can be Pandas Dataframe or a dictionary of
-        {'x': feature}, where feature is a numpy array or a tuple of numpy arrays.
-        If data is tf.data.Dataset, each element is feature tensor tuple
-=======
                It can be XShards, Spark DataFrame, or tf.data.Dataset.
-               If data is XShards, each partition is a dictionary of  {'x': feature}, where feature
-               is a numpy array or a tuple of numpy arrays.
+               If data is XShards, each partition can be Pandas Dataframe or a dictionary of
+               {'x': feature}, where feature is a numpy array or a tuple of numpy arrays.
                If data is tf.data.Dataset, each element is feature tensor tuple
->>>>>>> c7d28c24
         :param batch_size: batch size per thread
         :param feature_cols: list of feature column names if input data is Spark DataFrame or
         XShards
@@ -974,17 +928,11 @@
         Evaluate model.
 
         :param data: evaluation data. It can be XShards, Spark DataFrame, tf.data.Dataset.
-<<<<<<< HEAD
-        If data is XShards, each partition can be Pandas Dataframe or a dictionary of
-        {'x': feature, 'y': label}, where feature(label) is a numpy array or
-        a tuple of numpy arrays.
-        If data is tf.data.Dataset, each element is [feature tensor tuple, label tensor tuple]
-=======
-               If data is XShards, each partition is a dictionary of  {'x': feature, 'y': label},
-               where feature(label) is a numpy array or a tuple of numpy arrays.
+               If data is XShards, each partition can be Pandas Dataframe or a dictionary of
+               {'x': feature, 'y': label}, where feature(label) is a numpy array or a tuple of
+               numpy arrays.
                If data is tf.data.Dataset, each element is [feature tensor tuple, label tensor
                tuple]
->>>>>>> c7d28c24
         :param batch_size: batch size per thread.
         :param feature_cols: feature_cols: feature column names if train data is Spark DataFrame or
         XShards of Pandas DataFrame.
