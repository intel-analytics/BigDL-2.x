--- conflicted
+++ resolved
@@ -18,11 +18,6 @@
 from pyspark.sql.functions import col, udf, array, broadcast, explode, struct, collect_list
 from zoo.orca import OrcaContext
 from zoo.friesian.feature.utils import *
-<<<<<<< HEAD
-import random
-from pyspark.sql.types import ArrayType, IntegerType, Row, StructType, StructField
-=======
->>>>>>> 45e5d6ee
 from zoo.common.utils import callZooFunc
 
 JAVA_INT_MIN = -2147483648
@@ -166,33 +161,21 @@
         Clips continuous values so that they are within the range [min, max]. For instance, by
         setting the min value to 0, all negative values in columns will be replaced with 0.
 
-<<<<<<< HEAD
-        :param columns: list of str, the target columns to be clipped.
+        :param columns: str or list of str, the target columns to be clipped.
         :param min: numeric, the mininum value to clip values to. Values less than this will be
                replaced with this value.
         :param max: numeric, the maxinum value to clip values to. Values greater than this will be
-=======
-        :param columns: str or list of str, the target columns to be clipped.
-        :param min: int, The mininum value to clip values to: values less than this will be
->>>>>>> 45e5d6ee
                replaced with this value.
 
         :return: A new Table that replaced the value less than `min` with specified `min` and the
                  value greater than `max` with specified `max`
         """
-<<<<<<< HEAD
         assert min is not None or max is not None, "at least one of min and max should be not None"
-        if not isinstance(columns, list):
-            columns = [columns]
-        return self._clone(clip(self.df, columns, min, max))
-=======
         if columns is None:
             raise ValueError("columns should be str or list of str, but got None.")
         if not isinstance(columns, list):
             columns = [columns]
-        check_col_exists(self.df, columns)
-        return self._clone(clip_min(self.df, columns, min))
->>>>>>> 45e5d6ee
+        return self._clone(clip(self.df, columns, min, max))
 
     def log(self, columns, clipping=True):
         """
