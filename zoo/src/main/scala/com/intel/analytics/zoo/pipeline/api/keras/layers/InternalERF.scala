--- conflicted
+++ resolved
@@ -28,12 +28,7 @@
   implicit ev: TensorNumeric[T]) extends TensorModule[T] {
   val derivativeFactor = ev.fromType(1.1283791670955126)
   override def updateOutput(input: Tensor[T]): Tensor[T] = {
-    output.resizeAs(input).copy(input)
-<<<<<<< HEAD
-    Utils.erf(output)
-=======
     MKLBlas.erf(output)
->>>>>>> ff42159e
     output
   }
 
