--- conflicted
+++ resolved
@@ -18,20 +18,17 @@
 
 import java.util.{List => JList, Map => JMap}
 
-<<<<<<< HEAD
 import com.intel.analytics.bigdl._
 import com.intel.analytics.bigdl.dataset.{DataSet, Identity => _, _}
 import com.intel.analytics.bigdl.optim._
 
 import scala.collection.JavaConverters._
 //import com.intel.analytics.bigdl.optim.{_}
-=======
 import com.intel.analytics.bigdl.{Criterion, DataSet, Module}
 import com.intel.analytics.bigdl.dataset.{Identity => DIdentity, Sample => JSample, _}
 
 import scala.collection.JavaConverters._
 import com.intel.analytics.bigdl.optim._
->>>>>>> ff7e3f03
 import com.intel.analytics.bigdl.python.api.{EvaluatedResult, JTensor, Sample}
 import com.intel.analytics.bigdl.tensor.Tensor
 import com.intel.analytics.bigdl.tensor.TensorNumericMath.TensorNumeric
@@ -1368,15 +1365,12 @@
       epsilon, weightDecay)
   }
 
-<<<<<<< HEAD
   def createZooKerasSparseAdagrad(
                                      learningRate: Double = 1e-3,
                                      lrDecay: Double = 0.01): SparseAdagrad[T] = {
     new SparseAdagrad[T](learningRate, lrDecay)
   }
 
-  def createInternalDistriOptimizer(model: AbstractModule[Activity, Activity, T],
-=======
   def batchingWithPaddingStrategy(dataset: DataSet[JSample[T]], batchSize: Int, featureSize: Int)
   : DataSet[MiniBatch[T]] = {
     println("Using Feature Padding Strategy")
@@ -1388,56 +1382,13 @@
       batchSize = batchSize, featurePaddingParam = Some(featurePaddingParam)))
   }
 
-  def createDistriOptimizerFromRDD(model: AbstractModule[Activity, Activity, T],
->>>>>>> ff7e3f03
+  def createInternalDistriOptimizer(model: AbstractModule[Activity, Activity, T],
                             trainingRdd: JavaRDD[Sample],
                             criterion: Criterion[T],
                             optimMethod: JMap[String, OptimMethod[T]],
                             endTrigger: Trigger,
-<<<<<<< HEAD
                             batchSize: Int,
-//                            sparseOptimMethods: OptimMethod[T]): Optimizer[T, MiniBatch[T]] = {
-                                    sparseOptimMethods: IndexedSlicesAdam[T]): Optimizer[T, MiniBatch[T]] = {
-    val sampleRDD = toJSample(trainingRdd)
-
-    val optimizer = new InternalDistriOptimizer[T](
-      _model = model,
-      _dataset = batching(DataSet.rdd(sampleRDD), batchSize)
-        .asInstanceOf[DistributedDataSet[MiniBatch[T]]],
-      _criterion = criterion
-    )
-
-    optimizer.setEndWhen(endTrigger)
-
-    optimizer.setOptimMethods(optimMethod.asScala.toMap)
-
-    if (sparseOptimMethods != null) {
-      optimizer.setSparseParameterProcessor(sparseOptimMethods)
-    }
-
-    optimizer.asInstanceOf[Optimizer[T, MiniBatch[T]]]
-  }
-
-//  def createZooKerasIndexedSlicesAdam(
-//    lr: Double = 1e-3,
-//    beta_1: Double = 0.9,
-//    beta_2: Double = 0.999,
-//    epsilon: Double = 1e-8,
-//    decay: Double = 0.0,
-//    schedule: SGD.LearningRateSchedule = SGD.Default()
-//  ): IndexedSlicesAdam[T] = {
-//    new IndexedSlicesAdam[T](lr, beta_1, beta_2, epsilon, decay, schedule)
-//  }
-
-  def createIndexedSlicesAdam(
-                  learningRate: Double = 1e-3,
-                  learningRateDecay: Double = 0.0,
-                  beta1: Double = 0.9,
-                  beta2: Double = 0.999,
-                  Epsilon: Double = 1e-8): IndexedSlicesAdam[T] = {
-    new IndexedSlicesAdam[T](learningRate, learningRateDecay, beta1, beta2, Epsilon)
-=======
-                            batchSize: Int): Optimizer[T, MiniBatch[T]] = {
+    sparseOptimMethods: IndexedSlicesAdam[T]): Optimizer[T, MiniBatch[T]] = {
     val sampleRDD = toJSample(trainingRdd)
     val featureSize = sampleRDD.first().numFeature()
 
@@ -1446,8 +1397,23 @@
       _dataset = batchingWithPaddingStrategy(DataSet.rdd(sampleRDD), batchSize, featureSize)
         .asInstanceOf[DistributedDataSet[MiniBatch[T]]],
       _criterion = criterion
-    ).asInstanceOf[Optimizer[T, MiniBatch[T]]]
-    enrichOptimizer(optimizer, endTrigger, optimMethod.asScala.toMap)
+    )
+
+      optimizer.setOptimMethods(optimMethod.asScala.toMap)
+      optimizer.setEndWhen(endTrigger)
+      if (sparseOptimMethods != null) {
+        optimizer.setSparseParameterProcessor(sparseOptimMethods)
+      }
+    optimizer.asInstanceOf[Optimizer[T, MiniBatch[T]]]
+  }
+
+  def createIndexedSlicesAdam(
+                               learningRate: Double = 1e-3,
+                               learningRateDecay: Double = 0.0,
+                               beta1: Double = 0.9,
+                               beta2: Double = 0.999,
+                               Epsilon: Double = 1e-8): IndexedSlicesAdam[T] = {
+    new IndexedSlicesAdam[T](learningRate, learningRateDecay, beta1, beta2, Epsilon)
   }
 
   private def enrichOptimizer[T](
@@ -1478,6 +1444,5 @@
 
   def createEpochStep(stepSize: Int, gamma: Double): SGD.EpochStep = {
     SGD.EpochStep(stepSize, gamma)
->>>>>>> ff7e3f03
   }
 }