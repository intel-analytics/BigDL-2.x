/*
 * Copyright 2018 Analytics Zoo Authors.
 *
 * Licensed under the Apache License, Version 2.0 (the "License");
 * you may not use this file except in compliance with the License.
 * You may obtain a copy of the License at
 *
 *     http://www.apache.org/licenses/LICENSE-2.0
 *
 * Unless required by applicable law or agreed to in writing, software
 * distributed under the License is distributed on an "AS IS" BASIS,
 * WITHOUT WARRANTIES OR CONDITIONS OF ANY KIND, either express or implied.
 * See the License for the specific language governing permissions and
 * limitations under the License.
 */

package com.intel.analytics.zoo.models.python

import java.util.{List => JList, Map => JMap}

<<<<<<< HEAD
import com.intel.analytics.bigdl.{Criterion, Module, dataset}
=======
import com.intel.analytics.bigdl.{Criterion}
>>>>>>> e8907e4a
import com.intel.analytics.bigdl.dataset.PaddingParam
import com.intel.analytics.bigdl.nn.DetectionOutputParam
import com.intel.analytics.bigdl.nn.abstractnn.{AbstractModule, Activity}
import com.intel.analytics.bigdl.nn.keras.KerasLayer
import com.intel.analytics.bigdl.optim.{OptimMethod, ValidationMethod, ValidationResult}
import com.intel.analytics.bigdl.python.api.{EvaluatedResult, JTensor, Sample}
import com.intel.analytics.bigdl.tensor.Tensor
import com.intel.analytics.bigdl.tensor.TensorNumericMath.TensorNumeric
import com.intel.analytics.bigdl.transform.vision.image.ImageFeature
import com.intel.analytics.bigdl.utils.{Shape, Table}
import com.intel.analytics.zoo.common.{NNContext, PythonZoo}
import com.intel.analytics.zoo.feature.FeatureSet
import com.intel.analytics.zoo.feature.common.Preprocessing
import com.intel.analytics.zoo.feature.image._
import com.intel.analytics.zoo.feature.text.TextSet
import com.intel.analytics.zoo.models.anomalydetection.{AnomalyDetector, FeatureLabelIndex}
import com.intel.analytics.zoo.models.common.{KerasZooModel, Ranker, ZooModel}
import com.intel.analytics.zoo.models.image.common.{ImageConfigure, ImageModel}
import com.intel.analytics.zoo.models.image.objectdetection._
import com.intel.analytics.zoo.models.image.imageclassification.{ImageClassifier, LabelReader => IMCLabelReader}
import com.intel.analytics.zoo.models.image.objectdetection.common.ModuleUtil
import com.intel.analytics.zoo.models.image.objectdetection.common.dataset.{ByteRecord, Imdb}
import com.intel.analytics.zoo.models.image.objectdetection.common.evaluation.MeanAveragePrecision
import com.intel.analytics.zoo.models.image.objectdetection.common.loss.{MultiBoxLoss, MultiBoxLossParam}
import com.intel.analytics.zoo.models.image.objectdetection.ssd.{RoiImageToSSDBatch, SSDMiniBatch, SSDVGG}
import com.intel.analytics.zoo.models.recommendation.{NeuralCF, Recommender, UserItemFeature, UserItemPrediction}
import com.intel.analytics.zoo.models.recommendation._
import com.intel.analytics.zoo.models.seq2seq.{RNNDecoder, RNNEncoder, Seq2seq}
import com.intel.analytics.zoo.models.textclassification.TextClassifier
import com.intel.analytics.zoo.models.textmatching.KNRM
<<<<<<< HEAD
import com.intel.analytics.zoo.pipeline.api.keras.layers.{Embedding, Recurrent, WordEmbedding}
import org.apache.spark.api.java.{JavaRDD, JavaSparkContext}
import org.apache.spark.rdd.RDD
import org.apache.spark.sql.{DataFrame, SQLContext}
import com.intel.analytics.bigdl.tensor.Tensor
import org.apache.spark.{SparkConf, SparkContext}
=======
import com.intel.analytics.zoo.pipeline.api.keras.layers.{Embedding, WordEmbedding}
import com.intel.analytics.zoo.pipeline.api.keras.models.KerasNet
import org.apache.spark.api.java.JavaRDD
import org.apache.spark.rdd.RDD
import org.apache.spark.sql.{DataFrame}
>>>>>>> e8907e4a

import scala.reflect.ClassTag
import scala.collection.JavaConverters._

object PythonZooModel {

  def ofFloat(): PythonZooModel[Float] = new PythonZooModel[Float]()

  def ofDouble(): PythonZooModel[Double] = new PythonZooModel[Double]()
}

class PythonZooModel[T: ClassTag](implicit ev: TensorNumeric[T]) extends PythonZoo[T] {

  def saveZooModel(
      model: ZooModel[Activity, Activity, T],
      path: String,
      weightPath: String = null,
      overWrite: Boolean = false): ZooModel[Activity, Activity, T] = {
    model.saveModel(path, weightPath, overWrite)
  }

  def createZooTextClassifier(
      classNum: Int,
      embedding: Embedding[T],
      sequenceLength: Int = 500,
      encoder: String = "cnn",
      encoderOutputDim: Int = 256,
      model: AbstractModule[Activity, Activity, T]): TextClassifier[T] = {
    TextClassifier[T](classNum, embedding, sequenceLength, encoder, encoderOutputDim, model)
  }

  def loadTextClassifier(
      path: String,
      weightPath: String = null): TextClassifier[T] = {
    TextClassifier.loadModel(path, weightPath)
  }

  def textClassifierCompile(
      model: TextClassifier[T],
      optimizer: OptimMethod[T],
      loss: Criterion[T],
      metrics: JList[ValidationMethod[T]] = null): Unit = {
    model.compile(optimizer, loss,
      if (metrics == null) null else metrics.asScala.toList)
  }

  def textClassifierFit(
      model: TextClassifier[T],
      x: TextSet,
      batchSize: Int,
      nbEpoch: Int,
      validationData: TextSet): Unit = {
    model.fit(x, batchSize, nbEpoch, validationData)
  }

  def textClassifierPredict(
      model: TextClassifier[T],
      x: TextSet,
      batchPerThread: Int): TextSet = {
    model.predict(x, batchPerThread)
  }

  def textClassifierEvaluate(
      model: TextClassifier[T],
      x: TextSet,
      batchSize: Int): JList[EvaluatedResult] = {
    val resultArray = model.evaluate(x, batchSize)
    processEvaluateResult(resultArray)
  }

  private def processEvaluateResult(
    resultArray: Array[(ValidationResult, ValidationMethod[T])]): JList[EvaluatedResult] = {
    resultArray.map { result =>
      EvaluatedResult(result._1.result()._1, result._1.result()._2,
        result._2.toString())
    }.toList.asJava
  }

  def textClassifierSetCheckpoint(
      model: TextClassifier[T],
      path: String,
      overWrite: Boolean = true): Unit = {
    model.setCheckpoint(path, overWrite)
  }

  def textClassifierSetTensorBoard(
      model: TextClassifier[T],
      logDir: String,
      appName: String): Unit = {
    model.setTensorBoard(logDir, appName)
  }

  def createZooAnomalyDetector(
      featureShape: JList[Int],
      hiddenLayers: JList[Int],
      dropouts: JList[Double],
      model: AbstractModule[Activity, Activity, T]): AnomalyDetector[T] = {
    new AnomalyDetector[T](Shape(featureShape.asScala.toArray),
      hiddenLayers.asScala.toArray, dropouts.asScala.toArray)
      .addModel(model.asInstanceOf[AbstractModule[Tensor[T], Tensor[T], T]])
  }

  def loadAnomalyDetector(
      path: String,
      weightPath: String = null): AnomalyDetector[T] = {
      AnomalyDetector.loadModel(path, weightPath)
  }

  def standardScaleDF(df: DataFrame): DataFrame = {
    val fields = df.columns
    com.intel.analytics.zoo.models.anomalydetection.Utils.standardScale(df, fields)
  }

  def unroll(dataRdd: JavaRDD[JList[Double]],
             unrollLength: Int,
             predictStep: Int = 1): JavaRDD[JList[String]] = {
    val rdd: RDD[Array[Float]] = dataRdd.rdd.map(x => x.asScala.toArray.map(_.toFloat))
    val unrolled = AnomalyDetector.unroll[Float](rdd, unrollLength, predictStep)
    toUnrolledJavaRdd(unrolled)
  }

  private def toUnrolledJavaRdd(features: RDD[FeatureLabelIndex[Float]]): JavaRDD[JList[String]] = {
    features.map(x =>
      List(x.feature.map(x => x.mkString("|")).mkString(","), x.label.toString,
        x.index.toString).asJava).toJavaRDD()
  }

  private def toAnomaliesJavaRdd(anomaliesRdd: RDD[(Double, Double, Any)]): JavaRDD[JList[Any]] = {
    anomaliesRdd.map(x =>
      List(x._1, x._2, x._3.asInstanceOf[Any])
        .asJava).toJavaRDD()
  }

  def detectAnomalies(
      yTruth: JavaRDD[Object],
      yPredict: JavaRDD[Object],
      anomalySize: Int = 5): JavaRDD[JList[Any]] = {
    val out: RDD[(Double, Double, Any)] = AnomalyDetector.detectAnomalies[Double](
      yTruth.rdd.map(_.asInstanceOf[Double]), yPredict.rdd.map(_.asInstanceOf[Double]), anomalySize)
    toAnomaliesJavaRdd(out)
  }

  def zooModelSetEvaluateStatus(
    model: ZooModel[Activity, Activity, T]): ZooModel[Activity, Activity, T] = {
    model.setEvaluateStatus()
  }

  def loadObjectDetector(path: String, weightPath: String = null): ObjectDetector[T] = {
    ObjectDetector.loadModel(path, weightPath)
  }

  def loadImageClassifier(path: String, weightPath: String = null): ImageClassifier[T] = {
    ImageClassifier.loadModel(path, weightPath)
  }

  def readPascalLabelMap(): JMap[Int, String] = {
    LabelReader.readPascalLabelMap().asJava
  }

  def readCocoLabelMap(): JMap[Int, String] = {
    LabelReader.readCocoLabelMap().asJava
  }

  def readImagenetLabelMap(): JMap[Int, String] = {
    IMCLabelReader.readImagenetlLabelMap().asJava
  }

  def imageModelPredict(model: ImageModel[T],
    image: ImageSet,
    config: ImageConfigure[T] = null): ImageSet = {
    model.predictImageSet(image, config)
  }

  def getImageConfig(model: ImageModel[T]): ImageConfigure[T] = {
    model.getConfig
  }

  def createImageConfigure(
      preProcessor: Preprocessing[ImageFeature, ImageFeature],
      postProcessor: Preprocessing[ImageFeature, ImageFeature],
      batchPerPartition: Int,
      labelMap: JMap[Int, String],
      paddingParam: PaddingParam[T]): ImageConfigure[T] = {
    val map = if (labelMap == null) null else labelMap.asScala.toMap
    ImageConfigure(preProcessor, postProcessor, batchPerPartition, map, Option(paddingParam))
  }

  def createVisualizer(labelMap: JMap[Int, String], thresh: Float = 0.3f,
                       encoding: String): Preprocessing[ImageFeature, ImageFeature] = {
    Visualizer(labelMap.asScala.toMap, thresh, encoding, Visualizer.visualized) ->
      ImageBytesToMat(Visualizer.visualized) -> ImageMatToFloats(shareBuffer = false)
  }

  def getLabelMap(imageConfigure: ImageConfigure[T]): JMap[Int, String] = {
    if (imageConfigure.labelMap == null) null else imageConfigure.labelMap.asJava
  }

  def createImInfo(): ImInfo = {
    ImInfo()
  }

  def createDecodeOutput(): DecodeOutput = {
    DecodeOutput()
  }

  def createScaleDetection(): ScaleDetection = {
    ScaleDetection()
  }

  def createZooSSDVGG(classNum: Int, resolution: Int,
                      dataset: String, sizes: JList[Double],
                      postProcessParam: DetectionOutputParam): SSDVGG[T] = {
    if (sizes != null) {
      SSDVGG[T](classNum, resolution, dataset, sizes.asScala.toArray.map(_.toFloat), postProcessParam)
    } else {
      SSDVGG[T](classNum, resolution, dataset, null, postProcessParam)
    }
  }

  def createMeanAveragePrecision(use07metric: Boolean, normalized: Boolean = true,
                                 classes: JList[String]): MeanAveragePrecision = {
    new MeanAveragePrecision(use07metric, normalized, classes.asScala.toArray)
  }

  def createMultiBoxLossParam(locWeight: Double,
                              nClasses: Int,
                              shareLocation: Boolean,
                              overlapThreshold: Double,
                              bgLabelInd: Int,
                              useDifficultGt: Boolean,
                              negPosRatio: Double,
                              negOverlap: Double): MultiBoxLossParam = {
    MultiBoxLossParam(locWeight,
    nClasses,
    shareLocation,
    overlapThreshold,
    bgLabelInd,
    useDifficultGt,
    negPosRatio,
    negOverlap)
  }

  def createMultiBoxLoss(locWeight: Double,
                         nClasses: Int,
                         shareLocation: Boolean,
                         overlapThreshold: Double,
                         bgLabelInd: Int,
                         useDifficultGt: Boolean,
                         negPosRatio: Double,
                         negOverlap: Double): MultiBoxLoss[T] = {
//    println("create multibox loss param")
    val param = MultiBoxLossParam(locWeight,
      nClasses,
      shareLocation,
      overlapThreshold,
      bgLabelInd,
      useDifficultGt,
      negPosRatio,
      negOverlap)
//    println("multibox loss param: class number: " + param.nClasses)
    MultiBoxLoss[T](param)
  }

  def toFloatTensor(jtensor: JTensor): Tensor[Float] = {
    Tensor[Float](jtensor.storage, jtensor.shape)
  }


  def createFeatureSetSSDMiniBatch(feature: JTensor, label: JTensor, iminfo: JTensor): FeatureSet[SSDMiniBatch] = {
    val batch = SSDMiniBatch(toFloatTensor(feature), toFloatTensor(label), toFloatTensor(iminfo))
    val conf = new SparkConf().setAppName("ssd")
    val sc = NNContext.initNNContext(conf)
    val rdd = sc.parallelize(Array[SSDMiniBatch](batch))
    val featureset = FeatureSet.rdd[SSDMiniBatch](rdd)
    featureset
  }

  def createRoiImageToSSDBatch(batchSize: Int, convertLabel: Boolean = true,
                               partitionNum: Int = -1, keepImageFeature: Boolean = true,
                               inputKey: String = ImageFeature.floats): RoiImageToSSDBatch = {
    val pn = if (partitionNum == -1) None else Some(partitionNum)
    RoiImageToSSDBatch(batchSize, convertLabel, pn, keepImageFeature, inputKey)
  }

  def loadRoiSeqFiles(url: String, sc: JavaSparkContext, partitionNum: Int= -1): ImageSet = {
    val pn = if (partitionNum <= 0) None else Some(partitionNum)
    Imdb.roiSeqFilesToImageSet(url, sc, pn)
  }

  def loadModelWeights(srcModel: Module[Float], targetModel: Module[Float],
                       matchAll: Boolean): Unit = {
    ModuleUtil.loadModelWeights(srcModel, targetModel, matchAll)
  }

  def createPaddingParam(): PaddingParam[T] = {
    PaddingParam()
  }

  def createZooNeuralCF(
      userCount: Int,
      itemCount: Int,
      numClasses: Int,
      userEmbed: Int = 20,
      itemEmbed: Int = 20,
      hiddenLayers: JList[Int],
      includeMF: Boolean = true,
      mfEmbed: Int = 20): NeuralCF[T] = {
    NeuralCF[T](userCount, itemCount, numClasses, userEmbed, itemEmbed,
      hiddenLayers.asScala.toArray, includeMF, mfEmbed)
  }

  def loadNeuralCF(
      path: String,
      weightPath: String = null): NeuralCF[T] = {
    NeuralCF.loadModel(path, weightPath)
  }

  def createZooWideAndDeep(
      modelType: String = "wide_n_deep",
      numClasses: Int,
      hiddenLayers: JList[Int],
      wideBaseCols: JList[String],
      wideBaseDims: JList[Int],
      wideCrossCols: JList[String],
      wideCrossDims: JList[Int],
      indicatorCols: JList[String],
      indicatorDims: JList[Int],
      embedCols: JList[String],
      embedInDims: JList[Int],
      embedOutDims: JList[Int],
      continuousCols: JList[String],
      label: String = "label"): WideAndDeep[T] = {
    val columnFeatureInfo = ColumnFeatureInfo(
      wideBaseCols = wideBaseCols.asScala.toArray,
      wideBaseDims = wideBaseDims.asScala.toArray,
      wideCrossCols = wideCrossCols.asScala.toArray,
      wideCrossDims = wideCrossDims.asScala.toArray,
      indicatorCols = indicatorCols.asScala.toArray,
      indicatorDims = indicatorDims.asScala.toArray,
      embedCols = embedCols.asScala.toArray,
      embedInDims = embedInDims.asScala.toArray,
      embedOutDims = embedOutDims.asScala.toArray,
      continuousCols = continuousCols.asScala.toArray,
      label = label)
    WideAndDeep[T](modelType, numClasses, columnFeatureInfo, hiddenLayers.asScala.toArray)
  }

  def loadWideAndDeep(
      path: String,
      weightPath: String = null): WideAndDeep[T] = {
    WideAndDeep.loadModel(path, weightPath)
  }

  def toUserItemFeatureRdd(featureRdd: JavaRDD[Array[Object]]): RDD[UserItemFeature[T]] = {
    featureRdd.rdd.foreach(x =>
      require(x.length == 3, "UserItemFeature should consist of userId, itemId and sample"))
    featureRdd.rdd.map(x =>
      UserItemFeature(x(0).asInstanceOf[Int], x(1).asInstanceOf[Int],
        toJSample(x(2).asInstanceOf[Sample])))
  }

  def toPredictionJavaRdd(predictionRdd: RDD[UserItemPrediction]): JavaRDD[JList[Double]] = {
    predictionRdd.map(x =>
      List(x.userId.toDouble, x.itemId.toDouble, x.prediction.toDouble, x.probability)
        .asJava).toJavaRDD()
  }

  def predictUserItemPair(
      model: Recommender[T],
      featureRdd: JavaRDD[Array[Object]]): JavaRDD[JList[Double]] = {
    val predictionRdd = model.predictUserItemPair(toUserItemFeatureRdd(featureRdd))
    toPredictionJavaRdd(predictionRdd)
  }

  def recommendForUser(
      model: Recommender[T],
      featureRdd: JavaRDD[Array[Object]],
      maxItems: Int): JavaRDD[JList[Double]] = {
    val predictionRdd = model.recommendForUser(toUserItemFeatureRdd(featureRdd), maxItems)
    toPredictionJavaRdd(predictionRdd)
  }

  def recommendForItem(
      model: Recommender[T],
      featureRdd: JavaRDD[Array[Object]],
      maxUsers: Int): JavaRDD[JList[Double]] = {
    val predictionRdd = model.recommendForItem(toUserItemFeatureRdd(featureRdd), maxUsers)
    toPredictionJavaRdd(predictionRdd)
  }

  def getNegativeSamples(indexed: DataFrame): DataFrame = {
    Utils.getNegativeSamples(indexed)
  }

  def zooModelSummary(model: ZooModel[Activity, Activity, T]): Unit = {
    model.summary()
  }

  def zooModelPredictClasses(
      module: ZooModel[Activity, Activity, T],
      x: JavaRDD[Sample],
      batchSize: Int = 32,
      zeroBasedLabel: Boolean = true): JavaRDD[Int] = {
    module.predictClasses(toJSample(x), batchSize, zeroBasedLabel).toJavaRDD()
  }

  def createZooKNRM(
      text1Length: Int,
      text2Length: Int,
      vocabSize: Int,
      embedSize: Int,
      embedWeights: JTensor = null,
      trainEmbed: Boolean = true,
      kernelNum: Int = 21,
      sigma: Double = 0.1,
      exactSigma: Double = 0.001,
      targetMode: String = "ranking",
      model: AbstractModule[Activity, Activity, T]): KNRM[T] = {
    KNRM[T](text1Length, text2Length, vocabSize, embedSize, toTensor(embedWeights),
      trainEmbed, kernelNum, sigma, exactSigma, targetMode, model)
  }

  def loadKNRM(
      path: String,
      weightPath: String = null): KNRM[T] = {
    KNRM.loadModel(path, weightPath)
  }

  def prepareEmbedding(
      embeddingFile: String,
      wordIndex: JMap[String, Int] = null,
      randomizeUnknown: Boolean = false,
      normalize: Boolean = false): JTensor = {
    val (_, _, embedWeights) = WordEmbedding.prepareEmbedding[T](
      embeddingFile, if (wordIndex!= null) wordIndex.asScala.toMap else null,
      randomizeUnknown, normalize)
    toJTensor(embedWeights)
  }

  def createZooSeq2seq(encoder: RNNEncoder[T],
    decoder: RNNDecoder[T],
    inputShape: JList[Int],
    outputShape: JList[Int],
    bridge: KerasLayer[Activity, Activity, T] = null,
    generator: KerasLayer[Activity, Activity, T] = null,
    model: AbstractModule[Table, Tensor[T], T]): Seq2seq[T] = {
    Seq2seq(encoder, decoder, toScalaShape(inputShape),
      toScalaShape(outputShape), bridge, generator, model)
  }

  def evaluateNDCG(
      ranker: Ranker[T],
      x: TextSet,
      k: Int,
      threshold: Double): Double = {
    ranker.evaluateNDCG(x, k, threshold)
  }

  def evaluateMAP(
      ranker: Ranker[T],
      x: TextSet,
      threshold: Double): Double = {
    ranker.evaluateMAP(x, threshold)
  }

  def seq2seqSetCheckpoint(model: Seq2seq[T],
    path: String,
    overWrite: Boolean = true): Unit = {
    model.setCheckpoint(path, overWrite)
  }

  def loadSeq2seq(path: String,
    weightPath: String = null): Seq2seq[T] = {
    Seq2seq.loadModel(path, weightPath)
  }

  def seq2seqCompile(
    model: Seq2seq[T],
    optimizer: OptimMethod[T],
    loss: Criterion[T],
    metrics: JList[ValidationMethod[T]] = null): Unit = {
    model.compile(optimizer, loss,
      if (metrics == null) null else metrics.asScala.toList)
  }

  def seq2seqFit(model: Seq2seq[T],
    x: JavaRDD[Sample],
    batchSize: Int,
    nbEpoch: Int,
    validationData: JavaRDD[Sample] = null): Unit = {
    model.fit(toJSample(x), batchSize, nbEpoch, toJSample(validationData))
  }

  def seq2seqInfer(model: Seq2seq[T],
    input: JTensor,
    startSign: JTensor,
    maxSeqLen: Int = 30,
    stopSign: JTensor = null,
    buildOutput: KerasLayer[Tensor[T], Tensor[T], T]): JTensor = {
    val result =
      model.infer(toTensor(input), toTensor(startSign), maxSeqLen,
        toTensor(stopSign), buildOutput)
    toJTensor(result)
  }

  def getModule(model: KerasZooModel[Activity, Activity, T]): KerasNet[T] = {
    model.model.asInstanceOf[KerasNet[T]]
  }
}<|MERGE_RESOLUTION|>--- conflicted
+++ resolved
@@ -18,11 +18,7 @@
 
 import java.util.{List => JList, Map => JMap}
 
-<<<<<<< HEAD
-import com.intel.analytics.bigdl.{Criterion, Module, dataset}
-=======
-import com.intel.analytics.bigdl.{Criterion}
->>>>>>> e8907e4a
+import com.intel.analytics.bigdl.{Criterion, Module}
 import com.intel.analytics.bigdl.dataset.PaddingParam
 import com.intel.analytics.bigdl.nn.DetectionOutputParam
 import com.intel.analytics.bigdl.nn.abstractnn.{AbstractModule, Activity}
@@ -53,20 +49,13 @@
 import com.intel.analytics.zoo.models.seq2seq.{RNNDecoder, RNNEncoder, Seq2seq}
 import com.intel.analytics.zoo.models.textclassification.TextClassifier
 import com.intel.analytics.zoo.models.textmatching.KNRM
-<<<<<<< HEAD
-import com.intel.analytics.zoo.pipeline.api.keras.layers.{Embedding, Recurrent, WordEmbedding}
+import com.intel.analytics.zoo.pipeline.api.keras.layers.{Embedding, WordEmbedding}
+import com.intel.analytics.zoo.pipeline.api.keras.models.KerasNet
+
 import org.apache.spark.api.java.{JavaRDD, JavaSparkContext}
 import org.apache.spark.rdd.RDD
-import org.apache.spark.sql.{DataFrame, SQLContext}
-import com.intel.analytics.bigdl.tensor.Tensor
-import org.apache.spark.{SparkConf, SparkContext}
-=======
-import com.intel.analytics.zoo.pipeline.api.keras.layers.{Embedding, WordEmbedding}
-import com.intel.analytics.zoo.pipeline.api.keras.models.KerasNet
-import org.apache.spark.api.java.JavaRDD
-import org.apache.spark.rdd.RDD
 import org.apache.spark.sql.{DataFrame}
->>>>>>> e8907e4a
+
 
 import scala.reflect.ClassTag
 import scala.collection.JavaConverters._
@@ -317,7 +306,6 @@
                          useDifficultGt: Boolean,
                          negPosRatio: Double,
                          negOverlap: Double): MultiBoxLoss[T] = {
-//    println("create multibox loss param")
     val param = MultiBoxLossParam(locWeight,
       nClasses,
       shareLocation,
@@ -326,22 +314,11 @@
       useDifficultGt,
       negPosRatio,
       negOverlap)
-//    println("multibox loss param: class number: " + param.nClasses)
     MultiBoxLoss[T](param)
   }
 
   def toFloatTensor(jtensor: JTensor): Tensor[Float] = {
     Tensor[Float](jtensor.storage, jtensor.shape)
-  }
-
-
-  def createFeatureSetSSDMiniBatch(feature: JTensor, label: JTensor, iminfo: JTensor): FeatureSet[SSDMiniBatch] = {
-    val batch = SSDMiniBatch(toFloatTensor(feature), toFloatTensor(label), toFloatTensor(iminfo))
-    val conf = new SparkConf().setAppName("ssd")
-    val sc = NNContext.initNNContext(conf)
-    val rdd = sc.parallelize(Array[SSDMiniBatch](batch))
-    val featureset = FeatureSet.rdd[SSDMiniBatch](rdd)
-    featureset
   }
 
   def createRoiImageToSSDBatch(batchSize: Int, convertLabel: Boolean = true,
