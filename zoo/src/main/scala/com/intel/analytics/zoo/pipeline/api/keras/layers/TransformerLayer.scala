/*
 * Copyright 2018 Analytics Zoo Authors.
 *
 * Licensed under the Apache License, Version 2.0 (the "License");
 * you may not use this file except in compliance with the License.
 * You may obtain a copy of the License at
 *
 *     http://www.apache.org/licenses/LICENSE-2.0
 *
 * Unless required by applicable law or agreed to in writing, software
 * distributed under the License is distributed on an "AS IS" BASIS,
 * WITHOUT WARRANTIES OR CONDITIONS OF ANY KIND, either express or implied.
 * See the License for the specific language governing permissions and
 * limitations under the License.
 */

package com.intel.analytics.zoo.pipeline.api.keras.layers

import com.intel.analytics.bigdl.{nn => bnn}
import com.intel.analytics.bigdl.nn.RandomNormal
import com.intel.analytics.bigdl.nn.abstractnn.{AbstractModule, Activity}
import com.intel.analytics.bigdl.nn.keras.KerasLayer
import com.intel.analytics.bigdl.tensor.Tensor
import com.intel.analytics.bigdl.tensor.TensorNumericMath.TensorNumeric
import com.intel.analytics.bigdl.utils.{MultiShape, Shape}
import com.intel.analytics.zoo.pipeline.api.Net
import com.intel.analytics.zoo.pipeline.api.autograd.{AutoGrad, Constant, Parameter, Variable}
import com.intel.analytics.zoo.pipeline.api.keras.layers.utils.KerasUtils
import com.intel.analytics.zoo.pipeline.api.keras.models.{Model, Sequential}

import scala.reflect.ClassTag

/**
 * [[TransformerLayer]] A self attention keras like layer
 * Input is a Tensor with shape [batch, seqLen, 2].
 * [:, :, 1] represents token id
 * [:, :, 2] represents postions in the sentence
 * Output is a Tensor which output the states of Transformer layer
 * @param nBlock block number
 * @param hiddenPDrop drop probability of projection
 * @param attnPDrop drop probability of attention
 * @param nHead head number
 * @param initializerRange weight initialization range
 * @param bidirectional whether unidirectional or bidirectional
 * @param outputAllBlock whether output all blocks' output
 * @param embeddingLayer embedding layer
 * @param intermediateSize The size of the "intermediate" (i.e., conv1d)
 * @param inputShape input shape, default is null
 */
class TransformerLayer[T: ClassTag](
  val nBlock: Int,
  val hiddenPDrop: Double,
  val attnPDrop: Double,
  val nHead: Int,
  val initializerRange: Double,
  val bidirectional: Boolean,
  val outputAllBlock: Boolean,
  val embeddingLayer: KerasLayer[Activity, Tensor[T], T],
  val intermediateSize: Int = 0,
  var inputShape: Shape = null)(implicit ev: TensorNumeric[T])
  extends KerasLayer[Activity, Activity, T](KerasUtils.addBatch(inputShape))
    with Net {

  var seqLen: Int = 0
  override def doBuild(inputShape: Shape): AbstractModule[Activity, Activity, T] = {
    val (extendedAttentionMask, embeddingInputs, inputs) = buildInput(inputShape)

    require(embeddingLayer.isInstanceOf[Net], "use layers from" +
      "com.intel.analytics.zoo.pipeline.api.keras and operators from" +
      " com.intel.analytics.zoo.pipeline.api.autograd to construct the embedding layer")
    val embedding = embeddingLayer.asInstanceOf[Net]
    val e = embedding.from(embeddingInputs: _*)
    val hiddenSize = e.getOutputShape().toSingle().last

    val nextInput: Variable[T] = e
    val modelOutputSize = nBlock
    val modelOutput = new Array[Variable[T]](modelOutputSize)
    modelOutput(0) = block(nextInput, hiddenSize, extendedAttentionMask)

    for (i <- 1 until nBlock) {
      val output = block(modelOutput(i - 1), hiddenSize, extendedAttentionMask)
      modelOutput(i) = output
    }

    val model = if (outputAllBlock) {
      Model(inputs.toArray, modelOutput)
    } else Model(inputs.toArray, modelOutput.last)

    model.asInstanceOf[AbstractModule[Activity, Activity, T]]
  }

  def projectionLayer(outputSize: Int): Net = {
    new Convolution1D(outputSize, 1, init = RandomNormal(0.0, initializerRange))
  }

  // return (extenedAttentionMask, embeddingInputs, inputs)
  def buildInput(inputShape: Shape): (Variable[T], List[Variable[T]], List[Variable[T]]) = {
    require(inputShape.isInstanceOf[MultiShape], "TransformerLayer input must be" +
      " a list of tensors (consisting of input sequence, sequence positions, etc.)")
    val _inputShape = KerasUtils.removeBatch(inputShape).toMulti()
    seqLen = _inputShape.head.toSingle().head

    val inputs = _inputShape.map(Variable(_))
    (null, inputs, inputs)
  }

  def block(x: Variable[T], hiddenSize: Int, attention_mask: Variable[T] = null,
            eplision: Double = 1e-5): Variable[T] = {
    // g, b for layerNorm
    val g = Parameter[T](Shape(1, hiddenSize),
      initWeight = Tensor.ones[T](hiddenSize).view(1, hiddenSize))
    val b = Parameter[T](Shape(1, hiddenSize),
      initWeight = Tensor[T](hiddenSize).view(1, hiddenSize))

    // g, b for layerNorm
    val g2 = Parameter[T](Shape(1, hiddenSize),
      initWeight = Tensor.ones[T](hiddenSize).view(1, hiddenSize))
    val b2 = Parameter[T](Shape(1, hiddenSize),
      initWeight = Tensor[T](hiddenSize).view(1, hiddenSize))
    val a = multiHeadSelfAttention(x, hiddenSize, attention_mask)
    val n = TransformerLayer.layerNorm(x + a, eplision, weight = g, bias = b)
    val m = mlp(n, hiddenSize)
    val h = TransformerLayer.layerNorm(n + m, eplision, weight = g2, bias = b2)
    h
  }

  def mlp(x: Variable[T], hiddenSize: Int): Variable[T] = {
    val size = if (intermediateSize > 0) intermediateSize else hiddenSize * 4
    val h = projectionLayer(size).from(x)
    val a = gelu(h)
    val h2 = projectionLayer(hiddenSize).from(a)
    Dropout(hiddenPDrop).from(h2)
  }

  def multiHeadSelfAttention(x: Variable[T], hiddenSize: Int,
    attention_mask: Variable[T] = null): Variable[T] = {
    val c = projectionLayer(hiddenSize * 3).from(x)
    val query = c.slice(2, 0, hiddenSize)
    val key = c.slice(2, hiddenSize, hiddenSize)
    val value = c.slice(2, hiddenSize * 2, hiddenSize)
<<<<<<< HEAD
    val q = TransformerLayer.splitHeads(query, nHead)
    val k = TransformerLayer.splitHeads(key, nHead, k = true)
    val v = TransformerLayer.splitHeads(value, nHead)
    val a = attn(q, k, v, true) // m: (batch, nhead, seqLen, hiddenSize/nhead)
    val m = TransformerLayer.mergeHeads(a) // m: (batch, seqLen, hiddenSize)
    val n = new Convolution1D(hiddenSize, 1, init = RandomNormal(0.0, 0.02))
=======
    val q = splitHeads(query, nHead)
    val k = splitHeads(key, nHead, k = true)
    val v = splitHeads(value, nHead)
    val a = attn(q, k, v, true, attention_mask) // a: (batch, nhead, seqLen, hiddenSize/nhead)
    val m = mergeHeads(a) // m: (batch, seqLen, hiddenSize)
    val n = projectionLayer(hiddenSize)
>>>>>>> 5deabfea
      .from(m) // n: (batch, seqLen, hiddenSize)
    Dropout(hiddenPDrop).from(n)
  }

<<<<<<< HEAD
  lazy val maskValue = if (maskAttention) {
=======
  lazy val maskValue = if (!bidirectional) {
>>>>>>> 5deabfea
    val data = KerasUtils.tril(Tensor.ones(seqLen, seqLen)).view(1, seqLen, seqLen)
    new Constant[T](data)
  } else null

  // scale shoule be set in Attention
  def attn(q: Variable[T], k: Variable[T], v: Variable[T], scale: Boolean = false,
           attention_mask: Variable[T] = null): Variable[T] = {
    // q, v:(batch, nHead, seqLen, hiddenSize/nHead)
    // k:(batch, nHead, hiddenSize/nHead, seqLen)
    var w = AutoGrad.mm(q, k) // w: (batch, nHead, seqLen, seqLen)
    if (scale) w = w / scala.math.sqrt(v.getOutputShape().toSingle().toArray.last)

    if (!bidirectional) {
      w = w * maskValue + (maskValue * (-1) + 1) * -1e9
    }
    if (attention_mask != null) {
      w = w + attention_mask
    }

    w = Activation[Float]("softmax").from(w)
    w = Dropout(attnPDrop).from(w)

    AutoGrad.mm(w, v)
  }

  def gelu(x: Variable[T]): Variable[T] = {
    x * 0.5 * (Activation("tanh").from((AutoGrad.square(x) * x * 0.044715 + x)
      * (scala.math.sqrt(2 / scala.math.Pi))) + 1)
  }

  def splitHeads(x: Variable[T], nHead: Int, k: Boolean = false): Variable[T] = {
    val sizes = x.getOutputShape().toSingle().toArray
    val newSizes = sizes.drop(1).dropRight(1) ++ Array(nHead, sizes.last / nHead)
    val r = Reshape(newSizes).from(x)
    if (k) Permute(Array(2, 3, 1)).from(r)
    else Permute(Array(2, 1, 3)).from(r)
  }

  def mergeHeads(x: Variable[T]): Variable[T] = {
    val p = AutoGrad.contiguous(Permute[T](Array(2, 1, 3)).from(x))
    val sizes = p.getOutputShape().toSingle().toArray
    Reshape(sizes.drop(1).dropRight(2) ++ Array(sizes.last * sizes(sizes.length - 2))).from(p)
  }
}

object TransformerLayer {
  /**
   * [[TransformerLayer]] A self attention keras like layer
   * @param vocab vocabulary size of training data, default is 40990
   * @param seqLen max sequence length of training data, default is 77
   * @param nBlock block number, default is 12
   * @param residPdrop drop probability of projection, default is 0.1
   * @param attnPdrop drop probability of attention, default is 0.1
   * @param nHead head number, default is 12
   * @param hiddenSize is also embedding size
   * @param embeddingDrop drop probability of embedding layer, default is 0.1
   * @param initializerRange weight initialization range, default is 0.02
   * @param bidirectional whether unidirectional or bidirectional, default is false
   * @param outputAllBlock whether output all blocks' output, default is false
   */
  def apply[@specialized(Float, Double) T: ClassTag](
    vocab: Int = 40990,
    seqLen: Int = 77,
    nBlock: Int = 12,
    residPdrop: Double = 0.1,
    attnPdrop: Double = 0.1,
    nHead: Int = 12,
    hiddenSize: Int = 768,
    embeddingDrop: Double = 0,
    initializerRange: Double = 0.02,
    bidirectional: Boolean = false,
    outputAllBlock: Boolean = false)(implicit ev: TensorNumeric[T]): TransformerLayer[T] = {
    require(hiddenSize > 0, "hiddenSize must be great" +
      "than 0 with default embedding layer")
    val wordInput = InputLayer[T](inputShape = Shape(seqLen))
    val postionInput = InputLayer[T](inputShape = Shape(seqLen))
    val embeddingLayer = Sequential[T]()
      .add(Merge(layers = List(wordInput, postionInput), mode = "concat"))
      .add(Reshape(Array(seqLen * 2)))
      .add(new Embedding(vocab, hiddenSize, inputShape = Shape(seqLen * 2),
        init = RandomNormal(0.0, initializerRange)))
      .add(Dropout(embeddingDrop))
      .add(Reshape(Array(seqLen, 2, hiddenSize)))
      .add(new KerasLayerWrapper[T](bnn.Sum[T](dimension = 3,
        squeeze = true).asInstanceOf[AbstractModule[Activity, Activity, T]]))
    new TransformerLayer[T](nBlock, residPdrop, attnPdrop, nHead,
      initializerRange, bidirectional, outputAllBlock,
      embeddingLayer.asInstanceOf[KerasLayer[Activity, Tensor[T], T]])
  }

  /**
   * [[TransformerLayer]] A self attention keras like layer
   * @param nBlock block number
   * @param residPdrop drop probability of projection
   * @param attnPdrop drop probability of attention
   * @param nHead head number
   * @param initializerRange weight initialization range
   * @param bidirectional whether unidirectional or bidirectional
   * @param outputAllBlock whether output all blocks' output
   * @param embeddingLayer embedding layer
   */
  def apply[@specialized(Float, Double) T: ClassTag](
    nBlock: Int,
    residPdrop: Double,
    attnPdrop: Double,
    nHead: Int,
    initializerRange: Double,
    bidirectional: Boolean,
    outputAllBlock: Boolean,
    embeddingLayer: KerasLayer[Activity, Tensor[T], T])
    (implicit ev: TensorNumeric[T]): TransformerLayer[T] = {
    new TransformerLayer[T](nBlock, residPdrop, attnPdrop, nHead,
      initializerRange, bidirectional, outputAllBlock, embeddingLayer = embeddingLayer)
  }

  def layerNorm[@specialized(Float, Double) T: ClassTag](x: Variable[T],
    e: Double = 1e-5, weight: Parameter[T], bias: Parameter[T])
    (implicit ev: TensorNumeric[T]): Variable[T] = {
    val sizes = x.getOutputShape().toSingle().toArray
    val u = AutoGrad.mean(x, sizes.size - 1, true)
    val s = AutoGrad.mean(AutoGrad.square(x - u), sizes.size -1, true)
    val y = (x - u) / AutoGrad.sqrt(s + e)
    y * weight + bias
  }

  def layerNorm[@specialized(Float, Double) T: ClassTag](x: Variable[T],
    e: Double = 1e-5, weight: Parameter[T], bias: Parameter[T])
    (implicit ev: TensorNumeric[T]): Variable[T] = {
    val sizes = x.getOutputShape().toSingle().toArray
    val u = AutoGrad.mean(x, sizes.size - 1, true)
    val s = AutoGrad.mean(AutoGrad.square(x - u), sizes.size -1, true)
    val y = (x - u) / AutoGrad.sqrt(s + e)
    y * weight + bias
  }

  def gelu[@specialized(Float, Double) T: ClassTag](x: Variable[T])
    (implicit ev: TensorNumeric[T]): Variable[T] = {
    x * 0.5 * (Activation("tanh").from((AutoGrad.square(x) * x * 0.044715 + x)
      * (scala.math.sqrt(2 / scala.math.Pi))) + 1)
  }

  def splitHeads[@specialized(Float, Double) T: ClassTag](x: Variable[T],
    nHead: Int, k: Boolean = false)(implicit ev: TensorNumeric[T]): Variable[T] = {
    val sizes = x.getOutputShape().toSingle().toArray
    val newSizes = sizes.drop(1).dropRight(1) ++ Array(nHead, sizes.last / nHead)
    val r = Reshape(newSizes).from(x)
    if (k) Permute(Array(2, 3, 1)).from(r)
    else Permute(Array(2, 1, 3)).from(r)
  }

  def mergeHeads[@specialized(Float, Double) T: ClassTag](x: Variable[T])
    (implicit ev: TensorNumeric[T]): Variable[T] = {
    val p = AutoGrad.contiguous(Permute[T](Array(2, 1, 3)).from(x))
    val sizes = p.getOutputShape().toSingle().toArray
    Reshape(sizes.drop(1).dropRight(2) ++ Array(sizes.last * sizes(sizes.length - 2))).from(p)
  }
}<|MERGE_RESOLUTION|>--- conflicted
+++ resolved
@@ -138,30 +138,17 @@
     val query = c.slice(2, 0, hiddenSize)
     val key = c.slice(2, hiddenSize, hiddenSize)
     val value = c.slice(2, hiddenSize * 2, hiddenSize)
-<<<<<<< HEAD
-    val q = TransformerLayer.splitHeads(query, nHead)
-    val k = TransformerLayer.splitHeads(key, nHead, k = true)
-    val v = TransformerLayer.splitHeads(value, nHead)
-    val a = attn(q, k, v, true) // m: (batch, nhead, seqLen, hiddenSize/nhead)
-    val m = TransformerLayer.mergeHeads(a) // m: (batch, seqLen, hiddenSize)
-    val n = new Convolution1D(hiddenSize, 1, init = RandomNormal(0.0, 0.02))
-=======
     val q = splitHeads(query, nHead)
     val k = splitHeads(key, nHead, k = true)
     val v = splitHeads(value, nHead)
     val a = attn(q, k, v, true, attention_mask) // a: (batch, nhead, seqLen, hiddenSize/nhead)
     val m = mergeHeads(a) // m: (batch, seqLen, hiddenSize)
     val n = projectionLayer(hiddenSize)
->>>>>>> 5deabfea
       .from(m) // n: (batch, seqLen, hiddenSize)
     Dropout(hiddenPDrop).from(n)
   }
 
-<<<<<<< HEAD
-  lazy val maskValue = if (maskAttention) {
-=======
   lazy val maskValue = if (!bidirectional) {
->>>>>>> 5deabfea
     val data = KerasUtils.tril(Tensor.ones(seqLen, seqLen)).view(1, seqLen, seqLen)
     new Constant[T](data)
   } else null
@@ -286,36 +273,4 @@
     val y = (x - u) / AutoGrad.sqrt(s + e)
     y * weight + bias
   }
-
-  def layerNorm[@specialized(Float, Double) T: ClassTag](x: Variable[T],
-    e: Double = 1e-5, weight: Parameter[T], bias: Parameter[T])
-    (implicit ev: TensorNumeric[T]): Variable[T] = {
-    val sizes = x.getOutputShape().toSingle().toArray
-    val u = AutoGrad.mean(x, sizes.size - 1, true)
-    val s = AutoGrad.mean(AutoGrad.square(x - u), sizes.size -1, true)
-    val y = (x - u) / AutoGrad.sqrt(s + e)
-    y * weight + bias
-  }
-
-  def gelu[@specialized(Float, Double) T: ClassTag](x: Variable[T])
-    (implicit ev: TensorNumeric[T]): Variable[T] = {
-    x * 0.5 * (Activation("tanh").from((AutoGrad.square(x) * x * 0.044715 + x)
-      * (scala.math.sqrt(2 / scala.math.Pi))) + 1)
-  }
-
-  def splitHeads[@specialized(Float, Double) T: ClassTag](x: Variable[T],
-    nHead: Int, k: Boolean = false)(implicit ev: TensorNumeric[T]): Variable[T] = {
-    val sizes = x.getOutputShape().toSingle().toArray
-    val newSizes = sizes.drop(1).dropRight(1) ++ Array(nHead, sizes.last / nHead)
-    val r = Reshape(newSizes).from(x)
-    if (k) Permute(Array(2, 3, 1)).from(r)
-    else Permute(Array(2, 1, 3)).from(r)
-  }
-
-  def mergeHeads[@specialized(Float, Double) T: ClassTag](x: Variable[T])
-    (implicit ev: TensorNumeric[T]): Variable[T] = {
-    val p = AutoGrad.contiguous(Permute[T](Array(2, 1, 3)).from(x))
-    val sizes = p.getOutputShape().toSingle().toArray
-    Reshape(sizes.drop(1).dropRight(2) ++ Array(sizes.last * sizes(sizes.length - 2))).from(p)
-  }
 }