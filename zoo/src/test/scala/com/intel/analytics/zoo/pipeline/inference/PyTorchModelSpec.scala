/*
 * Copyright 2018 Analytics Zoo Authors.
 *
 * Licensed under the Apache License, Version 2.0 (the "License");
 * you may not use this file except in compliance with the License.
 * You may obtain a copy of the License at
 *
 *     http://www.apache.org/licenses/LICENSE-2.0
 *
 * Unless required by applicable law or agreed to in writing, software
 * distributed under the License is distributed on an "AS IS" BASIS,
 * WITHOUT WARRANTIES OR CONDITIONS OF ANY KIND, either express or implied.
 * See the License for the specific language governing permissions and
 * limitations under the License.
 */

package com.intel.analytics.zoo.pipeline.inference

import java.nio.file.{Files, Paths}

import com.intel.analytics.bigdl.tensor.Tensor
import com.intel.analytics.zoo.common.{PythonInterpreter, PythonInterpreterTest}
import com.intel.analytics.zoo.core.TFNetNative
import com.intel.analytics.zoo.pipeline.api.keras.ZooSpecHelper
import com.intel.analytics.zoo.pipeline.api.net.TorchModel
import org.apache.log4j.{Level, Logger}

import scala.language.postfixOps


@PythonInterpreterTest
class PyTorchModelSpec extends ZooSpecHelper with InferenceSupportive {

  var model: InferenceModel = _
  var model2: InferenceModel = _
  val currentNum = 10
  var modelPath: String = _
  var modelPathMulti: String = _

  protected def ifskipTest(): Unit = {
    // Skip unitest if environment is not ready, PYTHONHOME should be set in environment
    if (System.getenv("PYTHONHOME") == null) {
      cancel("Please export PYTHONHOME before this test.")
    } else {
      logger.info(s"use python home: ${System.getenv("PYTHONHOME")}")
      Logger.getLogger(PythonInterpreter.getClass()).setLevel(Level.DEBUG)
      // Load TFNet before create interpreter, or the TFNet will throw an OMP error #13
      TFNetNative.isLoaded
    }
  }

  protected def beforeAll()  {
    println("before get path")
    model = new InferenceModel(currentNum) { }
    model2 = new InferenceModel(currentNum) { }
    modelPath = ZooSpecHelper.createTmpFile().getAbsolutePath()
    modelPathMulti = ZooSpecHelper.createTmpFile().getAbsolutePath()
    val resnetModel =
    s"""
       |import torch
       |import torchvision.models as models
       |from zoo.pipeline.api.torch import zoo_pickle_module
       |
       |model = models.resnet18(pretrained = True)
       |torch.save(model, "$modelPath", pickle_module=zoo_pickle_module)
       |modelMulti = models.resnet50(pretrained = True)
       |torch.save(modelMulti, "$modelPathMulti", pickle_module=zoo_pickle_module)
       |""".stripMargin
<<<<<<< HEAD
    PythonInterpreter.exec(resnetModel)
=======

  protected def beforeAll()  {
    println("before get path")
    model = new InferenceModel(currentNum) { }
    model2 = new InferenceModel(currentNum) { }
>>>>>>> 33754984
  }

  protected def afterAll() {
    model.doRelease()
    model2.doRelease()
  }

  "PyTorch Model" should "be loaded" in {
    beforeAll()
    ifskipTest()
    modelPath = ZooSpecHelper.createTmpFile().getAbsolutePath()
    modelPathMulti = ZooSpecHelper.createTmpFile().getAbsolutePath()
    PythonInterpreter.exec(resnetModel)

    val modelone = TorchModel.loadModel(modelPath)
    modelone.evaluate()

    val PyTorchModel = ModelLoader.loadFloatModelForPyTorch(modelPath)
    PyTorchModel.evaluate()
    val metaModel = makeMetaModel(PyTorchModel)
    val floatFromPyTorch = new FloatModel(PyTorchModel, metaModel, true)
    println(floatFromPyTorch)
    floatFromPyTorch shouldNot be(null)

    model.doLoadPyTorch(modelPath)
    println(model)
    model shouldNot be(null)

    val modelBytes = Files.readAllBytes(Paths.get(modelPath))
    model2.doLoadPyTorch(modelBytes)
    println(model2)
    model2 shouldNot be(null)

    val threads = List.range(0, currentNum).map(i => {
      new Thread() {
        override def run(): Unit = {
          model.doLoadPyTorch(modelPath)
          println(model)
          model shouldNot be(null)

          model2.doLoadPyTorch(modelBytes)
          println(model2)
          model2 shouldNot be(null)
        }
      }
    })
    threads.foreach(_.start())
    threads.foreach(_.join())


    afterAll()
  }

  "PyTorch Model" should "do predict" in {
    beforeAll()
    ifskipTest()
    modelPath = ZooSpecHelper.createTmpFile().getAbsolutePath()
    modelPathMulti = ZooSpecHelper.createTmpFile().getAbsolutePath()
    PythonInterpreter.exec(resnetModel)

    val inputTensor = Tensor[Float](1, 3, 224, 224).rand()
    model.doLoadPyTorch(modelPath)
    model2.doLoadPyTorch(modelPathMulti)
    val results = model.doPredict(inputTensor)
    println(results)
    val threads = List.range(0, currentNum).map(i => {
      new Thread() {
        override def run(): Unit = {
          val r = model.doPredict(inputTensor)
          println(r)
          r should be (results)

          val r2 = model2.doPredict(inputTensor)
          println(r2)
          r2 should be (results)
        }
      }
    })
    threads.foreach(_.start())
    threads.foreach(_.join())

    afterAll()
  }

  "PyTorch Models' weights" should "be the same" in {
    beforeAll()
    ifskipTest()
    modelPath = ZooSpecHelper.createTmpFile().getAbsolutePath()
    modelPathMulti = ZooSpecHelper.createTmpFile().getAbsolutePath()
    PythonInterpreter.exec(resnetModel)

    val threads = List.range(0, currentNum).map(i => {
      new Thread() {
        override def run(): Unit = {
          val PyTorchModel = ModelLoader.loadFloatModelForPyTorch(modelPath)
          PyTorchModel.evaluate()
          var weightsOfTorchModel = PyTorchModel.parameters()
          val metaModel = makeMetaModel(PyTorchModel)
          val floatFromPyTorch = new FloatModel(PyTorchModel, metaModel, true)
          val weightsOfFloatModel = floatFromPyTorch.model.parameters()
          println(floatFromPyTorch)
          floatFromPyTorch shouldNot be(null)

          if(weightsOfTorchModel == weightsOfFloatModel)
            {
              println("weights of torch == weights of float")
            }
            else {
            println("weights of torch != weights of float")
          }

          // multi model test
          val PyTorchModel2 = ModelLoader.loadFloatModelForPyTorch(modelPathMulti)
          PyTorchModel2.evaluate()
          val weightsOfTorchModel2 = PyTorchModel2.parameters()
          val metaModel2 = makeMetaModel(PyTorchModel2)
          val floatFromPyTorch2 = new FloatModel(PyTorchModel2, metaModel2, true)
          val weightsOfFloatModel2 = floatFromPyTorch2.model.parameters()
          println(floatFromPyTorch2)
          floatFromPyTorch2 shouldNot be(null)

          if(weightsOfTorchModel2 == weightsOfFloatModel2)
            {
              println("weights of torch2 == weights of float2")
            }
            else {
            println("weights of torch2 != weights of float2")
          }

          val modelBytes = Files.readAllBytes(Paths.get(modelPath))
          val PyTorchModel3 = ModelLoader.loadFloatModelForPyTorch(modelBytes)
          PyTorchModel3.evaluate()
          val weightsOfTorchModel3 = PyTorchModel3.parameters()
          val metaModel3 = makeMetaModel(PyTorchModel3)
          val floatFromPyTorch3 = new FloatModel(PyTorchModel3, metaModel3, true)
          val weightsOfFloatModel3 = floatFromPyTorch3.model.parameters()
          println(floatFromPyTorch3)
          floatFromPyTorch3 shouldNot be(null)

          if(weightsOfTorchModel3 == weightsOfFloatModel3)
          {
            println("weights of torch3 == weights of float3")
          }
          else {
            println("weights of torch3 != weights of float3")
          }

          // multi model test
          println("before load fourth model")
          val modelBytes2 = Files.readAllBytes(Paths.get(modelPathMulti))
          val PyTorchModel4 = ModelLoader.loadFloatModelForPyTorch(modelBytes2)
          PyTorchModel4.evaluate()
          val weightsOfTorchModel4 = PyTorchModel4.parameters()
          val metaModel4 = makeMetaModel(PyTorchModel4)
          val floatFromPyTorch4 = new FloatModel(PyTorchModel4, metaModel4, true)
          val weightsOfFloatModel4 = floatFromPyTorch4.model.parameters()
          println(floatFromPyTorch4)
          floatFromPyTorch4 shouldNot be(null)

          if(weightsOfTorchModel4 == weightsOfFloatModel4)
          {
            println("weights of torch4 == weights of float4")
          }
          else {
            println("weights of torch4 != weights of float4")
          }

          // weights of path vs weights of bytes
          if(weightsOfTorchModel2 == weightsOfTorchModel4)
          {
            println("weights of path == weights of bytes")
          }
          else {
            println("weights of path != weights of bytes")
          }

        }
      }
    })
    threads.foreach(_.start())
    threads.foreach(_.join())

    afterAll()
  }

}<|MERGE_RESOLUTION|>--- conflicted
+++ resolved
@@ -66,15 +66,7 @@
        |modelMulti = models.resnet50(pretrained = True)
        |torch.save(modelMulti, "$modelPathMulti", pickle_module=zoo_pickle_module)
        |""".stripMargin
-<<<<<<< HEAD
-    PythonInterpreter.exec(resnetModel)
-=======
-
-  protected def beforeAll()  {
-    println("before get path")
-    model = new InferenceModel(currentNum) { }
-    model2 = new InferenceModel(currentNum) { }
->>>>>>> 33754984
+    PythonInterpreter.exec(resnetModel)
   }
 
   protected def afterAll() {
