/*
 * Copyright 2018 Analytics Zoo Authors.
 *
 * Licensed under the Apache License, Version 2.0 (the "License");
 * you may not use this file except in compliance with the License.
 * You may obtain a copy of the License at
 *
 *     http://www.apache.org/licenses/LICENSE-2.0
 *
 * Unless required by applicable law or agreed to in writing, software
 * distributed under the License is distributed on an "AS IS" BASIS,
 * WITHOUT WARRANTIES OR CONDITIONS OF ANY KIND, either express or implied.
 * See the License for the specific language governing permissions and
 * limitations under the License.
 */

package com.intel.analytics.zoo.serving.http

import java.io.File
import java.security.{KeyStore, SecureRandom}
import java.util
import java.util.concurrent.{LinkedBlockingQueue, TimeUnit}
import javax.net.ssl.{KeyManagerFactory, SSLContext, TrustManagerFactory}

import akka.actor.{ActorRef, ActorSystem, Props}
import akka.http.scaladsl.{ConnectionContext, Http}
import akka.http.scaladsl.server.Directives.{complete, path, _}
import akka.pattern.ask
import akka.stream.ActorMaterializer
import akka.util.Timeout
import com.codahale.metrics.MetricRegistry
import com.google.common.util.concurrent.RateLimiter
import com.intel.analytics.zoo.pipeline.inference.EncryptSupportive
import com.intel.analytics.zoo.serving.utils.Conventions
import org.slf4j.LoggerFactory

import scala.concurrent.Await
import scala.concurrent.duration.DurationInt

object FrontEndApp extends Supportive with EncryptSupportive {
  override val logger = LoggerFactory.getLogger(getClass)

  val name = "analytics zoo web serving frontend"

  implicit val system = ActorSystem("zoo-serving-frontend-system")
  implicit val materializer = ActorMaterializer()
  implicit val executionContext = system.dispatcher
  implicit val timeout: Timeout = Timeout(100, TimeUnit.SECONDS)

  def main(args: Array[String]): Unit = {
    timing(s"$name started successfully.")() {
      val arguments = timing("parse arguments")() {
        argumentsParser.parse(args, FrontEndAppArguments()) match {
          case Some(arguments) => logger.info(s"starting with $arguments"); arguments
          case None => argumentsParser.failure("miss args, please see the usage info"); null
        }
      }

      val rateLimiter: RateLimiter = arguments.tokenBucketEnabled match {
        case true => RateLimiter.create(arguments.tokensPerSecond)
        case false => null
      }

      val redisPutterName = s"redis-putter"
      val redisPutter = timing(s"$redisPutterName initialized.")() {
        val redisPutterProps = Props(new RedisPutActor(
          arguments.redisHost, arguments.redisPort,
          arguments.redisInputQueue, arguments.redisOutputQueue,
          arguments.timeWindow, arguments.countWindow,
          arguments.redisSecureEnabled,
          arguments.redissTrustStorePath,
          arguments.redissTrustStoreToken))
        system.actorOf(redisPutterProps, name = redisPutterName)
      }

      val redisGetterName = s"redis-getter"
      val redisGetter = timing(s"$redisGetterName initialized.")() {
        val redisGetterProps = Props(new RedisGetActor(
          arguments.redisHost,
          arguments.redisPort,
          arguments.redisInputQueue,
          arguments.redisOutputQueue,
          arguments.redisSecureEnabled,
          arguments.redissTrustStorePath,
          arguments.redissTrustStoreToken))
        system.actorOf(redisGetterProps, name = redisGetterName)
      }

      val querierNum = arguments.parallelism
      val querierQueue = timing(s"queriers initialized.")() {
        val querierQueue = new LinkedBlockingQueue[ActorRef](querierNum)
        val querierProps = Props(new QueryActor(redisGetter))
        List.range(0, querierNum).map(index => {
          val querierName = s"querier-$index"
          val querier = system.actorOf(querierProps, name = querierName)
          querierQueue.put(querier)
        })
        querierQueue
      }

      def processPredictionInput(inputs: Seq[PredictionInput]):
      Seq[PredictionOutput[String]] = {
        silent("put message send")() {
          val message = PredictionInputMessage(inputs)
          redisPutter ! message
        }
        val result = silent("response waiting")() {
          val ids = inputs.map(_.getId())
          val queryMessage = PredictionQueryMessage(ids)
          val querier = silent("querier take")() {
            querierQueue.take()
          }
          val results = timing(s"query message wait for key $ids")(
            overallRequestTimer, waitRedisTimer) {
            Await.result(querier ? queryMessage, timeout.duration)
              .asInstanceOf[Seq[(String, util.Map[String, String])]]
          }
          silent("querier back")() {
            querierQueue.offer(querier)
          }
          results.map(r => PredictionOutput(r._1, r._2.toString))
        }
        result
      }

      val route = timing("initialize http route")() {
        path("") {
          timing("welcome")(overallRequestTimer) {
            complete("welcome to " + name)
          }
        } ~ (get & path("metrics")) {
          timing("metrics")(overallRequestTimer, metricsRequestTimer) {
            val keys = metrics.getTimers().keySet()
            val servingMetrics = keys.toArray.map(key => {
              val timer = metrics.getTimers().get(key)
              ServingTimerMetrics(key.toString, timer)
            }).toList
            complete(jacksonJsonSerializer.serialize(servingMetrics))
          }
        } ~ (post & path("model-secure") &
          extract(_.request.entity.contentType) & entity(as[String])) {
          (contentType, content) => {
            try {
              val secrets = content.split("&")
              val secret = secrets(0).split("=")(1)
              val salt = secrets(1).split("=")(1)
              val message = SecuredModelSecretSaltMessage(secret, salt)
              val result = Await.result(redisPutter ? message, timeout.duration)
                .asInstanceOf[Boolean]
              result match {
                case true => complete("model secured secrect and salt succeed to put in redis")
                case false => complete("model secured secrect and salt failed to put in redis")
              }
            } catch {
              case e: Exception =>
                e.printStackTrace()
                val error = ServingError(e.getMessage + "\n please post a content like " +
                  "secret=xxx&salt=xxxx")
                complete(500, error.toString)
            }

          }
        } ~ (post & path("predict") & extract(_.request.entity.contentType) & entity(as[String])) {
          (contentType, content) => {
            val rejected = arguments.tokenBucketEnabled match {
              case true =>
                if (!rateLimiter.tryAcquire(arguments.tokenAcquireTimeout, TimeUnit.MILLISECONDS)) {
                  true
                } else {
                  false
                }
              case false => false
            }
            if (rejected) {
              val error = ServingError("limited")
              complete(500, error.toString)
            } else {
              try {
                val result = timing("predict")(overallRequestTimer, predictRequestTimer) {
                  val instances = timing("json deserialization")() {
                    JsonUtil.fromJson(classOf[Instances], content)
                  }
                  val inputs = instances.instances.map(instance => {
                    InstancesPredictionInput(Instances(instance))
                  })
                  val outputs = processPredictionInput(inputs)
                  Predictions(outputs)
                }
                silent("response complete")() {
                  complete(200, result.toString)
                }
              } catch {
                case e =>
                  val message = e.getMessage
                  val exampleJson =
                    """{
  "instances" : [ {
    "intScalar" : 12345,
    "floatScalar" : 3.14159,
    "stringScalar" : "hello, world. hello, zoo.",
    "intTensor" : [ 7756, 9549, 1094, 9808, 4959, 3831, 3926, 6578, 1870, 1741 ],
    "floatTensor" : [ 0.6804766, 0.30136853, 0.17394465, 0.44770062, 0.20275897 ],
    "stringTensor" : [ "come", "on", "united" ],
    "intTensor2" : [ [ 1, 2 ], [ 3, 4 ], [ 5, 6 ] ],
    "floatTensor2" : [ [ [ 0.2, 0.3 ], [ 0.5, 0.6 ] ], [ [ 0.2, 0.3 ], [ 0.5, 0.6 ] ] ],
    "stringTensor2" : [ [ [ [ "come", "on", "united" ], [ "come", "on", "united" ] ] ] ],
    "sparseTensor" : {
      "shape" : [ 100, 10000, 10 ],
      "data" : [ 0.2, 0.5, 3.45, 6.78 ],
      "indices" : [ [ 1, 1, 1 ], [ 2, 2, 2 ], [ 3, 3, 3 ], [ 4, 4, 4 ] ]
    },
    "image": "/9j/4AAQSkZJRgABAQEASABIAAD/7RcEUGhvdG9za..."
  } ]
}"""
                  val error = ServingError(s"Wrong content format.\n" +
                    s"Details: ${message}\n" +
                    s"Please refer to examples:\n" +
                    s"$exampleJson\n")
                  complete(400, error.error)
              }
            }
          }
        }
      }
      if (arguments.httpsEnabled) {
        val serverContext = defineServerContext(arguments.httpsKeyStoreToken,
          arguments.httpsKeyStorePath)
        Http().bindAndHandle(route, arguments.interface, port = arguments.securePort,
          connectionContext = serverContext)
        logger.info(s"https started at https://${arguments.interface}:${arguments.securePort}")
      }
      Http().bindAndHandle(route, arguments.interface, arguments.port)
      logger.info(s"http started at http://${arguments.interface}:${arguments.port}")
      system.scheduler.schedule(10 milliseconds, 1 milliseconds,
        redisPutter, PredictionInputFlushMessage())(system.dispatcher)
    }
  }

  val metrics = new MetricRegistry
  val overallRequestTimer = metrics.timer("zoo.serving.request.overall")
  val predictRequestTimer = metrics.timer("zoo.serving.request.predict")
  val putRedisTimer = metrics.timer("zoo.serving.redis.put")
  val getRedisTimer = metrics.timer("zoo.serving.redis.get")
  val waitRedisTimer = metrics.timer("zoo.serving.redis.wait")
  val metricsRequestTimer = metrics.timer("zoo.serving.request.metrics")

  val jacksonJsonSerializer = new JacksonJsonSerializer()

  val argumentsParser = new scopt.OptionParser[FrontEndAppArguments]("AZ Serving") {
    head("Analytics Zoo Serving Frontend")
    opt[String]('i', "interface")
      .action((x, c) => c.copy(interface = x))
      .text("network interface of frontend")
    opt[Int]('p', "port")
      .action((x, c) => c.copy(port = x))
      .text("network port of frontend")
    opt[Int]('s', "securePort")
      .action((x, c) => c.copy(securePort = x))
      .text("https port of frontend")
    opt[String]('h', "redisHost")
      .action((x, c) => c.copy(redisHost = x))
      .text("host of redis")
    opt[Int]('r', "redisPort")
      .action((x, c) => c.copy(redisPort = x))
      .text("port of redis")
    opt[String]('i', "redisInputQueue")
      .action((x, c) => c.copy(redisInputQueue = x))
      .text("input queue of redis")
    opt[String]('o', "redisOutputQueue")
      .action((x, c) => c.copy(redisOutputQueue = x))
      .text("output queue  of redis")
    opt[Int]('l', "parallelism")
      .action((x, c) => c.copy(parallelism = x))
      .text("parallelism of frontend")
    opt[Int]('t', "timeWindow")
      .action((x, c) => c.copy(timeWindow = x))
      .text("timeWindow of frontend")
    opt[Int]('c', "countWindow")
      .action((x, c) => c.copy(countWindow = x))
      .text("countWindow of frontend")
    opt[Boolean]('e', "tokenBucketEnabled")
      .action((x, c) => c.copy(tokenBucketEnabled = x))
      .text("Token Bucket Enabled or not")
    opt[Int]('k', "tokensPerSecond")
      .action((x, c) => c.copy(tokensPerSecond = x))
      .text("tokens per second")
    opt[Int]('a', "tokenAcquireTimeout")
      .action((x, c) => c.copy(tokenAcquireTimeout = x))
      .text("token acquire timeout")
    opt[Boolean]('s', "httpsEnabled")
      .action((x, c) => c.copy(httpsEnabled = x))
      .text("https enabled or not")
    opt[String]('p', "httpsKeyStorePath")
      .action((x, c) => c.copy(httpsKeyStorePath = x))
      .text("https keyStore path")
    opt[String]('w', "httpsKeyStoreToken")
      .action((x, c) => c.copy(httpsKeyStoreToken = x))
      .text("https keyStore token")
    opt[Boolean]('s', "redisSecureEnabled")
      .action((x, c) => c.copy(redisSecureEnabled = x))
      .text("redis secure enabled or not")
    opt[Boolean]('s', "httpsEnabled")
      .action((x, c) => c.copy(httpsEnabled = x))
      .text("https enabled or not")
    opt[String]('p', "redissTrustStorePath")
      .action((x, c) => c.copy(redissTrustStorePath = x))
      .text("rediss trustStore path")
    opt[String]('w', "redissTrustStoreToken")
      .action((x, c) => c.copy(redissTrustStoreToken = x))
<<<<<<< HEAD
      .text("rediss trustStore token")
=======
      .text("rediss trustStore password")
>>>>>>> d5f5064d
  }

  def defineServerContext(httpsKeyStoreToken: String,
      httpsKeyStorePath: String): ConnectionContext = {
    val token = httpsKeyStoreToken.toCharArray

    val keyStore = KeyStore.getInstance("PKCS12")
    val keystoreInputStream = new File(httpsKeyStorePath).toURI().toURL().openStream()
    require(keystoreInputStream != null, "Keystore required!")
    keyStore.load(keystoreInputStream, token)

    val keyManagerFactory = KeyManagerFactory.getInstance("SunX509")
    keyManagerFactory.init(keyStore, token)

    val trustManagerFactory = TrustManagerFactory.getInstance("SunX509")
    trustManagerFactory.init(keyStore)

    val sslContext = SSLContext.getInstance("TLS")
    sslContext.init(keyManagerFactory.getKeyManagers,
      trustManagerFactory.getTrustManagers, new SecureRandom)

    ConnectionContext.https(sslContext)
  }
}

case class FrontEndAppArguments(
  interface: String = "0.0.0.0",
  port: Int = 10020,
  securePort: Int = 10023,
  redisHost: String = "localhost",
  redisPort: Int = 6379,
  redisInputQueue: String = Conventions.SERVING_STREAM_DEFAULT_NAME,
  redisOutputQueue: String =
    Conventions.RESULT_PREFIX + Conventions.SERVING_STREAM_DEFAULT_NAME + ":",
  parallelism: Int = 1000,
  timeWindow: Int = 0,
  countWindow: Int = 56,
  tokenBucketEnabled: Boolean = false,
  tokensPerSecond: Int = 100,
  tokenAcquireTimeout: Int = 100,
  httpsEnabled: Boolean = false,
  httpsKeyStorePath: String = null,
  httpsKeyStoreToken: String = "1234qwer",
  redisSecureEnabled: Boolean = false,
  redissTrustStorePath: String = null,
  redissTrustStoreToken: String = "1234qwer"
)<|MERGE_RESOLUTION|>--- conflicted
+++ resolved
@@ -307,11 +307,7 @@
       .text("rediss trustStore path")
     opt[String]('w', "redissTrustStoreToken")
       .action((x, c) => c.copy(redissTrustStoreToken = x))
-<<<<<<< HEAD
-      .text("rediss trustStore token")
-=======
       .text("rediss trustStore password")
->>>>>>> d5f5064d
   }
 
   def defineServerContext(httpsKeyStoreToken: String,
