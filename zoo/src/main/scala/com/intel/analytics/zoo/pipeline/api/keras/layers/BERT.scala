--- conflicted
+++ resolved
@@ -30,10 +30,8 @@
 import com.intel.analytics.zoo.pipeline.api.keras.layers.utils.{GraphRef, KerasUtils}
 import com.intel.analytics.zoo.pipeline.api.keras.models.Model
 import com.intel.analytics.zoo.pipeline.api.keras.models.Model.{apply => _, _}
-<<<<<<< HEAD
-=======
+
 import org.apache.log4j.Logger
->>>>>>> e8907e4a
 
 import scala.collection.mutable.ArrayBuffer
 import scala.reflect.ClassTag
@@ -110,11 +108,8 @@
     "com.intel.analytics.zoo.pipeline.api.keras.layers.BERT",
     BERT)
 
-<<<<<<< HEAD
-=======
   private val logger = Logger.getLogger(getClass)
 
->>>>>>> e8907e4a
   /**
    * [[BERT]] A self attention keras like layer
    * @param vocab vocabulary size of training data, default is 40990
@@ -168,14 +163,9 @@
     val h = Dropout(hiddenPDrop).from(afterNorm)
 
     val embeddingLayer = Model(Array(wordInput, tokenTypeInput, positionInput), h)
-<<<<<<< HEAD
-    val bert = new BERT[T](nBlock, nHead, intermediateSize, hiddenPDrop, attnPDrop, initializerRange,
-    outputAllBlock, embeddingLayer.asInstanceOf[KerasLayer[Activity, Tensor[T], T]], null)
-=======
     val bert = new BERT[T](nBlock, nHead, intermediateSize, hiddenPDrop, attnPDrop,
       initializerRange, outputAllBlock,
       embeddingLayer.asInstanceOf[KerasLayer[Activity, Tensor[T], T]], null)
->>>>>>> e8907e4a
     bert.vocab = vocab
     bert.hiddenSize = hiddenSize
     bert.maxPositionLen = maxPositionLen
@@ -208,32 +198,19 @@
   }
 
   /**
-<<<<<<< HEAD
-   * Load an existing model (with weights).
-=======
    * create BERT from an existing model (with weights).
->>>>>>> e8907e4a
    *
    * @param path The path for the pre-defined model.
    *             Local file system, HDFS and Amazon S3 are supported.
    *             HDFS path should be like "hdfs://[host]:[port]/xxx".
    *             Amazon S3 path should be like "s3a://bucket/xxx".
-<<<<<<< HEAD
-   * @param weightPath The path for pre-trained weights if any. Default is null.
-   * @tparam T Numeric type of parameter(e.g. weight, bias). Only support float/double now.
-   */
-  def loadModel[T: ClassTag](path: String, weightPath: String = null, inputSeqLen: Int = -1,
-    hiddenPDrop: Double = -1, attnPDrop: Double = -1)(implicit ev: TensorNumeric[T]): BERT[T] = {
-    val loadedModel = ModuleLoader.loadFromFile(path, weightPath).asInstanceOf[BERT[T]]
-    if (loadedModel.vocab == 0) return loadedModel
-=======
    * @param weightPath The path for pre-trained weights if any.
    * @param inputSeqLen sequence length of input, will be ignored if existing model is built with
-    *                   customized embedding
+   *                   customized embedding
    * @param hiddenPDrop The dropout probability for all fully connected layers, will be
-    *                   ignored if existing model is built with customized embedding
+   *                   ignored if existing model is built with customized embedding
    * @param attnPDrop drop probability of attention, will be ignored if existing model is
-    *                  built with customized embedding
+   *                  built with customized embedding
    */
   def apply[T: ClassTag](path: String, weightPath: String, inputSeqLen: Int,
     hiddenPDrop: Double, attnPDrop: Double, outputAllBlock: Boolean)
@@ -244,18 +221,13 @@
         "ignored since pretrained model is built with customized embedding layer.")
       return loadedModel
     }
->>>>>>> e8907e4a
 
     val seqLength = if (inputSeqLen < 0) loadedModel.seqLen else inputSeqLen
     val hDrop = if (hiddenPDrop < 0) loadedModel.hiddenPDrop else hiddenPDrop
     val aDrop = if (attnPDrop < 0) loadedModel.attnPDrop else attnPDrop
     val newModel = BERT(loadedModel.vocab, loadedModel.hiddenSize, loadedModel.nBlock,
       loadedModel.nHead, loadedModel.maxPositionLen, loadedModel.intermediateSize, hDrop,
-<<<<<<< HEAD
-      aDrop, loadedModel.initializerRange, loadedModel.outputAllBlock, seqLength)
-=======
       aDrop, loadedModel.initializerRange, outputAllBlock, seqLength)
->>>>>>> e8907e4a
     val shape = Shape(List(Shape(seqLength), Shape(seqLength), Shape(seqLength),
       Shape(1, 1, seqLength)))
     newModel.build(KerasUtils.addBatch(shape))
@@ -263,11 +235,7 @@
     val newParameter = newModel.parameters()._1
     var i = 0
     while(i < parameter.length) {
-<<<<<<< HEAD
       newParameter(i).copy(parameter(i))
-=======
-      newParameter(i).set(parameter(i))
->>>>>>> e8907e4a
       i += 1
     }
     newModel
