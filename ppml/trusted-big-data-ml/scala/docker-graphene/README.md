--- conflicted
+++ resolved
@@ -72,9 +72,7 @@
     --name=spark-local \
     -e LOCAL_IP=$LOCAL_IP \
     -e SGX_MEM_SIZE=64G \
-    intelanalytics/analytics-zoo-ppml-trusted-big-data-ml-scala-graphene:0.10-SNAPSHOT \
-<<<<<<< HEAD
-    bash
+    intelanalytics/analytics-zoo-ppml-trusted-big-data-ml-scala-graphene:0.10-SNAPSHOT
     
 sudo docker exec -it spark-local bash
 cd ppml/trusted-bid-data-ml
@@ -131,9 +129,6 @@
 ```bash
 ./init.sh
 ./start-spark-local-train-sgx.sh
-=======
-    bash -c "cd /ppml/trusted-big-data-ml/ && ./init.sh && ./start-spark-local-train-sgx.sh"
->>>>>>> 5b00a086
 ```
 
 Open another terminal and check the log:
@@ -145,7 +140,6 @@
 sudo docker logs spark-local | egrep "###|INFO"
 ```
 
-<<<<<<< HEAD
 The result should look like: <br>
 >   ############# train optimized[P1182:T2:java] ---- end time: 310534 ms return from shim_write(...) = 0x1d <br>
 >   ############# ModuleLoader.saveToFile File.saveBytes end, used 827002 ms[P1182:T2:java] ---- end time: 1142754 ms return from shim_write(...) = 0x48 <br>
@@ -205,8 +199,6 @@
 ```
 
 #### In spark standalone cluster mode
-=======
-#### In spark standalone cluster mode
 ##### setup passwordless ssh login to all the nodes.
 ##### config the environments for master, workers, docker image, security keys/passowrd files and data path.
 ```bash
@@ -219,5 +211,4 @@
 ##### stop the distributed cluster serving 
 ```bash
 ./stop-distributed-big-data-ml.sh
-```
->>>>>>> 5b00a086
+```