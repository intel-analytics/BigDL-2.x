#
# Copyright 2018 Analytics Zoo Authors.
#
# Licensed under the Apache License, Version 2.0 (the "License");
# you may not use this file except in compliance with the License.
# You may obtain a copy of the License at
#
#     http://www.apache.org/licenses/LICENSE-2.0
#
# Unless required by applicable law or agreed to in writing, software
# distributed under the License is distributed on an "AS IS" BASIS,
# WITHOUT WARRANTIES OR CONDITIONS OF ANY KIND, either express or implied.
# See the License for the specific language governing permissions and
# limitations under the License.
#
<<<<<<< HEAD
=======
import tempfile
import os
from os.path import join, basename, dirname
import re
import shutil

from zoo.common.utils import put_local_file_to_remote, get_remote_file_to_local, get_file_list
from pyspark.sql.dataframe import DataFrame
>>>>>>> fd3669f8
import tensorflow as tf
from pyspark.sql.dataframe import DataFrame

from zoo.orca.data import SparkXShards
from zoo.orca.data.tf.data import Dataset, TFDataDataset2
from zoo.tfpark.tf_dataset import TFDataset
from zoo.orca.data.utils import get_spec, flatten_xy


def xshards_to_tf_dataset(data_shard,
                          batch_size=-1, batch_per_thread=-1,
                          validation_data_shard=None,
                          hard_code_batch_size=False,
                          sequential_order=False,
                          shuffle=True):
    # todo data_shard.head ?
    feature_spec, label_spec = data_shard._for_each(get_spec(allow_tuple=True, allow_list=False))\
        .first()

    feature_spec = [(tf.dtypes.as_dtype(spec[0]), spec[1]) for spec in feature_spec]
    label_spec = [(tf.dtypes.as_dtype(spec[0]), spec[1]) for spec in label_spec] \
        if label_spec is not None else None

    assert batch_size != -1 or batch_per_thread != -1, \
        "one of batch_size and batch_per_thread should be specified"

    val_rdd = None if validation_data_shard is None \
        else validation_data_shard.rdd.flatMap(flatten_xy(allow_tuple=True, allow_list=False))

    dataset = TFDataset.from_rdd(data_shard.rdd.flatMap(flatten_xy(allow_tuple=True,
                                                                   allow_list=False)),
                                 features=feature_spec,
                                 labels=label_spec,
                                 batch_size=batch_size,
                                 batch_per_thread=batch_per_thread,
                                 val_rdd=val_rdd,
                                 hard_code_batch_size=hard_code_batch_size,
                                 sequential_order=sequential_order,
                                 shuffle=shuffle)

    return dataset


def to_dataset(data, batch_size, batch_per_thread, validation_data,
               feature_cols, labels_cols, hard_code_batch_size,
               sequential_order, shuffle):
    if validation_data:
        if isinstance(data, SparkXShards):
            assert isinstance(validation_data, SparkXShards), \
                "train data and validation data should be both SparkXShards"
        if isinstance(data, Dataset):
            assert isinstance(validation_data, Dataset), \
                "train data and validation data should be both orca.data.tf.Dataset"
        if isinstance(data, DataFrame):
            assert isinstance(validation_data, DataFrame), \
                "train data and validation data should be both Spark DataFrame"

    if isinstance(data, SparkXShards):
        dataset = xshards_to_tf_dataset(data,
                                        batch_size,
                                        batch_per_thread,
                                        validation_data,
                                        hard_code_batch_size=hard_code_batch_size,
                                        sequential_order=sequential_order,
                                        shuffle=shuffle)
    elif isinstance(data, Dataset):
        dataset = TFDataDataset2(data, batch_size=batch_size,
                                 batch_per_thread=batch_per_thread,
                                 validation_dataset=validation_data)
    elif isinstance(data, DataFrame):
        dataset = TFDataset.from_dataframe(data, feature_cols, labels_cols,
                                           batch_size,
                                           batch_per_thread,
                                           hard_code_batch_size,
                                           validation_data,
                                           sequential_order,
                                           shuffle
                                           )
    else:
        raise ValueError("data must be SparkXShards or orca.data.tf.Dataset or Spark DataFrame")

    return dataset


def convert_predict_to_dataframe(df, prediction_rdd):
    from pyspark.sql import Row
    from pyspark.sql.types import StructType, StructField, FloatType
    from pyspark.ml.linalg import VectorUDT, Vectors

    def combine(pair):
        # scalar
        if len(pair[1].shape) == 0:
            row = Row(*([pair[0][col] for col in pair[0].__fields__] + [float(pair[1].item(0))]))
            return row, FloatType()
        else:
            row = Row(*([pair[0][col] for col in pair[0].__fields__] + [Vectors.dense(pair[1])]))
            return row, VectorUDT()

    combined_rdd = df.rdd.zip(prediction_rdd).map(combine)
    type = combined_rdd.map(lambda data: data[1]).first()
    result_rdd = combined_rdd.map(lambda data: data[0])
    schema = StructType(df.schema.fields + [StructField('prediction', type)])
    result_df = result_rdd.toDF(schema)
    return result_df


<<<<<<< HEAD
def find_latest_checkpoint(model_dir):
    import os
    import re
    import datetime
    ckpt_path = None
    latest_version = None
    for (root, dirs, files) in os.walk(model_dir, topdown=True):
        temp_versions = []
        timestamps = []
        for dir in dirs:
            if re.match('(\d{4})-(\d{2})-(\d{2})_(\d{2})-(\d{2})-(\d{2})$', dir) is not None:
                try:
                    # check if dir name is date time
                    datetime.datetime.strptime(dir, '%Y-%m-%d_%H-%M-%S')
                    timestamps.append(dir)
                except:
                    continue
        if timestamps:
            start_dir = os.path.join(root, max(timestamps))
            return find_latest_checkpoint(start_dir)
        for file_name in files:
            if re.match("^optimMethod-TFParkTraining\.[0-9]+$", file_name) is not None:
                version = int(file_name.split(".")[1])
                temp_versions.append(version)
        if temp_versions:
            ckpt_path = root
            latest_version = max(temp_versions)
            break
    return ckpt_path, latest_version
=======
def save_tf_checkpoint_to_remote(sess, checkpoint_path, saver=None):
    """
    Save tf checkpoint to remote path without using native tensorflow accessing remote method.
    :param sess: tf session to be saved.
    :param checkpoint_path: remote checkpoint path. Could be local, hdfs, s3 filesystems.
    :param saver: tf saver to save checkpoint
    """
    ckpt_name = basename(checkpoint_path)
    remote_dir = dirname(checkpoint_path)
    # save to local checkpoint
    temp = tempfile.mkdtemp()
    if saver is None:
        saver = tf.train.Saver()
    saver.save(sess, join(temp, ckpt_name))
    # change checkpoint file
    with open(join(temp, "checkpoint")) as f:
        new_lines = []
        lines = f.readlines()
        # replace model_checkpoint_path and all_model_checkpoint_paths to checkpoint name
        #  instead of the absolute checkpoint path
        for line in lines:
            if re.compile("^model_checkpoint_path: \"(.*)\"$").match(line):
                new_lines.append("model_checkpoint_path: \"{}\"\n".format(ckpt_name))
            elif re.compile("^all_model_checkpoint_paths: \"(.*)\"$").match(line):
                new_lines.append("all_model_checkpoint_paths: \"{}\"\n".format(ckpt_name))
            else:
                new_lines.append(line)
    with open(join(temp, "checkpoint"), 'w') as f:
        f.writelines(new_lines)
    # move to remote
    [put_local_file_to_remote(join(temp, file), join(remote_dir, file), over_write=True)
     for file in os.listdir(temp)]
    shutil.rmtree(temp)


def get_checkpoint_state_remote(checkpoint_dir):
    """
    Get tf checkpoint state from remote checkpoint directory
    :param checkpoint_dir: remote tensorflow checkpoint directory
    :return: tf checkpoint protobuf
    """
    # check if checkpoint file exists
    file_list = get_file_list(checkpoint_dir)
    has_checkpoint = False
    for file in file_list:
        if basename(file) == 'checkpoint':
            has_checkpoint = True
            break
    if not has_checkpoint:
        return None
    # get checkpoint file
    temp = tempfile.mkdtemp()
    get_remote_file_to_local(join(checkpoint_dir, "checkpoint"), join(temp, "checkpoint"))
    ckpt_name = None
    with open(join(temp, "checkpoint")) as f:
        lines = f.readlines()
        # get checkpoint name from 'checkpoint' file
        for line in lines:
            m = re.compile("^model_checkpoint_path: \"(.*)\"$").match(line)
            if m:
                ckpt_name = m.group(1)
                break
    if ckpt_name is None:
        shutil.rmtree(temp)
        return None
    # filter checkpoint files
    checkpoint_files = [file for file in file_list if basename(file).startswith(ckpt_name)]
    if not checkpoint_files:
        shutil.rmtree(temp)
        return None
    # get checkpoint files to local
    [get_remote_file_to_local(file, join(temp, basename(file))) for file in checkpoint_files]
    # get checkpoint state
    ckpt = tf.train.get_checkpoint_state(temp)
    if not ckpt:
        shutil.rmtree(temp)
        return None
    ckpt.model_checkpoint_path = join(checkpoint_dir, ckpt_name)
    ckpt.all_model_checkpoint_paths[:] = [join(checkpoint_dir, ckpt_name)]
    shutil.rmtree(temp)
    return ckpt


def load_tf_checkpoint_from_remote(sess, checkpoint_path, saver=None):
    """
    Load tf checkpoint from remote checkpoint path
    :param sess: tf session to be loaded to.
    :param checkpoint_path: remote tf checkpoint path
    :param saver: tf saver to load checkpoint
    """
    ckpt_name = basename(checkpoint_path)
    checkpoint_dir = dirname(checkpoint_path)
    # get remote file lists
    file_list = get_file_list(checkpoint_dir)
    # filter checkpoint files
    checkpoint_files = [file for file in file_list if basename(file).startswith(ckpt_name)]
    # get checkpoint files to local
    temp = tempfile.mkdtemp()
    [get_remote_file_to_local(file, join(temp, basename(file))) for file in checkpoint_files]
    if saver is None:
        saver = tf.train.Saver()
    try:
        saver.restore(sess, join(temp, ckpt_name))
    except Exception as e:
        raise e
    finally:
        shutil.rmtree(temp)
>>>>>>> fd3669f8
<|MERGE_RESOLUTION|>--- conflicted
+++ resolved
@@ -13,17 +13,11 @@
 # See the License for the specific language governing permissions and
 # limitations under the License.
 #
-<<<<<<< HEAD
-=======
 import tempfile
 import os
 from os.path import join, basename, dirname
 import re
 import shutil
-
-from zoo.common.utils import put_local_file_to_remote, get_remote_file_to_local, get_file_list
-from pyspark.sql.dataframe import DataFrame
->>>>>>> fd3669f8
 import tensorflow as tf
 from pyspark.sql.dataframe import DataFrame
 
@@ -31,6 +25,7 @@
 from zoo.orca.data.tf.data import Dataset, TFDataDataset2
 from zoo.tfpark.tf_dataset import TFDataset
 from zoo.orca.data.utils import get_spec, flatten_xy
+from zoo.common.utils import put_local_file_to_remote, get_remote_file_to_local, get_file_list
 
 
 def xshards_to_tf_dataset(data_shard,
@@ -130,7 +125,6 @@
     return result_df
 
 
-<<<<<<< HEAD
 def find_latest_checkpoint(model_dir):
     import os
     import re
@@ -160,7 +154,8 @@
             latest_version = max(temp_versions)
             break
     return ckpt_path, latest_version
-=======
+
+
 def save_tf_checkpoint_to_remote(sess, checkpoint_path, saver=None):
     """
     Save tf checkpoint to remote path without using native tensorflow accessing remote method.
@@ -267,5 +262,4 @@
     except Exception as e:
         raise e
     finally:
-        shutil.rmtree(temp)
->>>>>>> fd3669f8
+        shutil.rmtree(temp)