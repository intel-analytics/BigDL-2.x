/*
 * Copyright 2018 Analytics Zoo Authors.
 *
 * Licensed under the Apache License, Version 2.0 (the "License");
 * you may not use this file except in compliance with the License.
 * You may obtain a copy of the License at
 *
 *     http://www.apache.org/licenses/LICENSE-2.0
 *
 * Unless required by applicable law or agreed to in writing, software
 * distributed under the License is distributed on an "AS IS" BASIS,
 * WITHOUT WARRANTIES OR CONDITIONS OF ANY KIND, either express or implied.
 * See the License for the specific language governing permissions and
 * limitations under the License.
 */

package com.intel.analytics.zoo.models.seq2seq

import com.intel.analytics.bigdl._
import com.intel.analytics.bigdl.dataset.{PaddingParam, Sample}
import com.intel.analytics.bigdl.nn.abstractnn.{AbstractModule, Activity}
import com.intel.analytics.bigdl.nn.keras.KerasLayer
import com.intel.analytics.bigdl.optim.{OptimMethod, ValidationMethod}
import com.intel.analytics.bigdl.tensor.Tensor
import com.intel.analytics.bigdl.tensor.TensorNumericMath.TensorNumeric
import com.intel.analytics.bigdl.utils._
import com.intel.analytics.zoo.models.common.ZooModel
import com.intel.analytics.zoo.pipeline.api.keras.models.{KerasNet, Model, Sequential}
import com.intel.analytics.zoo.pipeline.api.keras.layers._
import org.apache.spark.rdd.RDD

import scala.reflect.ClassTag

/**
 * [[Seq2seq]] A trainable interface for a simple, generic encoder + decoder model
 * @param encoder an encoder object
 * @param decoder a decoder object
 * @param inputShape shape of encoder input, for variable length, please input -1
 * @param outputShape shape of decoder input, for variable length, please input -1
 * @param bridge connect encoder and decoder
 */
class Seq2seq[T: ClassTag] (
  val encoder: Encoder[T],
  val decoder: Decoder[T],
<<<<<<< HEAD
  inputShape: Shape,
  outputShape: Shape,
  bridge: KerasLayer[Activity, Activity, T],
  generator: KerasLayer[Activity, Activity, T])
=======
  encoderInputShape: Shape,
  decoderInputShape: Shape,
  bridge: Bridge[T] = null,
  generator: KerasLayer[Activity, Activity, T] = null)
>>>>>>> 7949cfb3
  (implicit ev: TensorNumeric[T]) extends ZooModel[Table, Tensor[T], T] {

  override def buildModel(): AbstractModule[Table, Tensor[T], T] = {
    val encoderInput = Input(inputShape)
    val decoderInput = Input(outputShape)

    val encoderOutput = encoder.inputs(encoderInput)

    // select table is 0 based
    val encoderFinalStates = SelectTable(1).inputs(encoderOutput)
    val decoderInitStates = if (bridge != null) {
      bridge.inputs(encoderFinalStates)
    }
    else encoderFinalStates

    val decoderOutput = decoder.inputs(Array(decoderInput, decoderInitStates))

    val output = if (generator != null) {
      generator.inputs(decoderOutput)
    }
    else decoderOutput

    Model(Array(encoderInput, decoderInput), output)
      .asInstanceOf[AbstractModule[Table, Tensor[T], T]]
  }

  def compile(
    optimizer: OptimMethod[T],
    loss: Criterion[T],
    metrics: List[ValidationMethod[T]] = null)(implicit ev: TensorNumeric[T]): Unit = {
model.asInstanceOf[KerasNet[T]].compile(optimizer, loss, metrics)
}

  def fit(
    x: RDD[Sample[T]],
    batchSize: Int = 32,
    nbEpoch: Int = 10,
<<<<<<< HEAD
    validationData: RDD[Sample[T]] = null)(implicit ev: TensorNumeric[T]): Unit = {
      model.asInstanceOf[KerasNet[T]].fit(x, batchSize, nbEpoch, validationData)
  }

  def infer(input: Tensor[T], startSign: Tensor[T], maxSeqLen: Int = 30,
            stopSign: Tensor[T] = null,
            buildOutput: KerasLayer[Tensor[T], Tensor[T], T] = null): Tensor[T] = {
    val sent1 = input
    val sent2 = startSign
    require(sent2.size(Seq2seq.timeDim) == 1, "expect decoder input is batch x time(1) x feature")

    var curInput = sent2
    val sizes = curInput.size()
    val concat = Tensor[T](Array(sizes(0), maxSeqLen + 1) ++ sizes.drop(2))
    concat.narrow(Seq2seq.timeDim, 1, 1).copy(sent2)
    var break = false

    if (!buildOutput.isBuilt()) {
      buildOutput.build(generator.getOutputShape())
    }
    var j = 1
    // Iteratively output predicted words
    while (j <= maxSeqLen && !break) {
      val modelOutput = updateOutput(T(sent1, curInput)).toTensor[T]
      val generateOutput = if (buildOutput != null) buildOutput.forward(modelOutput)
      else modelOutput
      val predict = generateOutput.select(2, generateOutput.size(2))

      if (stopSign != null && predict.almostEqual(stopSign, 1e-8)) break = true
      j += 1
      concat.narrow(Seq2seq.timeDim, j, 1).copy(predict)
      curInput = concat.narrow(Seq2seq.timeDim, 1, j)
    }
    curInput
=======
    validationData: RDD[Sample[T]] = null,
    featurePaddingParam: PaddingParam[T] = null,
    labelPaddingParam: PaddingParam[T] = null)(implicit ev: TensorNumeric[T]): Unit = {
      model.asInstanceOf[KerasNet[T]].fit(x, batchSize, nbEpoch, validationData,
        featurePaddingParam, labelPaddingParam)
>>>>>>> 7949cfb3
  }
}

object Seq2seq {
  val timeDim = 2
  /**
   * [[Seq2seq]] A trainable interface for a simple, generic encoder + decoder model
   * @param encoder an encoder object
   * @param decoder a decoder object
   * @param encoderInputShape shape of encoder input, for variable length, please input -1
   * @param decoderInputShape shape of decoder input, for variable length, please input -1
   * @param bridge connect encoder and decoder
   */
  def apply[@specialized(Float, Double) T: ClassTag](
    encoder: Encoder[T],
    decoder: Decoder[T],
    encoderInputShape: Shape,
    decoderInputShape: Shape,
<<<<<<< HEAD
    bridge: KerasLayer[Activity, Activity, T] = null,
    generator: KerasLayer[Activity, Activity, T] = null
  )(implicit ev: TensorNumeric[T]): Seq2seq[T] = {
    new Seq2seq[T](encoder, decoder, encoderInputShape, decoderInputShape,
      bridge, generator).build()
=======
    bridge: Bridge[T] = null,
    generator: KerasLayer[Activity, Activity, T] = null
  )(implicit ev: TensorNumeric[T]): Seq2seq[T] = {
    new Seq2seq[T](encoder, decoder, encoderInputShape, decoderInputShape, bridge,
      generator).build()
>>>>>>> 7949cfb3
  }
}<|MERGE_RESOLUTION|>--- conflicted
+++ resolved
@@ -32,27 +32,20 @@
 import scala.reflect.ClassTag
 
 /**
- * [[Seq2seq]] A trainable interface for a simple, generic encoder + decoder model
- * @param encoder an encoder object
- * @param decoder a decoder object
- * @param inputShape shape of encoder input, for variable length, please input -1
- * @param outputShape shape of decoder input, for variable length, please input -1
- * @param bridge connect encoder and decoder
- */
+  * [[Seq2seq]] A trainable interface for a simple, generic encoder + decoder model
+  * @param encoder an encoder object
+  * @param decoder a decoder object
+  * @param inputShape shape of encoder input, for variable length, please input -1
+  * @param outputShape shape of decoder input, for variable length, please input -1
+  * @param bridge connect encoder and decoder
+  */
 class Seq2seq[T: ClassTag] (
   val encoder: Encoder[T],
   val decoder: Decoder[T],
-<<<<<<< HEAD
   inputShape: Shape,
   outputShape: Shape,
   bridge: KerasLayer[Activity, Activity, T],
   generator: KerasLayer[Activity, Activity, T])
-=======
-  encoderInputShape: Shape,
-  decoderInputShape: Shape,
-  bridge: Bridge[T] = null,
-  generator: KerasLayer[Activity, Activity, T] = null)
->>>>>>> 7949cfb3
   (implicit ev: TensorNumeric[T]) extends ZooModel[Table, Tensor[T], T] {
 
   override def buildModel(): AbstractModule[Table, Tensor[T], T] = {
@@ -83,21 +76,23 @@
     optimizer: OptimMethod[T],
     loss: Criterion[T],
     metrics: List[ValidationMethod[T]] = null)(implicit ev: TensorNumeric[T]): Unit = {
-model.asInstanceOf[KerasNet[T]].compile(optimizer, loss, metrics)
-}
+    model.asInstanceOf[KerasNet[T]].compile(optimizer, loss, metrics)
+  }
 
   def fit(
     x: RDD[Sample[T]],
     batchSize: Int = 32,
     nbEpoch: Int = 10,
-<<<<<<< HEAD
-    validationData: RDD[Sample[T]] = null)(implicit ev: TensorNumeric[T]): Unit = {
-      model.asInstanceOf[KerasNet[T]].fit(x, batchSize, nbEpoch, validationData)
+    validationData: RDD[Sample[T]] = null,
+    featurePaddingParam: PaddingParam[T] = null,
+    labelPaddingParam: PaddingParam[T] = null)(implicit ev: TensorNumeric[T]): Unit = {
+    model.asInstanceOf[KerasNet[T]].fit(x, batchSize, nbEpoch, validationData,
+      featurePaddingParam, labelPaddingParam)
   }
 
   def infer(input: Tensor[T], startSign: Tensor[T], maxSeqLen: Int = 30,
-            stopSign: Tensor[T] = null,
-            buildOutput: KerasLayer[Tensor[T], Tensor[T], T] = null): Tensor[T] = {
+    stopSign: Tensor[T] = null,
+    buildOutput: KerasLayer[Tensor[T], Tensor[T], T] = null): Tensor[T] = {
     val sent1 = input
     val sent2 = startSign
     require(sent2.size(Seq2seq.timeDim) == 1, "expect decoder input is batch x time(1) x feature")
@@ -125,43 +120,28 @@
       curInput = concat.narrow(Seq2seq.timeDim, 1, j)
     }
     curInput
-=======
-    validationData: RDD[Sample[T]] = null,
-    featurePaddingParam: PaddingParam[T] = null,
-    labelPaddingParam: PaddingParam[T] = null)(implicit ev: TensorNumeric[T]): Unit = {
-      model.asInstanceOf[KerasNet[T]].fit(x, batchSize, nbEpoch, validationData,
-        featurePaddingParam, labelPaddingParam)
->>>>>>> 7949cfb3
   }
 }
 
 object Seq2seq {
   val timeDim = 2
   /**
-   * [[Seq2seq]] A trainable interface for a simple, generic encoder + decoder model
-   * @param encoder an encoder object
-   * @param decoder a decoder object
-   * @param encoderInputShape shape of encoder input, for variable length, please input -1
-   * @param decoderInputShape shape of decoder input, for variable length, please input -1
-   * @param bridge connect encoder and decoder
-   */
+    * [[Seq2seq]] A trainable interface for a simple, generic encoder + decoder model
+    * @param encoder an encoder object
+    * @param decoder a decoder object
+    * @param encoderInputShape shape of encoder input, for variable length, please input -1
+    * @param decoderInputShape shape of decoder input, for variable length, please input -1
+    * @param bridge connect encoder and decoder
+    */
   def apply[@specialized(Float, Double) T: ClassTag](
     encoder: Encoder[T],
     decoder: Decoder[T],
     encoderInputShape: Shape,
     decoderInputShape: Shape,
-<<<<<<< HEAD
     bridge: KerasLayer[Activity, Activity, T] = null,
     generator: KerasLayer[Activity, Activity, T] = null
   )(implicit ev: TensorNumeric[T]): Seq2seq[T] = {
     new Seq2seq[T](encoder, decoder, encoderInputShape, decoderInputShape,
       bridge, generator).build()
-=======
-    bridge: Bridge[T] = null,
-    generator: KerasLayer[Activity, Activity, T] = null
-  )(implicit ev: TensorNumeric[T]): Seq2seq[T] = {
-    new Seq2seq[T](encoder, decoder, encoderInputShape, decoderInputShape, bridge,
-      generator).build()
->>>>>>> 7949cfb3
   }
 }