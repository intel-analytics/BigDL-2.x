--- conflicted
+++ resolved
@@ -580,12 +580,8 @@
             hard_code_batch_size=False,
             session_config=None,
             checkpoint_trigger=None,
-<<<<<<< HEAD
             auto_shard_files=True,
             memory_type="DRAM"
-=======
-            auto_shard_files=False,
->>>>>>> 1751474c
             ):
         """
         Train this keras model with train data.
@@ -638,13 +634,8 @@
                              feature_cols=feature_cols, labels_cols=labels_cols,
                              hard_code_batch_size=hard_code_batch_size,
                              sequential_order=False, shuffle=True,
-<<<<<<< HEAD
                              auto_shard_files=auto_shard_files,
                              memory_type=memory_type)
-=======
-                             auto_shard_files=auto_shard_files)
-
->>>>>>> 1751474c
         if isinstance(dataset, TFNdarrayDataset):
             dataset = _standarize_feature_label_dataset(dataset, self.model.model)
 
