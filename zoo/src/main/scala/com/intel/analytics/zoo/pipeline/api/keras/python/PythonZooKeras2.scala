/*
 * Copyright 2018 Analytics Zoo Authors.
 *
 * Licensed under the Apache License, Version 2.0 (the "License");
 * you may not use this file except in compliance with the License.
 * You may obtain a copy of the License at
 *
 *     http://www.apache.org/licenses/LICENSE-2.0
 *
 * Unless required by applicable law or agreed to in writing, software
 * distributed under the License is distributed on an "AS IS" BASIS,
 * WITHOUT WARRANTIES OR CONDITIONS OF ANY KIND, either express or implied.
 * See the License for the specific language governing permissions and
 * limitations under the License.
 */

package com.intel.analytics.zoo.pipeline.api.keras.python

import java.util.{List => JList}

import com.intel.analytics.bigdl.nn.abstractnn.{AbstractModule, Activity}
import com.intel.analytics.bigdl.optim.Regularizer
import com.intel.analytics.bigdl.python.api.PythonBigDLKeras
import com.intel.analytics.bigdl.tensor.TensorNumericMath.TensorNumeric
import com.intel.analytics.zoo.pipeline.api.Net
import com.intel.analytics.zoo.pipeline.api.autograd.Variable
import com.intel.analytics.zoo.pipeline.api.keras2.layers.{Conv1D, Dense, MaxPooling1D, AveragePooling1D, Maximum, Minimum}
import scala.collection.JavaConverters._
import com.intel.analytics.zoo.pipeline.api.keras2.layers._

import scala.reflect.ClassTag

object PythonZooKeras2 {

  def ofFloat(): PythonZooKeras2[Float] = new PythonZooKeras2[Float]()

  def ofDouble(): PythonZooKeras2[Double] = new PythonZooKeras2[Double]()
}

class PythonZooKeras2[T: ClassTag](implicit ev: TensorNumeric[T]) extends PythonBigDLKeras[T] {

  def createZooKeras2Dense(
      units: Int,
      kernelInitializer: String = "glorot_uniform",
      biasInitializer: String = "zero",
      activation: String = null,
      kernelRegularizer: Regularizer[T] = null,
      biasRegularizer: Regularizer[T] = null,
      useBias: Boolean = true,
      inputShape: JList[Int] = null): Dense[T] = {
     Dense[T](
      units = units,
      kernelInitializer = kernelInitializer,
      biasInitializer = biasInitializer,
      activation = activation,
      kernelRegularizer = kernelRegularizer,
      biasRegularizer = biasRegularizer,
      useBias = useBias,
      inputShape = toScalaShape(inputShape))
  }

  def createZooKeras2Conv1D(
       filters: Int,
      kernelSize: Int,
      strides: Int = 1,
      padding: String = "valid",
      activation: String = null,
      useBias: Boolean = true,
      kernelInitializer: String = "glorot_uniform",
      biasInitializer: String = "zero",
      kernelRegularizer: Regularizer[T] = null,
      biasRegularizer: Regularizer[T] = null,
      inputShape: JList[Int] = null): Conv1D[T] = {
    Conv1D(
      filters,
      kernelSize,
      strides,
      padding,
      activation,
      useBias,
      kernelInitializer,
      biasInitializer,
      kernelRegularizer,
      biasRegularizer,
      toScalaShape(inputShape))
  }

  def createZooKeras2MaxPooling1D(
      poolSize: Int = 2,
      strides: Int = -1,
      padding: String = "valid",
      inputShape: JList[Int] = null): MaxPooling1D[T] = {
    MaxPooling1D(
      poolSize,
      strides,
      padding,
      toScalaShape(inputShape))
  }

  def createZooKeras2AveragePooling1D(
      poolSize: Int = 2,
      strides: Int = -1,
      padding: String = "valid",
      inputShape: JList[Int] = null): AveragePooling1D[T] = {
    AveragePooling1D(
      poolSize,
      strides,
      padding,
      toScalaShape(inputShape))
  }

  def createZooKeras2Maximum(
      inputShape: JList[Int] = null): Maximum[T] = {
    Maximum(
      toScalaShape(inputShape))
  }

  def createZooKeras2Minimum(
      inputShape: JList[Int] = null): Minimum[T] = {
    Minimum(
      toScalaShape(inputShape))
  }

  def createZooKeras2GlobalAveragePooling1D(
      inputShape: JList[Int] = null): GlobalAveragePooling1D[T] = {
    GlobalAveragePooling1D(
      toScalaShape(inputShape))
  }

<<<<<<< HEAD
  def createZooKeras2GlobalAveragePooling2D(
      dimOrdering: String = "th",
      inputShape: JList[Int] = null): GlobalAveragePooling2D[T] = {
    GlobalAveragePooling2D(
      dimOrdering,
      toScalaShape(inputShape))
  }


=======
>>>>>>> 3128d25c
}
<|MERGE_RESOLUTION|>--- conflicted
+++ resolved
@@ -127,7 +127,6 @@
       toScalaShape(inputShape))
   }
 
-<<<<<<< HEAD
   def createZooKeras2GlobalAveragePooling2D(
       dimOrdering: String = "th",
       inputShape: JList[Int] = null): GlobalAveragePooling2D[T] = {
@@ -136,7 +135,5 @@
       toScalaShape(inputShape))
   }
 
-
-=======
->>>>>>> 3128d25c
+  
 }
