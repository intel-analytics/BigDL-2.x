--- conflicted
+++ resolved
@@ -124,13 +124,8 @@
         embDec)
 
       val generator = Sequential[Float]()
-<<<<<<< HEAD
-      generator.add(TimeDistributed[Float](
-        Dense(vocabSize).asInstanceOf[KerasLayer[Activity, Tensor[Float], Float]],
-=======
       generator.add(TimeDistributed[Float](Dense(vocabSize)
         .asInstanceOf[KerasLayer[Activity, Tensor[Float], Float]],
->>>>>>> 6b840f50
         Shape(Array(1, param.embedDim))))
       generator.add(TimeDistributed[Float](Activation("log_softmax")
         .asInstanceOf[KerasLayer[Activity, Tensor[Float], Float]]))
