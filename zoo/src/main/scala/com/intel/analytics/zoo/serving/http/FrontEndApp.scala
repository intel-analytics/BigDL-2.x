--- conflicted
+++ resolved
@@ -197,10 +197,6 @@
           }
         }
       }
-<<<<<<< HEAD
-=======
-
->>>>>>> fb28a76e
       if (arguments.httpsEnabled) {
         val serverContext = defineServerContext(arguments.httpsKeyStorePassword,
           arguments.httpsKeyStorePath)
