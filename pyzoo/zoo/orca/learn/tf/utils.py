--- conflicted
+++ resolved
@@ -13,19 +13,11 @@
 # See the License for the specific language governing permissions and
 # limitations under the License.
 #
-import tempfile
-import os
-from os.path import join, basename, dirname
-import re
-import shutil
+
 import tensorflow as tf
-import numpy as np
 
-from zoo.orca.data import SparkXShards
 from zoo.tfpark.tf_dataset import TFDataset
 from zoo.orca.data.utils import get_spec, flatten_xy
-from zoo.common.utils import put_local_file_to_remote, get_remote_file_to_local, get_file_list,\
-    is_local_path
 
 
 def xshards_to_tf_dataset(data_shard,
@@ -87,82 +79,4 @@
     result_rdd = combined_rdd.map(lambda data: data[0])
     schema = StructType(df.schema.fields + [StructField('prediction', type)])
     result_df = result_rdd.toDF(schema)
-    return result_df
-
-
-<<<<<<< HEAD
-def convert_predict_to_xshard(prediction_rdd):
-    def transform_predict(iter):
-        predictions = list(iter)
-        # list of np array
-        if isinstance(predictions[0], list):
-            predictions = np.array(predictions).T.tolist()
-            result = [np.array(predict) for predict in predictions]
-            return [{'prediction': result}]
-        # np array
-        else:
-            return [{'prediction': np.array(predictions)}]
-
-    return SparkXShards(prediction_rdd.mapPartitions(transform_predict))
-
-
-# def find_latest_checkpoint(model_dir):
-#     import os
-#     import re
-#     import datetime
-#     ckpt_path = None
-#     latest_version = None
-#     for (root, dirs, files) in os.walk(model_dir, topdown=True):
-#         temp_versions = []
-#         timestamps = []
-#         for dir in dirs:
-#             if re.match('(\d{4})-(\d{2})-(\d{2})_(\d{2})-(\d{2})-(\d{2})$', dir) is not None:
-#                 try:
-#                     # check if dir name is date time
-#                     datetime.datetime.strptime(dir, '%Y-%m-%d_%H-%M-%S')
-#                     timestamps.append(dir)
-#                 except:
-#                     continue
-#         if timestamps:
-#             start_dir = os.path.join(root, max(timestamps))
-#             return find_latest_checkpoint(start_dir)
-#         for file_name in files:
-#             if re.match("^optimMethod-TFParkTraining\.[0-9]+$", file_name) is not None:
-#                 version = int(file_name.split(".")[1])
-#                 temp_versions.append(version)
-#         if temp_versions:
-#             ckpt_path = root
-#             latest_version = max(temp_versions)
-#             break
-#     return ckpt_path, latest_version
-=======
-def find_latest_checkpoint(model_dir):
-    import os
-    import re
-    import datetime
-    ckpt_path = None
-    latest_version = None
-    for (root, dirs, files) in os.walk(model_dir, topdown=True):
-        temp_versions = []
-        timestamps = []
-        for dir in dirs:
-            if re.match('(\d{4})-(\d{2})-(\d{2})_(\d{2})-(\d{2})-(\d{2})$', dir) is not None:
-                try:
-                    # check if dir name is date time
-                    datetime.datetime.strptime(dir, '%Y-%m-%d_%H-%M-%S')
-                    timestamps.append(dir)
-                except:
-                    continue
-        if timestamps:
-            start_dir = os.path.join(root, max(timestamps))
-            return find_latest_checkpoint(start_dir)
-        for file_name in files:
-            if re.match("^optimMethod-TFParkTraining\.[0-9]+$", file_name) is not None:
-                version = int(file_name.split(".")[1])
-                temp_versions.append(version)
-        if temp_versions:
-            ckpt_path = root
-            latest_version = max(temp_versions)
-            break
-    return ckpt_path, latest_version
->>>>>>> c89f151c
+    return result_df