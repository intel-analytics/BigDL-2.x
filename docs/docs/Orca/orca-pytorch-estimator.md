--- conflicted
+++ resolved
@@ -94,11 +94,11 @@
 ```
 fit(self, data, epochs=1, batch_size=32, feature_cols=None, label_cols=None, validation_data=None, validation_metrics=None, checkpoint_trigger=None)
 ```
-* `data`: Training data. SparkXShard, PyTorch DataLoader and PyTorch DataLoader creator are supported.
+* `data`: Training data. XShard, Spark DataFrame, PyTorch DataLoader and PyTorch DataLoader creator are supported.
 * `epochs`: Number of epochs to train the model.Default: 32.
 * `batch_size`: Batch size used for training. Only used when data is a SparkXShard.
-* `feature_cols`: (Not supported yet) Feature column name(s) of data. Only used when data is a Spark DataFrame. Default: None.
-* `label_cols`: (Not supported yet) Label column name(s) of data. Only used when data is a Spark DataFrame. Default: None.
+* `feature_cols`: Feature column name(s) of data. Only used when data is a Spark DataFrame. Default: None.
+* `label_cols`: Label column name(s) of data. Only used when data is a Spark DataFrame. Default: None.
 * `validation_data`: Validation data. SparkXShard, PyTorch DataLoader and PyTorch DataLoader creator are supported.
 * `validation_metrics`: Orca validation methods.
 * `checkpoint_trigger`: Orca Trigger to set a checkpoint.
@@ -108,25 +108,20 @@
 ```
 evaluate(self, data, batch_size=32, feature_cols=None, label_cols=None, validation_metrics=None)
 ```
-* `data`: Validation data. SparkXShard, PyTorch DataLoader and PyTorch DataLoader creator are supported.
+* `data`: Validation data. SparkXShard, DataFrame, PyTorch DataLoader and PyTorch DataLoader creator are supported.
 * `batch_size`: Batch size used for evaluation. Only used when data is a SparkXShard.
-* `feature_cols`: (Not supported yet) Feature column name(s) of data. Only used when data is a Spark DataFrame. Default: None.
-<<<<<<< HEAD
-* `labels_cols`: (Not supported yet) Label column name(s) of data. Only used when data is a Spark DataFrame. Default: None.
+* `feature_cols`: Feature column name(s) of data. Only used when data is a Spark DataFrame. Default: None.
+* `labels_cols`: Label column name(s) of data. Only used when data is a Spark DataFrame. Default: None.
 * `validation_metrics`: Orca validation methods.
-=======
-* `label_cols`: (Not supported yet) Label column name(s) of data. Only used when data is a Spark DataFrame. Default: None.
-* `validation_metrics`: Orca ovalidation methods.
->>>>>>> 7259a071
 
 #### **Inference**
 After training or loading trained model, you can call estimator API to inference:
 ```
 predict(self, data, batch_size=4, feature_cols=None)
 ```
-* `data`: Inference data. Only SparkXShards is supported.
+* `data`: Inference data. XShards and Spark DataFrame are supported.
 * `batch_size`: Batch size used for inference.
-* `feature_cols`: (Not supported yet) Feature column name(s) of data. Only used when data is a Spark DataFrame. Default: None.
+* `feature_cols`: Feature column name(s) of data. Only used when data is a Spark DataFrame. Default: None.
 
 #### **Get model**
 You can get model using `get_model(self)`
