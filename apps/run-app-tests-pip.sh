--- conflicted
+++ resolved
@@ -37,14 +37,38 @@
 time1=$((now-start))
 echo "anomaly-detection-nyc-taxi time used:$time1 seconds"
 
-<<<<<<< HEAD
 echo "#8 start app test for sentiment-analysis"
 #timer
 start=$(date "+%s")
 ${ANALYTICS_ZOO_HOME}/apps/ipynb2py.sh ${ANALYTICS_ZOO_HOME}/apps/sentiment-analysis/sentiment
 
 FILENAME="/tmp/.bigdl/dataset/glove.6B.zip"
-=======
+if [ -f "$FILENAME" ]
+then
+   echo "$FILENAME already exists."
+else
+   echo "Downloading glove6B"
+   wget -P /tmp/.bigdl/dataset/ $FTP_URI/analytics-zoo-data/data/glove/glove.6B.zip
+   echo "Finished"
+fi
+
+${SPARK_HOME}/bin/spark-submit \
+        --master ${MASTER} \
+        --driver-cores 2  \
+        --driver-memory 12g  \
+        --total-executor-cores 2  \
+        --executor-cores 2  \
+        --executor-memory 12g \
+        --conf spark.akka.frameSize=64 \
+        --py-files ${ANALYTICS_ZOO_PYZIP},${ANALYTICS_ZOO_HOME}/apps/sentiment-analysis/sentiment.py  \
+        --properties-file ${ANALYTICS_ZOO_CONF} \
+        --jars ${ANALYTICS_ZOO_JAR} \
+        --conf spark.driver.extraClassPath=${ANALYTICS_ZOO_JAR} \
+        --conf spark.executor.extraClassPath=${ANALYTICS_ZOO_JAR} \
+        ${ANALYTICS_ZOO_HOME}/apps/sentiment-analysis/sentiment.py
+now=$(date "+%s")
+time8=$((now-start))
+
 echo "#10 start app test for dogs-vs-cats"
 start=$(date "+%s")
 
@@ -67,34 +91,10 @@
 fi
 
 FILENAME="${ANALYTICS_ZOO_HOME}/apps/dogs-vs-cats/train.zip"
->>>>>>> d84f9a25
 if [ -f "$FILENAME" ]
 then
    echo "$FILENAME already exists."
 else
-<<<<<<< HEAD
-   echo "Downloading glove6B"
-   wget -P /tmp/.bigdl/dataset/ $FTP_URI/analytics-zoo-data/data/glove/glove.6B.zip
-   echo "Finished"
-fi
-
-${SPARK_HOME}/bin/spark-submit \
-        --master ${MASTER} \
-        --driver-cores 2  \
-        --driver-memory 12g  \
-        --total-executor-cores 2  \
-        --executor-cores 2  \
-        --executor-memory 12g \
-        --conf spark.akka.frameSize=64 \
-        --py-files ${ANALYTICS_ZOO_PYZIP},${ANALYTICS_ZOO_HOME}/apps/sentiment-analysis/sentiment.py  \
-        --properties-file ${ANALYTICS_ZOO_CONF} \
-        --jars ${ANALYTICS_ZOO_JAR} \
-        --conf spark.driver.extraClassPath=${ANALYTICS_ZOO_JAR} \
-        --conf spark.executor.extraClassPath=${ANALYTICS_ZOO_JAR} \
-        ${ANALYTICS_ZOO_HOME}/apps/sentiment-analysis/sentiment.py
-now=$(date "+%s")
-time8=$((now-start))
-=======
    echo "Downloading dogs and cats images"
    wget  $FTP_URI/analytics-zoo-data/data/dogs-vs-cats/train.zip  -P ${ANALYTICS_ZOO_HOME}/apps/dogs-vs-cats
    unzip -d ${ANALYTICS_ZOO_HOME}/apps/dogs-vs-cats/ ${ANALYTICS_ZOO_HOME}/apps/dogs-vs-cats/train.zip
@@ -146,7 +146,6 @@
 time5=$((now-start))
 echo "#5 using_variational_autoencoder_to_generate_digital_numbers time used:$time5 seconds"
 
->>>>>>> d84f9a25
 
 # This should be done at the very end after all tests finish.
 clear_up