
## Overview

`autograd` provides automatic differentiation for math operations, so that you can easily build your own *custom loss and layer* (in both Python and Scala), as illustracted below. (See more examples [here](https://github.com/intel-analytics/analytics-zoo/tree/master/pyzoo/zoo/examples/autograd)). Conceptually we use reverse mode together with the chain rule for automatic differentiation. `Variable` is used to record the linkage of the operation history, which would generated a directed acyclic graph for the backward execution. Within the execution graph, leaves are the input `variables` and roots are the output `variables`.

1.Define custom functions using `autograd`
<<<<<<< HEAD
=======

>>>>>>> 21e0f657
```
from zoo.pipeline.api.autograd import *

def mean_absolute_error(y_true, y_pred):
   return mean(abs(y_true - y_pred), axis=1)

def add_one_func(x):
   return x + 1.0
```

2.Define model using Keras-style API and *custom `Lambda` layer*
<<<<<<< HEAD
=======

>>>>>>> 21e0f657
```
from zoo.pipeline.api.keras.layers import *
from zoo.pipeline.api.keras.models import *
model = Sequential().add(Dense(1, input_shape=(2,))) \
                   .add(Lambda(function=add_one_func))
# Evaluation for debug purpose.
model.forward(np.random.uniform(0, 1, shape[3, 2])) # 3 is the batch size
<<<<<<< HEAD

```

3.Train model with *custom loss function*
```
model.compile(optimizer = SGD(), loss = mean_absolute_error)
model.fit(x = ..., y = ...)

=======
```

3.Train model with *custom loss function*

```
model.compile(optimizer = SGD(), loss = mean_absolute_error)
model.fit(x = ..., y = ...)
>>>>>>> 21e0f657
# Evaluation for debug purpose
CustomLoss(mean_absolute_error, [2]).forward(np.random.uniform(0, 1, shape[3, 2])) # [2] is the shape without batch, 3 is the batch size.
```<|MERGE_RESOLUTION|>--- conflicted
+++ resolved
@@ -4,10 +4,7 @@
 `autograd` provides automatic differentiation for math operations, so that you can easily build your own *custom loss and layer* (in both Python and Scala), as illustracted below. (See more examples [here](https://github.com/intel-analytics/analytics-zoo/tree/master/pyzoo/zoo/examples/autograd)). Conceptually we use reverse mode together with the chain rule for automatic differentiation. `Variable` is used to record the linkage of the operation history, which would generated a directed acyclic graph for the backward execution. Within the execution graph, leaves are the input `variables` and roots are the output `variables`.
 
 1.Define custom functions using `autograd`
-<<<<<<< HEAD
-=======
 
->>>>>>> 21e0f657
 ```
 from zoo.pipeline.api.autograd import *
 
@@ -19,10 +16,6 @@
 ```
 
 2.Define model using Keras-style API and *custom `Lambda` layer*
-<<<<<<< HEAD
-=======
-
->>>>>>> 21e0f657
 ```
 from zoo.pipeline.api.keras.layers import *
 from zoo.pipeline.api.keras.models import *
@@ -30,7 +23,6 @@
                    .add(Lambda(function=add_one_func))
 # Evaluation for debug purpose.
 model.forward(np.random.uniform(0, 1, shape[3, 2])) # 3 is the batch size
-<<<<<<< HEAD
 
 ```
 
@@ -39,15 +31,6 @@
 model.compile(optimizer = SGD(), loss = mean_absolute_error)
 model.fit(x = ..., y = ...)
 
-=======
-```
-
-3.Train model with *custom loss function*
-
-```
-model.compile(optimizer = SGD(), loss = mean_absolute_error)
-model.fit(x = ..., y = ...)
->>>>>>> 21e0f657
 # Evaluation for debug purpose
 CustomLoss(mean_absolute_error, [2]).forward(np.random.uniform(0, 1, shape[3, 2])) # [2] is the shape without batch, 3 is the batch size.
 ```