/*
 * Copyright 2018 Analytics Zoo Authors.
 *
 * Licensed under the Apache License, Version 2.0 (the "License");
 * you may not use this file except in compliance with the License.
 * You may obtain a copy of the License at
 *
 *     http://www.apache.org/licenses/LICENSE-2.0
 *
 * Unless required by applicable law or agreed to in writing, software
 * distributed under the License is distributed on an "AS IS" BASIS,
 * WITHOUT WARRANTIES OR CONDITIONS OF ANY KIND, either express or implied.
 * See the License for the specific language governing permissions and
 * limitations under the License.
 */
package com.intel.analytics.zoo.feature

<<<<<<< HEAD
import com.intel.analytics.bigdl.nn.abstractnn.DataFormat
import com.intel.analytics.bigdl.tensor.Tensor
import com.intel.analytics.bigdl.transform.vision.image.ImageFeature
import com.intel.analytics.zoo.common.NNContext
import com.intel.analytics.zoo.feature.common.{BigDLAdapter, Preprocessing}
import com.intel.analytics.zoo.feature.image._
=======
import com.intel.analytics.bigdl.transform.vision.image.ImageFeature
import com.intel.analytics.zoo.common.{NNContext, Utils}
import com.intel.analytics.zoo.feature.common.{BigDLAdapter, Preprocessing}
import com.intel.analytics.zoo.feature.image.{ImageBytesToMat, ImageResize, ImageSet}
import org.apache.commons.io.FileUtils
>>>>>>> a95d2ed2
import org.apache.spark.{SparkConf, SparkContext}
import org.opencv.imgcodecs.Imgcodecs
import org.scalatest.{BeforeAndAfter, FlatSpec, Matchers}


class FeatureSpec extends FlatSpec with Matchers with BeforeAndAfter {
  val resource = getClass.getClassLoader.getResource("imagenet/n04370456/")
  var sc : SparkContext = _

  before {
    val conf = new SparkConf().setAppName("Test Feature Engineering").setMaster("local[1]")
    sc = NNContext.initNNContext(conf)
  }

  after {
    if (sc != null) {
      sc.stop()
    }
  }

  "BigDLAdapter" should "adapt BigDL Transformer" in {
    val newResize = BigDLAdapter(ImageResize(1, 1))
    assert(newResize.isInstanceOf[Preprocessing[_, _]])
  }

  "Local ImageSet" should "work with resize" in {
    val image = ImageSet.read(resource.getFile, resizeH = 200, resizeW = 200)
    val imf = image.toLocal().array.head
    require(imf.getHeight() == 200)
    require(imf.getWidth() == 200)
  }

  "Distribute ImageSet" should "work with resize" in {
    val image = ImageSet.read(resource.getFile, sc, resizeH = 200, resizeW = 200)
    val imf = image.toDistributed().rdd.collect().head
    require(imf.getHeight() == 200)
    require(imf.getWidth() == 200)
  }

<<<<<<< HEAD
  "ImageMatToTensor" should "work with both NCHW and NHWC" in {
    val resource = getClass.getClassLoader.getResource("pascal/")
    val data = ImageSet.read(resource.getFile)
    val nhwc = (data -> ImageMatToTensor[Float](format = DataFormat.NHWC)).toLocal()
      .array.head.apply[Tensor[Float]](ImageFeature.imageTensor)
    require(nhwc.isContiguous() == true)

    val data2 = ImageSet.read(resource.getFile)
    require(data2.toLocal().array.head.apply[Tensor[Float]](ImageFeature.imageTensor) == null)
    val nchw = (data2 -> ImageMatToTensor[Float]()).toLocal()
      .array.head.apply[Tensor[Float]](ImageFeature.imageTensor)

    require(nchw.transpose(1, 2).transpose(2, 3).contiguous().storage().array().deep
      == nhwc.storage().array().deep)
=======
  "Local ImageSet" should "work with bytes" in {
    val files = Utils.listLocalFiles(resource.getFile)
    val bytes = files.map { p =>
      FileUtils.readFileToByteArray(p)
    }
    ImageSet.array(bytes)
  }

  "Distribute ImageSet" should "work with bytes" in {
    val data = sc.binaryFiles(resource.getFile).map { case (p, stream) =>
      stream.toArray()
    }
    val images = ImageSet.rddBytes(data)
    images.rdd.collect()
>>>>>>> a95d2ed2
  }

  "ImageBytesToMat" should "work with png and jpg" in {
    val path = getClass.getClassLoader.getResource("png").getFile
    val image = ImageSet.read(path, sc)
    val image2 = ImageSet.read(path, sc)
    val jpg = image -> ImageBytesToMat(imageCodec = Imgcodecs.CV_LOAD_IMAGE_COLOR)
    val png = image2 -> ImageBytesToMat()
    val imfJpg = jpg.toDistributed().rdd.collect().head
    val imfPng = png.toDistributed().rdd.collect().head
    val (height, width, channel) = imfJpg.opencvMat().shape()
    val (height2, width2, channel2) = imfPng.opencvMat().shape()
    require(height == height2 && width == width2)
    require(channel == 3 && channel2 == 4)
  }

  "ImageNormalize" should "work with min max normType" in {
    val image = ImageSet.read(resource.getFile, sc)
    val jpg = image -> ImageNormalize(0, 1) -> ImageMatToFloats()

    val imfJpg = jpg.toDistributed().rdd.collect().head
    imfJpg.floats().foreach{ t => assert(t>=0 && t<=1.0)}
  }
}<|MERGE_RESOLUTION|>--- conflicted
+++ resolved
@@ -15,20 +15,10 @@
  */
 package com.intel.analytics.zoo.feature
 
-<<<<<<< HEAD
-import com.intel.analytics.bigdl.nn.abstractnn.DataFormat
-import com.intel.analytics.bigdl.tensor.Tensor
-import com.intel.analytics.bigdl.transform.vision.image.ImageFeature
-import com.intel.analytics.zoo.common.NNContext
+import com.intel.analytics.zoo.common.{NNContext, Utils}
 import com.intel.analytics.zoo.feature.common.{BigDLAdapter, Preprocessing}
 import com.intel.analytics.zoo.feature.image._
-=======
-import com.intel.analytics.bigdl.transform.vision.image.ImageFeature
-import com.intel.analytics.zoo.common.{NNContext, Utils}
-import com.intel.analytics.zoo.feature.common.{BigDLAdapter, Preprocessing}
-import com.intel.analytics.zoo.feature.image.{ImageBytesToMat, ImageResize, ImageSet}
 import org.apache.commons.io.FileUtils
->>>>>>> a95d2ed2
 import org.apache.spark.{SparkConf, SparkContext}
 import org.opencv.imgcodecs.Imgcodecs
 import org.scalatest.{BeforeAndAfter, FlatSpec, Matchers}
@@ -68,22 +58,6 @@
     require(imf.getWidth() == 200)
   }
 
-<<<<<<< HEAD
-  "ImageMatToTensor" should "work with both NCHW and NHWC" in {
-    val resource = getClass.getClassLoader.getResource("pascal/")
-    val data = ImageSet.read(resource.getFile)
-    val nhwc = (data -> ImageMatToTensor[Float](format = DataFormat.NHWC)).toLocal()
-      .array.head.apply[Tensor[Float]](ImageFeature.imageTensor)
-    require(nhwc.isContiguous() == true)
-
-    val data2 = ImageSet.read(resource.getFile)
-    require(data2.toLocal().array.head.apply[Tensor[Float]](ImageFeature.imageTensor) == null)
-    val nchw = (data2 -> ImageMatToTensor[Float]()).toLocal()
-      .array.head.apply[Tensor[Float]](ImageFeature.imageTensor)
-
-    require(nchw.transpose(1, 2).transpose(2, 3).contiguous().storage().array().deep
-      == nhwc.storage().array().deep)
-=======
   "Local ImageSet" should "work with bytes" in {
     val files = Utils.listLocalFiles(resource.getFile)
     val bytes = files.map { p =>
@@ -98,7 +72,6 @@
     }
     val images = ImageSet.rddBytes(data)
     images.rdd.collect()
->>>>>>> a95d2ed2
   }
 
   "ImageBytesToMat" should "work with png and jpg" in {
