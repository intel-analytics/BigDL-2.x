--- conflicted
+++ resolved
@@ -37,13 +37,8 @@
                          "InternalRecurrent", "InternalTimeDistributed", "InternalMM", "Recurrent",
                          "InternalLocalOptimizer", "InternalDistriOptimizer",
                          "EmbeddingMatrixHolder", "InternalParameter", "KerasParameter",
-<<<<<<< HEAD
                          "InternalCAddTable", "InternalGetShape",
-                         "EmbeddingMatrixHolder", "Pooling2D"}
-=======
-                         "InternalCAddTable",
                          "EmbeddingMatrixHolder", "Pooling2D", "Expand"}
->>>>>>> bf702b81
     content = "\n".join([line for line in open(class_path).readlines()
                          if all([key not in line for key in exclude_key_words])])
     match = re.findall(r"class ([\w]+)[^{]+", content)
