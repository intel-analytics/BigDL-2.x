--- conflicted
+++ resolved
@@ -440,17 +440,9 @@
     val trainData = toDataSet(x, batchSize)
     val valData = toDataSet(validationData, batchSize)
 
-<<<<<<< HEAD
+    this.fit(trainData, nbEpoch, valData)
     releaseDataSets(Array(trainData, valData))
-=======
-    this.fit(trainData, nbEpoch, valData)
-    if (x.isDistributed()) {
-      releaseDataSet(trainData)
-      if (valData != null) {
-        releaseDataSet(valData)
-      }
-    }
->>>>>>> f7fedea7
+
   }
 
   def fit(
