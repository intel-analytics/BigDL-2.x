--- conflicted
+++ resolved
@@ -16,34 +16,27 @@
 
 package com.intel.analytics.zoo.examples.recommendation
 
-<<<<<<< HEAD
 import com.intel.analytics.bigdl._
 import com.intel.analytics.bigdl.dataset.{DataSet, Sample, SampleToMiniBatch,
 MiniBatch, DistributedDataSet}
-=======
 import com.intel.analytics.bigdl.dataset.{Sample, SampleToMiniBatch}
->>>>>>> 4d2a4e45
 import com.intel.analytics.bigdl.nn.{ClassNLLCriterion}
 import com.intel.analytics.bigdl.numeric.NumericFloat
 import com.intel.analytics.bigdl.optim._
 import com.intel.analytics.bigdl.utils.{RandomGenerator, T}
-<<<<<<< HEAD
 import com.intel.analytics.bigdl.visualization.{TrainSummary, ValidationSummary}
-import com.intel.analytics.zoo.common.{NNContext, ZooOptimizer}
-=======
+import com.intel.analytics.zoo.common.{NNContext}
 import com.intel.analytics.zoo.common.NNContext
 import com.intel.analytics.zoo.feature.FeatureSet
->>>>>>> 4d2a4e45
 import com.intel.analytics.zoo.models.recommendation._
 import com.intel.analytics.zoo.pipeline.estimator.Estimator
 import org.apache.log4j.{Level, Logger}
 import org.apache.spark.SparkConf
 import org.apache.spark.sql.functions._
 import org.apache.spark.sql.{DataFrame, SQLContext}
-<<<<<<< HEAD
+
 import scopt.OptionParser
-=======
->>>>>>> 4d2a4e45
+
 import org.apache.spark.rdd.RDD
 import org.apache.spark.sql.types.{IntegerType, StringType, StructField, StructType}
 
@@ -140,7 +133,8 @@
     } else if (modelType == "wide") {
       Map("widePart" -> new Ftrl[Float](math.min(5e-3, 1 / math.sqrt(3049))))
     } else if (modelType == "deep") {
-      Map("deepPart" -> new Adagrad[Float](0.001))
+      Map("deepPart" -> new Adagrad[Float](0.001),
+      "sparse" -> new SparseAdagrad[Float](0.001))
     } else {
       throw new IllegalArgumentException(s"Unkown modelType ${modelType}")
     }
@@ -151,7 +145,6 @@
     val validationRdds = FeatureSet.rdd(validationpairFeatureRdds.map(x => x.sample).cache()) ->
       sample2batch
 
-<<<<<<< HEAD
 //    val optimizer2 = Optimizer(
 //      model = wideAndDeep,
 //      dataset = trainRdds,
@@ -162,19 +155,18 @@
 //        Array(new Top1Accuracy[Float], new Loss[Float]()))
 //      .setEndWhen(Trigger.maxEpoch(maxEpoch))
 
-    val optimizer = new ZooOptimizer[Float](wideAndDeep,
-      trainRdds.asInstanceOf[DistributedDataSet[MiniBatch[Float]]],
-      ClassNLLCriterion[Float]())
-    optimizer.setSparseParameterProcessor(new SparseAdagrad[Float](0.001))
-      .setOptimMethod(optimMethod)
-      .setValidation(Trigger.everyEpoch, validationRdds,
-        Array(new Top1Accuracy[Float], new Loss[Float]()))
-      .setEndWhen(Trigger.maxEpoch(maxEpoch))
-
-    if (params.logDir.isDefined) {
-=======
+//    val optimizer = new ZooOptimizer[Float](wideAndDeep,
+//      trainRdds.asInstanceOf[DistributedDataSet[MiniBatch[Float]]],
+//      ClassNLLCriterion[Float]())
+//    optimizer.setSparseParameterProcessor(new SparseAdagrad[Float](0.001))
+//      .setOptimMethod(optimMethods)
+//      .setValidation(Trigger.everyEpoch, validationRdds,
+//        Array(new Top1Accuracy[Float], new Loss[Float]()))
+//      .setEndWhen(Trigger.maxEpoch(maxEpoch))
+//
+//    optimizer.optimize()
+
     val estimator = if (params.logDir.isDefined) {
->>>>>>> 4d2a4e45
       val logdir = params.logDir.get
       val appName = "/census_wnd"
       Estimator[Float](wideAndDeep, optimMethods, modelDir = logdir + appName)
@@ -182,9 +174,6 @@
       Estimator[Float](wideAndDeep, optimMethods)
     }
 
-<<<<<<< HEAD
-    optimizer.optimize()
-=======
     val (checkpointTrigger, testTrigger, endTrigger) =
       (Trigger.everyEpoch, Trigger.everyEpoch, Trigger.maxEpoch(maxEpoch))
 
@@ -194,7 +183,6 @@
       validationRdds,
       Array(new Top1Accuracy[Float],
         new Loss[Float]()))
->>>>>>> 4d2a4e45
   }
 
   def loadCensusData(sqlContext: SQLContext, dataPath: String): (DataFrame, DataFrame) = {
