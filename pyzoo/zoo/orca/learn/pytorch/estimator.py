#
# Copyright 2018 Analytics Zoo Authors.
#
# Licensed under the Apache License, Version 2.0 (the "License");
# you may not use this file except in compliance with the License.
# You may obtain a copy of the License at
#
#     http://www.apache.org/licenses/LICENSE-2.0
#
# Unless required by applicable law or agreed to in writing, software
# distributed under the License is distributed on an "AS IS" BASIS,
# WITHOUT WARRANTIES OR CONDITIONS OF ANY KIND, either express or implied.
# See the License for the specific language governing permissions and
# limitations under the License.
#
from zoo.orca.data.utils import row_to_sample, xshard_to_sample
from zoo.orca.learn.utils import convert_predict_rdd_to_dataframe, bigdl_metric_results_to_dict
from zoo.pipeline.estimator.estimator import Estimator as SparkEstimator
from zoo.orca.learn.ray_estimator import Estimator as OrcaRayEstimator
from zoo.orca.learn.pytorch.training_operator import TrainingOperator
from zoo.orca.learn.spark_estimator import Estimator as OrcaSparkEstimator
from zoo.orca.learn.optimizers import Optimizer as OrcaOptimizer, SGD
from zoo.orca.data import SparkXShards
from bigdl.optim.optimizer import MaxEpoch, OptimMethod
from zoo.feature.common import FeatureSet
from torch.optim.optimizer import Optimizer as TorchOptimizer
from torch.utils.data import DataLoader
from pyspark.sql import DataFrame


class Estimator(object):
    @staticmethod
    def from_torch(*,
                   model,
                   optimizer,
                   loss=None,
                   scheduler_creator=None,
                   training_operator_cls=TrainingOperator,
                   initialization_hook=None,
                   config=None,
                   scheduler_step_freq="batch",
                   use_tqdm=False,
                   workers_per_node=1,
                   model_dir=None,
                   backend="bigdl"):
        """
        Create an Estimator for torch.

        :param model: PyTorch model if backend="bigdl", PyTorch model creator function if
        backend="horovod" or "torch_distributed"
        :param optimizer: Orca or PyTorch optimizer if backend="bigdl", PyTorch optimizer creator
        function if backend="horovod" or "torch_distributed"
        :param loss: PyTorch loss if backend="bigdl", PyTorch loss creator function if
        backend="horovod" or "torch_distributed"
        :param scheduler_creator: parameter for `horovod` and `torch_distributed` backends. a
        learning rate scheduler wrapping the optimizer. You will need to set
        ``scheduler_step_freq="epoch"`` for the scheduler to be incremented correctly.
        :param config: parameter for `horovod` and `torch_distributed` backends. Config dict to
        create model, optimizer loss and data.
        :param scheduler_step_freq: parameter for `horovod` and `torch_distributed` backends.
        "batch", "epoch" or None. This will determine when ``scheduler.step`` is called. If
        "batch", ``step`` will be called after every optimizer step. If "epoch", ``step`` will be
        called after one pass of the DataLoader. If a scheduler is passed in, this value is expected
        to not be None.
        :param use_tqdm: parameter for `horovod` and `torch_distributed` backends. You can monitor
        training progress if use_tqdm=True.
        :param workers_per_node: parameter for `horovod` and `torch_distributed` backends. worker
        number on each node. default: 1.
        :param model_dir: parameter for `bigdl` backend. The path to save model. During the
        training, if checkpoint_trigger is defined and triggered, the model will be saved to
        model_dir.
        :param backend: You can choose "horovod",  "torch_distributed" or "bigdl" as backend.
        Default: `bigdl`.
        :return: an Estimator object.
        """
        if backend in {"horovod", "torch_distributed"}:
            return PyTorchRayEstimator(model_creator=model,
                                       optimizer_creator=optimizer,
                                       loss_creator=loss,
                                       scheduler_creator=scheduler_creator,
                                       training_operator_cls=training_operator_cls,
                                       initialization_hook=initialization_hook,
                                       config=config,
                                       scheduler_step_freq=scheduler_step_freq,
                                       use_tqdm=use_tqdm,
                                       workers_per_node=workers_per_node,
                                       backend=backend)
        elif backend == "bigdl":
            return PyTorchSparkEstimator(model=model,
                                         loss=loss,
                                         optimizer=optimizer,
                                         model_dir=model_dir,
                                         bigdl_type="float")
        else:
            raise ValueError("Only horovod, torch_distributed and bigdl backends are supported"
                             f" for now, got backend: {backend}")


class PyTorchRayEstimator(OrcaRayEstimator):
    def __init__(self,
                 *,
                 model_creator,
                 optimizer_creator,
                 loss_creator=None,
                 scheduler_creator=None,
                 training_operator_cls=TrainingOperator,
                 initialization_hook=None,
                 config=None,
                 scheduler_step_freq="batch",
                 use_tqdm=False,
                 backend="torch_distributed",
                 workers_per_node=1):
        from zoo.orca.learn.pytorch.pytorch_ray_estimator import PyTorchRayEstimator
        self.estimator = PyTorchRayEstimator(model_creator=model_creator,
                                             optimizer_creator=optimizer_creator,
                                             loss_creator=loss_creator,
                                             scheduler_creator=scheduler_creator,
                                             training_operator_cls=training_operator_cls,
                                             initialization_hook=initialization_hook,
                                             config=config,
                                             scheduler_step_freq=scheduler_step_freq,
                                             use_tqdm=use_tqdm,
                                             backend=backend,
                                             workers_per_node=workers_per_node)

    def fit(self, data, epochs=1, batch_size=32, profile=False, reduce_results=True, info=None,
            feature_cols=None, label_cols=None):
        """
        Trains a PyTorch model given training data for several epochs.

        Calls `TrainingOperator.train_epoch()` on N parallel workers simultaneously
        underneath the hood.
        :param data: An instance of SparkXShards, a Spark DataFrame or a function that
        takes config as argument and returns a PyTorch DataLoader for training.
        :param epochs: The number of epochs to train the model. Default is 1.
        :param batch_size: The number of samples per batch for each worker. Default is 32.
        The total batch size would be workers_per_node*num_nodes.
        If you training data is a function, you can set batch_size to be config["batch_size"]
        for the PyTorch DataLoader.
        :param profile: Boolean. Whether to return time stats for the training procedure.
        Default is False.
        :param reduce_results: Boolean. Whether to average all metrics across all workers into
        one dict. If a metric is a non-numerical value (or nested dictionaries), one value will
        be randomly selected among the workers. If False, returns a list of dicts for all workers.
        Default is True.
        :param info: An optional dictionary that can be passed to the TrainingOperator for
        train_epoch and train_batch.
        :param feature_cols: feature column names if data is Spark DataFrame.
        :param label_cols: label column names if data is Spark DataFrame.
        :return A list of dictionary of metrics for every training epoch. If reduce_results is
        False, this will return a nested list of metric dictionaries whose length will be equal
        to the total number of workers.
        You can also provide custom metrics by passing in a custom training_operator_cls when
        creating the Estimator.
        """
        return self.estimator.train(data=data, epochs=epochs, batch_size=batch_size,
                                    profile=profile, reduce_results=reduce_results,
                                    info=info, feature_cols=feature_cols,
                                    label_cols=label_cols)

    def predict(self, data, batch_size=32, feature_cols=None, profile=False):
        """
        Using this PyTorch model to make predictions on the data.

        :param data: An instance of SparkXShards or a Spark DataFrame
        :param batch_size: The number of samples per batch for each worker. Default is 32.
        :param profile: Boolean. Whether to return time stats for the training procedure.
        Default is False.
        :param feature_cols: feature column names if data is a Spark DataFrame.
        :return A SparkXShards that contains the predictions with key "prediction" in each shard
        """
        return self.estimator.predict(data, batch_size=batch_size,
                                      feature_cols=feature_cols,
                                      profile=profile)

    def evaluate(self, data, batch_size=32, num_steps=None, profile=False, info=None,
                 feature_cols=None, label_cols=None):
        """
        Evaluates a PyTorch model given validation data.
        Note that only accuracy for classification with zero-based label is supported by
        default. You can override validate_batch in TrainingOperator for other metrics.

        Calls `TrainingOperator.validate()` on N parallel workers simultaneously
        underneath the hood.
        :param data: An instance of SparkXShards, a Spark DataFrame or a function that
        takes config as argument and returns a PyTorch DataLoader for validation.
        :param batch_size: The number of samples per batch for each worker. Default is 32.
        The total batch size would be workers_per_node*num_nodes.
        If you validation data is a function, you can set batch_size to be config["batch_size"]
        for the PyTorch DataLoader.
        :param num_steps: The number of batches to compute the validation results on. This
        corresponds to the number of times `TrainingOperator.validate_batch` is called.
        :param profile: Boolean. Whether to return time stats for the training procedure.
        Default is False.
        :param info: An optional dictionary that can be passed to the TrainingOperator
        for validate.
        :param feature_cols: feature column names if train data is Spark DataFrame.
        :param label_cols: label column names if train data is Spark DataFrame.
        :return A dictionary of metrics for the given data, including validation accuracy and loss.
        You can also provide custom metrics by passing in a custom training_operator_cls when
        creating the Estimator.
        """
        return self.estimator.validate(data=data, batch_size=batch_size, num_steps=num_steps,
                                       profile=profile, info=info, feature_cols=feature_cols,
                                       label_cols=label_cols)

    def get_model(self):
        """
        Returns the learned PyTorch model.

        :return: The learned PyTorch model.
        """
        return self.estimator.get_model()

    def save(self, checkpoint):
        """
        Saves the Estimator state (including model and optimizer) to the provided checkpoint path.

        :param checkpoint: (str) Path to target checkpoint file.
        :return:
        """
        return self.estimator.save(checkpoint=checkpoint)

    def load(self, checkpoint):
        """
        Loads the Estimator state (including model and optimizer) from the provided checkpoint.

        :param checkpoint: (str) Path to target checkpoint file.
        """
        return self.estimator.load(checkpoint=checkpoint)

    def shutdown(self, force=False):
        """
        Shuts down workers and releases resources.

        :return:
        """
        return self.estimator.shutdown(force=force)


class PyTorchSparkEstimator(OrcaSparkEstimator):
    def __init__(self, model, loss, optimizer, model_dir=None, bigdl_type="float"):
        from zoo.pipeline.api.torch import TorchModel, TorchLoss, TorchOptim
        self.loss = loss
        if self.loss is None:
            self.loss = TorchLoss()
        else:
            self.loss = TorchLoss.from_pytorch(loss)
        if optimizer is None:
            from zoo.orca.learn.optimizers.schedule import Default
            optimizer = SGD(learningrate_schedule=Default())
        if isinstance(optimizer, TorchOptimizer):
            optimizer = TorchOptim.from_pytorch(optimizer)
        elif isinstance(optimizer, OrcaOptimizer):
            optimizer = optimizer.get_optimizer()
        else:
            raise ValueError("Only PyTorch optimizer and orca optimizer are supported")
        self.log_dir = None
        self.app_name = None
        self.model_dir = model_dir
        self.model = TorchModel.from_pytorch(model)
        self.estimator = SparkEstimator(self.model, optimizer, model_dir, bigdl_type=bigdl_type)

    def _handle_dataframe(self, data, validation_data, feature_cols, label_cols):
        schema = data.schema
        train_rdd = data.rdd.map(lambda row: row_to_sample(row, schema, feature_cols, label_cols))
        train_feature_set = FeatureSet.sample_rdd(train_rdd)
        if validation_data is None:
            val_feature_set = None
        else:
            assert isinstance(validation_data, DataFrame), "validation_data should also be a " \
                                                           "DataFrame"
            val_feature_set = FeatureSet.sample_rdd(validation_data.rdd.map(
                lambda row: row_to_sample(row, schema, feature_cols, label_cols)))

        return train_feature_set, val_feature_set

    def _handle_xshards(self, data, validation_data):
        train_rdd = data.rdd.flatMap(xshard_to_sample)
        train_feature_set = FeatureSet.sample_rdd(train_rdd)
        if validation_data is None:
            val_feature_set = None
        else:
            assert isinstance(validation_data, SparkXShards), "validation_data should be a " \
                                                              "SparkXShards"
            val_feature_set = FeatureSet.sample_rdd(validation_data.rdd.flatMap(xshard_to_sample))
        return train_feature_set, val_feature_set

    def _hanle_data_loader(self, data, validation_data):
        train_feature_set = FeatureSet.pytorch_dataloader(data, "", "")
        if validation_data is None:
            val_feature_set = None
        else:
            assert isinstance(validation_data, DataLoader) or callable(data), \
                "validation_data should be a pytorch DataLoader or a callable data_creator"
            val_feature_set = FeatureSet.pytorch_dataloader(validation_data)

        return train_feature_set, val_feature_set

    def fit(self, data, epochs=1, batch_size=32, feature_cols=None, label_cols=None,
            validation_data=None, validation_metrics=None, checkpoint_trigger=None):
        """
        Train this torch model with train data.

        :param data: train data. It can be XShards, Spark Dataframe, PyTorch DataLoader and PyTorch
        DataLoader creator function.
        If data is an XShards, each partition is a dictionary of  {'x': feature,
        'y': label}, where feature(label) is a numpy array or a list of numpy arrays.
        :param epochs: Number of epochs to train the model. Default: 1.
        :param batch_size: Batch size used for training. Only used when data is an XShards.
        Default: 32.
        :param feature_cols: Feature column name(s) of data. Only used when data is a Spark
        DataFrame. Default: None.
        :param label_cols: Label column name(s) of data. Only used when data is a Spark DataFrame.
        Default: None.
        :param validation_data: Validation data. XShards, Spark Dataframe, PyTorch DataLoader and
        PyTorch DataLoader creator function are supported.
        If data is XShards, each partition is a dictionary of  {'x': feature,
        'y': label}, where feature(label) is a numpy array or a list of numpy arrays.
        :param validation_metrics: Orca validation metrics to be computed on validation_data.
        :param checkpoint_trigger: Orca Trigger to set a checkpoint.
        :return: The trained estimator object.
        """
        from zoo.orca.learn.metrics import Metrics
        from zoo.orca.learn.trigger import Trigger

        end_trigger = MaxEpoch(epochs)
        assert batch_size > 0, "batch_size should be greater than 0"
        validation_metrics = Metrics.convert_metrics_list(validation_metrics)
        checkpoint_trigger = Trigger.convert_trigger(checkpoint_trigger)

        if self.log_dir is not None and self.app_name is not None:
            self.estimator.set_tensorboard(self.log_dir, self.app_name)

        if isinstance(data, SparkXShards):
            train_fset, val_fset = self._handle_xshards(data, validation_data)
            self.estimator.train(train_fset, self.loss, end_trigger, checkpoint_trigger,
                                 val_fset, validation_metrics, batch_size)
        elif isinstance(data, DataFrame):
            train_fset, val_fset = self._handle_dataframe(data, validation_data,
                                                          feature_cols, label_cols)
            self.estimator.train(train_fset, self.loss, end_trigger, checkpoint_trigger,
                                 val_fset, validation_metrics, batch_size)
        elif isinstance(data, DataLoader) or callable(data):
            train_fset, val_fset = self._hanle_data_loader(data, validation_data)
            self.estimator.train_minibatch(train_fset, self.loss, end_trigger,
                                           checkpoint_trigger, val_fset, validation_metrics)
        else:
            raise ValueError("Data and validation data should be SparkXShards, DataLoaders or "
                             "callable data_creators but get " + data.__class__.__name__)

        return self

    def predict(self, data, batch_size=4, feature_cols=None):
<<<<<<< HEAD
        """
        Predict input data.

        :param data: data to be predicted. It can be XShards and Spark DataFrame.
        If data is an XShards, each partition should be a dictionary of
        {'x': feature}, where feature is a numpy array or a list of numpy arrays.
        :param batch_size: batch size used for inference.
        :param feature_cols: Feature column name(s) of data. Only used when data is a Spark
        DataFrame. Default: None.
        :return: predicted result. The predict result is a XShards, each partition of the XShards
        is a dictionary of {'prediction': result}, where result is a numpy array or a list of numpy
        arrays.
        """
        from zoo.orca.learn.utils import convert_predict_to_xshard
=======
        from zoo.orca.learn.utils import convert_predict_rdd_to_xshard
>>>>>>> 6809ee56
        if isinstance(data, SparkXShards):
            from zoo.orca.data.utils import xshard_to_sample
            data_rdd = data.rdd.flatMap(xshard_to_sample)

        elif isinstance(data, DataFrame):
            schema = data.schema
            data_rdd = data.rdd.map(lambda row: row_to_sample(row, schema,
                                                              feature_cols, None))
        else:
            raise ValueError("Data should be XShards, each element needs to be {'x': a feature "
                             "numpy array}.")
        predicted_rdd = self.model.predict(data_rdd, batch_size=batch_size)

        if isinstance(data, SparkXShards):
            result = convert_predict_rdd_to_xshard(data, predicted_rdd)
        else:
            result = convert_predict_rdd_to_dataframe(data, predicted_rdd)
        return result

    def evaluate(self, data, batch_size=32, feature_cols=None, label_cols=None,
                 validation_metrics=None):
        """
        Evaluate model.

        :param data: data: evaluation data. It can be XShards, Spark Dataframe, PyTorch DataLoader
        and PyTorch DataLoader creator function.
        If data is an XShards, each partition is a dictionary of  {'x': feature,
        'y': label}, where feature(label) is a numpy array or a list of numpy arrays.
        :param batch_size: Batch size used for evaluation. Only used when data is a SparkXShard.
        :param feature_cols: Feature column name(s) of data. Only used when data is a Spark
        DataFrame. Default: None.
        :param label_cols: Label column name(s) of data. Only used when data is a Spark
        DataFrame. Default: None.
        :param validation_metrics: Orca validation metrics to be computed on validation_data.
        :return: validation results.
        """
        from zoo.orca.data.utils import xshard_to_sample
        from zoo.orca.learn.metrics import Metrics

        assert data is not None, "validation data shouldn't be None"
        validation_metrics = Metrics.convert_metrics_list(validation_metrics)

        if isinstance(data, SparkXShards):
            val_feature_set = FeatureSet.sample_rdd(data.rdd.flatMap(xshard_to_sample))
            result = self.estimator.evaluate(val_feature_set, validation_metrics, batch_size)
        elif isinstance(data, DataFrame):
            schema = data.schema
            val_feature_set = FeatureSet.sample_rdd(data.rdd.map(
                lambda row: row_to_sample(row, schema, feature_cols, label_cols)))
            result = self.estimator.evaluate(val_feature_set, validation_metrics, batch_size)
        elif isinstance(data, DataLoader) or callable(data):
            val_feature_set = FeatureSet.pytorch_dataloader(data)
            result = self.estimator.evaluate_minibatch(val_feature_set, validation_metrics)
        else:
            raise ValueError("Data should be a SparkXShards, a DataLoader or a callable "
                             "data_creator, but get " + data.__class__.__name__)
        return bigdl_metric_results_to_dict(result)

    def get_model(self):
        """
        Get the trained PyTorch model.

        :return: The trained PyTorch model.
        """
        return self.model.to_pytorch()

    def save(self, model_path):
        """
        Save is not supported in SparkPyTorchEstimator.

        :param model_path: path to save the trained model.
        :return:
        """
        raise NotImplementedError

    def load(self, checkpoint, loss=None):
        """
        Load existing model or checkpoint

        :param checkpoint: Path to the existing model or checkpoint.
        :param loss: PyTorch loss function.
        :return:
        """
        from zoo.orca.learn.utils import find_latest_checkpoint
        if loss is not None:
            from zoo.pipeline.api.torch import TorchLoss
            self.loss = TorchLoss.from_pytorch(loss)
        path, prefix, version = find_latest_checkpoint(checkpoint, model_type="pytorch")
        if path is None:
            raise ValueError("Cannot find PyTorch checkpoint, please check your checkpoint path.")
        self.load_orca_checkpoint(path, version=version, prefix=prefix)

    def load_orca_checkpoint(self, path, version, prefix=None):
        """
        Load existing checkpoint

        :param path: Path to the existing checkpoint.
        :param version: checkpoint version, which is the suffix of model.* file,
        i.e., for modle.4 file, the version is 4.
        :param prefix: optimMethod prefix, for example 'optimMethod-TorchModelf53bddcc'
        :return:
        """
        import os
        from bigdl.nn.layer import Model
        from bigdl.optim.optimizer import OptimMethod
        assert prefix is not None, "You should provide optimMethod prefix, " \
                                   "for example 'optimMethod-TorchModelf53bddcc'"
        try:
            self.model = Model.load(os.path.join(path, "model.{}".format(version)))
            optimizer = OptimMethod.load(os.path.join(path, "{}.{}".format(prefix, version)))
        except Exception:
            raise ValueError("Cannot load PyTorch checkpoint, please check your checkpoint path "
                             "and checkpoint type.")
        self.estimator = SparkEstimator(self.model, optimizer, self.model_dir)

    def load_latest_orca_checkpoint(self, path):
        """
        Load latest Orca checkpoint under specified directory.

        :param path: directory containing Orca checkpoint files.
        """
        self.load(checkpoint=path)

    def get_train_summary(self, tag=None):
        """
        Get the scalar from model train summary
        Return list of summary data of [iteration_number, scalar_value, timestamp]

        tag: The string variable represents the scalar wanted
        """
        return self.estimator.get_train_summary(tag=tag)

    def get_validation_summary(self, tag=None):
        """
        Get the scalar from model validation summary
        Return list of summary data of [iteration_number, scalar_value, timestamp]
        Note: The metric and tag may not be consistent
        Please look up following form to pass tag parameter
        Left side is your metric during compile
        Right side is the tag you should pass
        'Accuracy'                  |   'Top1Accuracy'
        'BinaryAccuracy'            |   'Top1Accuracy'
        'CategoricalAccuracy'       |   'Top1Accuracy'
        'SparseCategoricalAccuracy' |   'Top1Accuracy'
        'AUC'                       |   'AucScore'
        'HitRatio'                  |   'HitRate@k' (k is Top-k)
        'Loss'                      |   'Loss'
        'MAE'                       |   'MAE'
        'NDCG'                      |   'NDCG'
        'TFValidationMethod'        |   '${name + " " + valMethod.toString()}'
        'Top5Accuracy'              |   'Top5Accuracy'
        'TreeNNAccuracy'            |   'TreeNNAccuracy()'
        'MeanAveragePrecision'      |   'MAP@k' (k is Top-k) (BigDL)
        'MeanAveragePrecision'      |   'PascalMeanAveragePrecision' (Zoo)
        'StatelessMetric'           |   '${name}'

        tag: The string variable represents the scalar wanted
        """
        return self.estimator.get_validation_summary(tag=tag)

    def clear_gradient_clipping(self):
        """
        Clear gradient clipping parameters. In this case, gradient clipping will not be applied.
        In order to take effect, it needs to be called before fit.

        :return:
        """
        self.estimator.clear_gradient_clipping()

    def set_constant_gradient_clipping(self, min, max):
        """
        Set constant gradient clipping during the training process.
        In order to take effect, it needs to be called before fit.

        :param min: The minimum value to clip by.
        :param max: The maximum value to clip by.
        :return:
        """
        self.estimator.set_constant_gradient_clipping(min=min, max=max)

    def set_l2_norm_gradient_clipping(self, clip_norm):
        """
        Clip gradient to a maximum L2-Norm during the training process.
        In order to take effect, it needs to be called before fit.

        :param clip_norm: Gradient L2-Norm threshold.
        :return:
        """
        self.estimator.set_l2_norm_gradient_clipping(clip_norm=clip_norm)<|MERGE_RESOLUTION|>--- conflicted
+++ resolved
@@ -352,7 +352,6 @@
         return self
 
     def predict(self, data, batch_size=4, feature_cols=None):
-<<<<<<< HEAD
         """
         Predict input data.
 
@@ -366,10 +365,7 @@
         is a dictionary of {'prediction': result}, where result is a numpy array or a list of numpy
         arrays.
         """
-        from zoo.orca.learn.utils import convert_predict_to_xshard
-=======
         from zoo.orca.learn.utils import convert_predict_rdd_to_xshard
->>>>>>> 6809ee56
         if isinstance(data, SparkXShards):
             from zoo.orca.data.utils import xshard_to_sample
             data_rdd = data.rdd.flatMap(xshard_to_sample)
