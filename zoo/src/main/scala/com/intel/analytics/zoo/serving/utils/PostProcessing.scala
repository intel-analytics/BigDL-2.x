/*
 * Copyright 2018 Analytics Zoo Authors.
 *
 * Licensed under the Apache License, Version 2.0 (the "License");
 * you may not use this file except in compliance with the License.
 * You may obtain a copy of the License at
 *
 *     http://www.apache.org/licenses/LICENSE-2.0
 *
 * Unless required by applicable law or agreed to in writing, software
 * distributed under the License is distributed on an "AS IS" BASIS,
 * WITHOUT WARRANTIES OR CONDITIONS OF ANY KIND, either express or implied.
 * See the License for the specific language governing permissions and
 * limitations under the License.
 */

package com.intel.analytics.zoo.serving.utils

import com.intel.analytics.bigdl.tensor.{Storage, Tensor}
<<<<<<< HEAD
import sun.util.resources.cldr.en.TimeZoneNames_en_SG

class PostProcessing(tensor: Tensor[Float]) {
  var t: Tensor[Float] = tensor
=======

class PostProcessing(t: Tensor[Float]) {
>>>>>>> 7586c87e
  def tensorToNdArrayString(): String = {
    val sizeArray = t.size()
    var strideArray = Array[Int]()
    val totalSize = {
      var res: Int = 1
      (0 until sizeArray.length).foreach(i => res *= sizeArray(i))
      res
    }


    (0 until sizeArray.length).foreach(i => {
      var res: Int = 1
      (0 to i).foreach(j => {
<<<<<<< HEAD
        res *= sizeArray(sizeArray.length - 1 - j)
=======
        res *= sizeArray(j)
>>>>>>> 7586c87e
      })
      strideArray = strideArray :+ res
    })
    val flatTensor = t.resize(totalSize).toArray()
    var str: String = ""
    (0 until flatTensor.length).foreach(i => {
      (0 until sizeArray.length).foreach(j => {
        if (i % strideArray(j) == 0) {
          str += "["
        }
      })
      str += flatTensor(i).toString
      (0 until sizeArray.length).foreach(j => {
        if ((i + 1) % strideArray(j) == 0) {
          str += "]"
        }
      })
      if (i != flatTensor.length - 1) {
        str += ","
      }
    })
    str
  }


  def getInfofromTensor(topN: Int, result: Tensor[Float]): String = {
    val outputSize = if (result.size(1) > topN) {
      topN
    } else {
      result.size(1)
    }

    val output = TensorUtils.getTopN(outputSize, result)
    var value: String = "{"
    (0 until outputSize - 1).foreach( j => {
      val tmpValue = "\"" + output(j)._1 + "\":\"" +
        output(j)._2.toString + "\","
      value += tmpValue
    })
    value += "\"" + output(outputSize - 1)._1 + "\":\"" +
      output(outputSize - 1)._2.toString
    value += "\"}"
    value
  }
  def topN(topN: Int): Tensor[Float] = {
    val list = TensorUtils.getTopN(topN, t)
    val res = Tensor[Float](list.size, 2)
    (0 until list.size).foreach(i => {
<<<<<<< HEAD
      res.setValue(i + 1, 1, list(i)._1)
      res.setValue(i + 1, 2, list(i)._2)
=======
      val tmpTensor = Tensor(Storage(Array(list(i)._1, list(i)._2)))
      res.select(1, i + 1).copy(tmpTensor)
>>>>>>> 7586c87e
    })
    res
  }
}
object PostProcessing {
<<<<<<< HEAD
  def apply(t: Tensor[Float], filter: String = null): String = {
    val cls = new PostProcessing(t)
    require(filter.split(":").length == 2,
      "please check your filter format, should be filter_name:filter_args")
    val filterType = filter.split(":").head
    val fileterArgs = filter.split(":").last.split(",")
    cls.t = if (filterType == "topN") {
      require(fileterArgs.length == 1, "topN filter only support 1 argument, please check.")
      cls.topN(fileterArgs(0).toInt)
=======
  def apply(t: Tensor[Float], filter: String = null, args: Array[Int] = null): String = {
    val cls = new PostProcessing(t)
    val filteredTensor = if (filter == "topN") {
      require(args.length == 1, "topN filter only support 1 argument, please check.")
      cls.topN(args(0))
>>>>>>> 7586c87e
    } else {
      t
    }
    cls.tensorToNdArrayString()
  }
}<|MERGE_RESOLUTION|>--- conflicted
+++ resolved
@@ -17,15 +17,10 @@
 package com.intel.analytics.zoo.serving.utils
 
 import com.intel.analytics.bigdl.tensor.{Storage, Tensor}
-<<<<<<< HEAD
-import sun.util.resources.cldr.en.TimeZoneNames_en_SG
 
 class PostProcessing(tensor: Tensor[Float]) {
   var t: Tensor[Float] = tensor
-=======
 
-class PostProcessing(t: Tensor[Float]) {
->>>>>>> 7586c87e
   def tensorToNdArrayString(): String = {
     val sizeArray = t.size()
     var strideArray = Array[Int]()
@@ -39,11 +34,7 @@
     (0 until sizeArray.length).foreach(i => {
       var res: Int = 1
       (0 to i).foreach(j => {
-<<<<<<< HEAD
         res *= sizeArray(sizeArray.length - 1 - j)
-=======
-        res *= sizeArray(j)
->>>>>>> 7586c87e
       })
       strideArray = strideArray :+ res
     })
@@ -92,19 +83,13 @@
     val list = TensorUtils.getTopN(topN, t)
     val res = Tensor[Float](list.size, 2)
     (0 until list.size).foreach(i => {
-<<<<<<< HEAD
       res.setValue(i + 1, 1, list(i)._1)
       res.setValue(i + 1, 2, list(i)._2)
-=======
-      val tmpTensor = Tensor(Storage(Array(list(i)._1, list(i)._2)))
-      res.select(1, i + 1).copy(tmpTensor)
->>>>>>> 7586c87e
     })
     res
   }
 }
 object PostProcessing {
-<<<<<<< HEAD
   def apply(t: Tensor[Float], filter: String = null): String = {
     val cls = new PostProcessing(t)
     require(filter.split(":").length == 2,
@@ -114,13 +99,6 @@
     cls.t = if (filterType == "topN") {
       require(fileterArgs.length == 1, "topN filter only support 1 argument, please check.")
       cls.topN(fileterArgs(0).toInt)
-=======
-  def apply(t: Tensor[Float], filter: String = null, args: Array[Int] = null): String = {
-    val cls = new PostProcessing(t)
-    val filteredTensor = if (filter == "topN") {
-      require(args.length == 1, "topN filter only support 1 argument, please check.")
-      cls.topN(args(0))
->>>>>>> 7586c87e
     } else {
       t
     }
