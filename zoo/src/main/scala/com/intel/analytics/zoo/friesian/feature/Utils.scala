--- conflicted
+++ resolved
@@ -134,7 +134,6 @@
     }
   }
 
-<<<<<<< HEAD
   def checkColumnNumeric(df: DataFrame, column: String): Boolean = {
     val typeName = df.schema(df.columns.indexOf(column)).dataType.typeName
     typeName == "long" || typeName == "integer" || typeName == "double"
@@ -163,9 +162,9 @@
         quantiles(0)
       }
     })
-=======
+  }
+
   def hashBucket(content: Any, bucketSize: Int = 1000, start: Int = 0): Int = {
     return (content.hashCode() % bucketSize + bucketSize) % bucketSize + start
->>>>>>> 002ab7ce
   }
 }