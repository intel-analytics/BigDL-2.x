/*
 * Copyright 2018 Analytics Zoo Authors.
 *
 * Licensed under the Apache License, Version 2.0 (the "License");
 * you may not use this file except in compliance with the License.
 * You may obtain a copy of the License at
 *
 *     http://www.apache.org/licenses/LICENSE-2.0
 *
 * Unless required by applicable law or agreed to in writing, software
 * distributed under the License is distributed on an "AS IS" BASIS,
 * WITHOUT WARRANTIES OR CONDITIONS OF ANY KIND, either express or implied.
 * See the License for the specific language governing permissions and
 * limitations under the License.
 */

package com.intel.analytics.zoo.serving


import com.intel.analytics.bigdl.numeric.NumericFloat
import com.intel.analytics.bigdl.tensor.Tensor
import com.intel.analytics.zoo.pipeline.inference.{InferenceModel, InferenceSummary}
import com.intel.analytics.zoo.serving.utils._
<<<<<<< HEAD
import com.intel.analytics.zoo.utils.ImageProcessing
import com.redislabs.provider.redis.streaming.ConsumerConfig
=======
>>>>>>> 21d8eb38
import org.apache.log4j.{Level, Logger}
import org.apache.spark.broadcast.Broadcast
import org.apache.spark.sql.types.{StringType, StructField, StructType}
import org.apache.spark.sql.{DataFrame, SaveMode}
import org.apache.spark.streaming.{Duration, StreamingContext}
import redis.clients.jedis.Jedis
import com.redislabs.provider.redis.streaming._

import scala.concurrent.ExecutionContext.Implicits.global
import scala.util.{Failure, Success}


object ClusterServing {
  Logger.getLogger("org").setLevel(Level.ERROR)
  Logger.getLogger("akka").setLevel(Level.ERROR)
  Logger.getLogger("breeze").setLevel(Level.ERROR)
  Logger.getLogger("com.intel.analytics.zoo.feature.image").setLevel(Level.ERROR)
  Logger.getLogger("com.intel.analytics.zoo").setLevel(Level.INFO)


  case class Record(uri: String, value: String)


  def main(args: Array[String]): Unit = {

    val helper = new ClusterServingHelper()
    helper.initArgs()
    helper.initContext()

    /**
     * Variables need to be serialized are listed below
     * Take them from helper in advance for later execution
     */
    val batchSize = helper.batchSize
    val topN = helper.topN
    val coreNum = helper.coreNum
    val nodeNum = helper.nodeNum
    val modelType = helper.modelType
    val blasFlag = helper.blasFlag

    val C = helper.dataShape(0)
    val W = helper.dataShape(1)
    val H = helper.dataShape(2)

    val filter = helper.filter

    /**
     * chwFlag is to set image input of CHW or HWC
     * if true, the format is CHW
     * else, the format is HWC
     *
     * Note that currently CHW is commonly used
     * and HWC is often used in Tensorflow models
     */
    val chwFlag = if (modelType == "tensorflow") {
      false
    } else {
      true
    }

    val logger = helper.logger

    /**
     * For cut input stream, this variable is to avoid
     * unsafe cut of input stream, if cut current batch
     * there is an interval between get and cut, this would
     * affect the result of correctness, some new data might be cut
     */

    var model: InferenceModel = null
    var bcModel: Broadcast[InferenceModel] = null

    model = helper.loadInferenceModel()
    bcModel = helper.sc.broadcast(model)

    model.setInferenceSummary(
      InferenceSummary(".", helper.dateTime + "-ClusterServing"))

    val spark = helper.getSparkSession()

    logger.info(s"connected to redis " +
      s"${spark.conf.get("spark.redis.host")}:${spark.conf.get("spark.redis.port")}")



    var totalCnt: Int = 0
    var timeStamp: Int = 0

    // redis stream control
    val redisDB = new Jedis(helper.redisHost, helper.redisPort.toInt)
    val inputThreshold = 0.6 * 0.8
    val cutRatio = 0.5

    val ssc = new StreamingContext(spark.sparkContext, new Duration(100))

    //    val image = ssc.socketTextStream("localhost", 9999)
    val images = ssc.createRedisXStream(Seq(ConsumerConfig("image_stream", "group1", "cli1")))
    val query = images.foreachRDD{ x =>

      /**
       * This is reserved for future dynamic loading model
       */
      val redisInfo = RedisUtils.getMapFromInfo(redisDB.info())

      if (redisInfo("used_memory").toLong >=
        redisInfo("maxmemory").toLong * inputThreshold) {
        redisDB.xtrim("image_stream",
          (redisDB.xlen("image_stream") * cutRatio).toLong, true)
      }

      x.persist()

      if (!x.isEmpty) {
        /**
         * The streaming may be triggered somehow and it is possible
         * to get an empty batch
         *
         * If the batch is not empty, start preprocessing and predict here
         */


        val microBatchStart = System.nanoTime()

        /**
         * Engine type controlling, for different engine type,
         * different partitioning and batching scheduling is used
         */
        val resultPartitions = if (blasFlag) {
          /**
           * In BLAS mode, every model could predict only using
           * a single thread, besides, batch size usually is not
           * over 64 in serving to achieve good latency. Thus, no
           * batching is required if the machine has over about 30 cores.           *
           */
<<<<<<< HEAD
          x.mapPartitions(it => {
            it.grouped(coreNum).flatMap(itemBatch => {
              itemBatch.indices.toParArray.map(i => {
                val uri = itemBatch(i).fields("uri")
                val tensors = PreProcessing(pathBytesBatch(i).getAs[String]("image")))
=======
          batchDF.rdd.mapPartitions(pathBytes => {
            pathBytes.grouped(coreNum).flatMap(pathBytesBatch => {
              pathBytesBatch.indices.toParArray.map(i => {
                val path = pathBytesBatch(i).getAs[String]("uri")
                val tensors = PreProcessing(pathBytesBatch(i).getAs[String]("image"))
>>>>>>> 21d8eb38

                val localPartitionModel = bcModel.value
                val result = localPartitionModel.doPredict(tensors.addSingletonDimension()).toTensor

                val value = PostProcessing(result, filter)

                Record(path, value)
              })
            })
          })
        } else {
          /**
           * In Normal mode, every model will use multiple thread to
           * achieve best latency. Thus, we only use a single model to
           * do sequential predict, maximizing the latency performance
           * and minimizing the memory usage.
           */
          val pathBytesChunk = batchDF.rdd.mapPartitions(pathBytes => {
            pathBytes.grouped(coreNum).flatMap(pathBytesBatch => {
              pathBytesBatch.indices.toParArray.map(i => {
                val row = pathBytesBatch(i)
                val path = row.getAs[String]("uri")
                val tensors = PreProcessing(row.getAs[String]("image"), chwFlag)
                (path, tensors)

              })
            })
          })
          pathBytesChunk.mapPartitions(pathBytes => {
            val localModel = bcModel.value
            val t = if (chwFlag) {
              Tensor[Float](batchSize, C, H, W)
            } else {
              Tensor[Float](batchSize, H, W, C)
            }
            pathBytes.grouped(batchSize).flatMap(pathByteBatch => {
              val thisBatchSize = pathByteBatch.size

              (0 until thisBatchSize).toParArray
                .foreach(i => t.select(1, i + 1).copy(pathByteBatch(i)._2))

              val x = if (modelType == "openvino") {
                t.addSingletonDimension()
              } else {
                t
              }
              /**
               * addSingletonDimension method will modify the
               * original Tensor, thus if reuse of Tensor is needed,
               * have to squeeze it back.
               */
              val result = if (modelType == "openvino") {
                val res = localModel.doPredict(x).toTensor.squeeze()
                t.squeeze(1)
                res
              } else {
                localModel.doPredict(x).toTensor
              }

              (0 until thisBatchSize).toParArray.map(i => {
                val value = PostProcessing(result.select(1, i + 1), filter)
                Record(pathByteBatch(i)._1, value)
              })

            })
          })
        }


        /**
         * Predict ends, start writing data to output queue
         */
        val resDf = spark.createDataFrame(resultPartitions)

        var errFlag: Boolean = true

        /**
         * Block the inference if there is no space to write
         * Will continuously try write the result, if not, keep blocking
         * The input stream may accumulate to very large because no records
         * will be consumed, however the stream size would be controlled
         * on Cluster Serving API side.
         */
        while (errFlag) {
          try {
            resDf.write
              .format("org.apache.spark.sql.redis")
              .option("table", "result")
              .option("key.column", "uri")
              .option("iterator.grouping.size", batchSize)
              .mode(SaveMode.Append).save()

            errFlag = false
          }

          catch {
            case e: redis.clients.jedis.exceptions.JedisDataException =>
              errFlag = true
              val errMsg = "not enough space in redis to write: " + e.toString
              logger.info(errMsg)
              println(errMsg)

              Thread.sleep(3000)
            case e: java.lang.InterruptedException =>
              /**
               * If been interrupted by stop signal, do nothing
               * End the streaming until this micro batch process ends
               */
              logger.info("Stop signal received, will exit soon.")

            case e: Exception =>
              errFlag = true
              val errMsg = "unable to handle exception: " + e.toString
              logger.info(errMsg)
              println(errMsg)

              Thread.sleep(3000)

          }
        }

        /**
         * Count the statistical data and write to summary
         */
        val microBatchEnd = System.nanoTime()

        AsyncUtils.writeServingSummay(model, batchDF,
          microBatchStart, microBatchEnd, timeStamp, totalCnt)
          .onComplete{
            case Success(value) =>
              timeStamp += value._1
              totalCnt += value._2
            case Failure(exception) => logger.info(s"$exception, " +
              s"write summary fails, please check.")
          }



      }
    }

    /**
     * Start the streaming, and listen to stop signal
     * The stop signal will be listened by another thread
     * with interval of 1 second.
     */
    val servingQuery = query.start()

    ClusterServingManager.listenTermination(helper, servingQuery)

    servingQuery.awaitTermination()

    assert(spark.streams.active.isEmpty)
    System.exit(0)
  }
}<|MERGE_RESOLUTION|>--- conflicted
+++ resolved
@@ -21,11 +21,8 @@
 import com.intel.analytics.bigdl.tensor.Tensor
 import com.intel.analytics.zoo.pipeline.inference.{InferenceModel, InferenceSummary}
 import com.intel.analytics.zoo.serving.utils._
-<<<<<<< HEAD
-import com.intel.analytics.zoo.utils.ImageProcessing
+import com.intel.analytics.zoo.serving.InferenceStrategy
 import com.redislabs.provider.redis.streaming.ConsumerConfig
-=======
->>>>>>> 21d8eb38
 import org.apache.log4j.{Level, Logger}
 import org.apache.spark.broadcast.Broadcast
 import org.apache.spark.sql.types.{StringType, StructField, StructType}
@@ -47,6 +44,21 @@
 
 
   case class Record(uri: String, value: String)
+  class Params(_coreNum: Int,
+               _filter: String,
+               _chwFlag: Boolean,
+               _C: Int,
+               _H: Int,
+               _W: Int,
+               _modelType: String) extends Serializable {
+    val coreNum = _coreNum
+    val filter = _filter
+    val chwFlag = _chwFlag
+    val C = _C
+    val H = _H
+    val W = _W
+    val modelType = _modelType
+  }
 
 
   def main(args: Array[String]): Unit = {
@@ -119,12 +131,16 @@
     val inputThreshold = 0.6 * 0.8
     val cutRatio = 0.5
 
+
+    val serParams = new Params(helper.coreNum, helper.filter,
+      chwFlag, helper.dataShape(0), helper.dataShape(1), helper.dataShape(2),
+      _modelType = helper.modelType)
+
     val ssc = new StreamingContext(spark.sparkContext, new Duration(100))
 
     //    val image = ssc.socketTextStream("localhost", 9999)
     val images = ssc.createRedisXStream(Seq(ConsumerConfig("image_stream", "group1", "cli1")))
-    val query = images.foreachRDD{ x =>
-
+    images.foreachRDD{ x =>
       /**
        * This is reserved for future dynamic loading model
        */
@@ -146,43 +162,29 @@
          * If the batch is not empty, start preprocessing and predict here
          */
 
-
         val microBatchStart = System.nanoTime()
+        val preProcessed = x.mapPartitions(it => {
+          it.grouped(serParams.coreNum).flatMap(itemBatch => {
+            itemBatch.indices.toParArray.map(i => {
+              val uri = itemBatch(i).fields("uri")
+              val tensor = PreProcessing(itemBatch(i).fields("image"))
+              (uri, tensor)
+            })
+          })
+        })
 
         /**
          * Engine type controlling, for different engine type,
          * different partitioning and batching scheduling is used
          */
-        val resultPartitions = if (blasFlag) {
+        val postProcessed = if (blasFlag) {
           /**
            * In BLAS mode, every model could predict only using
            * a single thread, besides, batch size usually is not
            * over 64 in serving to achieve good latency. Thus, no
            * batching is required if the machine has over about 30 cores.           *
            */
-<<<<<<< HEAD
-          x.mapPartitions(it => {
-            it.grouped(coreNum).flatMap(itemBatch => {
-              itemBatch.indices.toParArray.map(i => {
-                val uri = itemBatch(i).fields("uri")
-                val tensors = PreProcessing(pathBytesBatch(i).getAs[String]("image")))
-=======
-          batchDF.rdd.mapPartitions(pathBytes => {
-            pathBytes.grouped(coreNum).flatMap(pathBytesBatch => {
-              pathBytesBatch.indices.toParArray.map(i => {
-                val path = pathBytesBatch(i).getAs[String]("uri")
-                val tensors = PreProcessing(pathBytesBatch(i).getAs[String]("image"))
->>>>>>> 21d8eb38
-
-                val localPartitionModel = bcModel.value
-                val result = localPartitionModel.doPredict(tensors.addSingletonDimension()).toTensor
-
-                val value = PostProcessing(result, filter)
-
-                Record(path, value)
-              })
-            })
-          })
+          InferenceStrategy(serParams, bcModel).singleThreadInference(preProcessed)
         } else {
           /**
            * In Normal mode, every model will use multiple thread to
@@ -190,62 +192,14 @@
            * do sequential predict, maximizing the latency performance
            * and minimizing the memory usage.
            */
-          val pathBytesChunk = batchDF.rdd.mapPartitions(pathBytes => {
-            pathBytes.grouped(coreNum).flatMap(pathBytesBatch => {
-              pathBytesBatch.indices.toParArray.map(i => {
-                val row = pathBytesBatch(i)
-                val path = row.getAs[String]("uri")
-                val tensors = PreProcessing(row.getAs[String]("image"), chwFlag)
-                (path, tensors)
-
-              })
-            })
-          })
-          pathBytesChunk.mapPartitions(pathBytes => {
-            val localModel = bcModel.value
-            val t = if (chwFlag) {
-              Tensor[Float](batchSize, C, H, W)
-            } else {
-              Tensor[Float](batchSize, H, W, C)
-            }
-            pathBytes.grouped(batchSize).flatMap(pathByteBatch => {
-              val thisBatchSize = pathByteBatch.size
-
-              (0 until thisBatchSize).toParArray
-                .foreach(i => t.select(1, i + 1).copy(pathByteBatch(i)._2))
-
-              val x = if (modelType == "openvino") {
-                t.addSingletonDimension()
-              } else {
-                t
-              }
-              /**
-               * addSingletonDimension method will modify the
-               * original Tensor, thus if reuse of Tensor is needed,
-               * have to squeeze it back.
-               */
-              val result = if (modelType == "openvino") {
-                val res = localModel.doPredict(x).toTensor.squeeze()
-                t.squeeze(1)
-                res
-              } else {
-                localModel.doPredict(x).toTensor
-              }
-
-              (0 until thisBatchSize).toParArray.map(i => {
-                val value = PostProcessing(result.select(1, i + 1), filter)
-                Record(pathByteBatch(i)._1, value)
-              })
-
-            })
-          })
+          InferenceStrategy(serParams, bcModel).allThreadInference(preProcessed)
         }
 
 
         /**
          * Predict ends, start writing data to output queue
          */
-        val resDf = spark.createDataFrame(resultPartitions)
+        val resDf = spark.createDataFrame(postProcessed)
 
         var errFlag: Boolean = true
 
@@ -299,7 +253,7 @@
          */
         val microBatchEnd = System.nanoTime()
 
-        AsyncUtils.writeServingSummay(model, batchDF,
+        AsyncUtils.writeServingSummay(model, x,
           microBatchStart, microBatchEnd, timeStamp, totalCnt)
           .onComplete{
             case Success(value) =>
@@ -319,11 +273,11 @@
      * The stop signal will be listened by another thread
      * with interval of 1 second.
      */
-    val servingQuery = query.start()
-
-    ClusterServingManager.listenTermination(helper, servingQuery)
-
-    servingQuery.awaitTermination()
+    ssc.start()
+
+    ClusterServingManager.listenTermination(helper, ssc)
+
+    ssc.awaitTermination()
 
     assert(spark.streams.active.isEmpty)
     System.exit(0)
