--- conflicted
+++ resolved
@@ -39,20 +39,12 @@
 
   private def singleShapeDummyValue[T: ClassTag](
      singleShape: Shape)(implicit ev: TensorNumeric[T]): Tensor[T] = {
-<<<<<<< HEAD
     val newShape = new Array[Int](singleShape.toSingle().length)
     singleShape.toSingle().copyToArray(newShape)
     for (i <- 0 until newShape.length) {
       if (newShape(i) == -1) {
-        newShape(i) = 2
+        newShape(i) = 1
       }
-=======
-    // There's no batch dimension in `Parameter`
-    val enrichShape = if (! isConcreteShape(singleShape)) {
-      List(1) ++ KerasUtils.removeBatch(singleShape).toSingle()
-    } else {
-      singleShape.toSingle()
->>>>>>> 3c09d9e1
     }
     Tensor[T](newShape).fill(ev.one)
   }
