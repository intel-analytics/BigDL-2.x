/*
 * Licensed to the Apache Software Foundation (ASF) under one or more
 * contributor license agreements.  See the NOTICE file distributed with
 * this work for additional information regarding copyright ownership.
 * The ASF licenses this file to You under the Apache License, Version 2.0
 * (the "License"); you may not use this file except in compliance with
 * the License.  You may obtain a copy of the License at
 *
 *    http://www.apache.org/licenses/LICENSE-2.0
 *
 * Unless required by applicable law or agreed to in writing, software
 * distributed under the License is distributed on an "AS IS" BASIS,
 * WITHOUT WARRANTIES OR CONDITIONS OF ANY KIND, either express or implied.
 * See the License for the specific language governing permissions and
 * limitations under the License.
 */

package com.intel.analytics.sparkdl.tensor

import com.intel.analytics.sparkdl.utils.T
import org.scalatest.{FlatSpec, Matchers}

class DenseTensorMathSpec extends FlatSpec with Matchers {
  "vector + scalar" should "be correct" in {
    val s = 2.0
    val v: Tensor[Double] = new DenseTensor(Storage(Array(1.0, 2.0, 3.0)))
    val r = v + s
    r(Array(1)) should be(3.0)
    r(Array(2)) should be(4.0)
    r(Array(3)) should be(5.0)
  }

  "vector + vector" should "be correct" in {
    val v1: Tensor[Double] = new DenseTensor(Storage(Array(1.0, 2.0, 3.0)))
    val v2: Tensor[Double] = new DenseTensor(Storage(Array(1.0, 2.0, 3.0)))
    val r = v1 + v2
    r(Array(1)) should be(2.0)
    r(Array(2)) should be(4.0)
    r(Array(3)) should be(6.0)
  }

  "vector + vector which is not contiguous" should "be correct" in {
    val v1: Tensor[Double] = new DenseTensor[Double](2, 4).fill(1)
    v1.t()
    val v2: Tensor[Double] = new DenseTensor(Storage(
      Array(1.0, 2.0, 3.0, 4.0, 5.0, 6.0, 7.0, 8.0)))
    val r = v1 + v2
    r(Array(1, 1)) should be(2.0)
    r(Array(1, 2)) should be(3.0)
    r(Array(1, 3)) should be(4.0)
    r(Array(1, 4)) should be(5.0)
    r(Array(2, 1)) should be(6.0)
    r(Array(2, 2)) should be(7.0)
    r(Array(2, 3)) should be(8.0)
    r(Array(2, 4)) should be(9.0)
  }

  "vector - scalar" should "be correct" in {
    val s = 2.0
    val v: Tensor[Double] = new DenseTensor(Storage(Array(1.0, 2.0, 3.0)))
    val r = v - s
    r(Array(1)) should be(-1.0)
    r(Array(2)) should be(0.0)
    r(Array(3)) should be(1.0)
  }

  "vector - vector" should "be correct" in {
    val v1: Tensor[Double] = new DenseTensor(Storage(Array(1.0, 2.0, 3.0)))
    val v2: Tensor[Double] = new DenseTensor(Storage(Array(2.0, 0.0, -1.0)))
    val r = v1 - v2
    r(Array(1)) should be(-1.0)
    r(Array(2)) should be(2.0)
    r(Array(3)) should be(4.0)
  }

  "vector * scalar" should "be correct" in {
    val s = 2.0
    val v: Tensor[Double] = new DenseTensor(Storage(Array(1.0, 2.0, 3.0)))
    val r = v * s
    r(Array(1)) should be(2.0)
    r(Array(2)) should be(4.0)
    r(Array(3)) should be(6.0)
  }

  "vector * vector" should "be correct" in {
    val v1: Tensor[Double] = new DenseTensor(Storage(Array(1.0, 2.0, 3.0)))
    val v2: Tensor[Double] = new DenseTensor(Storage(Array(2.0, 0.0, -1.0)))
    val r = v1 * v2
    r(Array(1)) should be(-1.0)
  }

  "matrix * vector" should "be correct" in {
    val mat: Tensor[Double] = new DenseTensor(2, 3)
    mat(Array(1, 1)) = 2
    mat(Array(1, 2)) = 4
    mat(Array(1, 3)) = 3
    mat(Array(2, 1)) = 5
    mat(Array(2, 2)) = 6
    mat(Array(2, 3)) = 1

    val vec: Tensor[Double] = new DenseTensor(Storage(Array(3.0, 1, 1)))
    val r = mat * vec
    r(Array(1)) should be(13.0)
    r(Array(2)) should be(22.0)
  }

  "transpose matrix * vector" should "be correct" in {
    val mat: Tensor[Double] = new DenseTensor(3, 2)
    mat(Array(1, 1)) = 2
    mat(Array(1, 2)) = 4
    mat(Array(2, 1)) = 3
    mat(Array(2, 2)) = 5
    mat(Array(3, 1)) = 6
    mat(Array(3, 2)) = 1

    val mat1 = mat.t

    val vec: Tensor[Double] = new DenseTensor(Storage(Array(3.0, 1, 1)))
    val r = mat1 * vec
    r(Array(1)) should be(15.0)
    r(Array(2)) should be(18.0)
  }

  "uncontiguous matrix * vector" should "be correct" in {
    val tensor: Tensor[Double] = new DenseTensor(3, 2, 2)
    tensor(Array(1, 1, 1)) = 2
    tensor(Array(1, 2, 1)) = 4
    tensor(Array(2, 1, 1)) = 3
    tensor(Array(2, 2, 1)) = 5
    tensor(Array(3, 1, 1)) = 6
    tensor(Array(3, 2, 1)) = 1

    val matrix = tensor(T(T(), T(), 1)).t()

    val vec: Tensor[Double] = new DenseTensor(Storage(Array(3.0, 1, 1)))
    val r = matrix * vec
    r(Array(1)) should be(15.0)
    r(Array(2)) should be(18.0)
  }

  "matrix * matrix" should "be correct" in {
    val mat1: Tensor[Double] = new DenseTensor(3, 2)
    var i = 0
    mat1.apply1(_ => {
      i = i + 1;
      i
    })
    val mat2: Tensor[Double] = new DenseTensor(2, 3)
    i = 0
    mat2.apply1(_ => {
      i = i + 1;
      i
    })
    val r = mat2 * mat1
    r(Array(1, 1)) should be(22)
    r(Array(1, 2)) should be(28)
    r(Array(2, 1)) should be(49)
    r(Array(2, 2)) should be(64)
  }

  "transpose matrix * matrix" should "be correct" in {
    val mat1: Tensor[Double] = new DenseTensor(3, 2)
    var i = 0
    mat1.apply1(_ => {
      i = i + 1;
      i
    })
    val mat2: Tensor[Double] = new DenseTensor(3, 2)
    i = 0
    mat2.apply1(_ => {
      i = i + 1;
      i
    })
    val r = mat2.t * mat1
    r(Array(1, 1)) should be(35)
    r(Array(1, 2)) should be(44)
    r(Array(2, 1)) should be(44)
    r(Array(2, 2)) should be(56)
  }

  "matrix * transpose matrix" should "be correct" in {
    val mat1: Tensor[Double] = new DenseTensor(2, 3)
    var i = 0
    mat1.apply1(_ => {
      i = i + 1;
      i
    })
    val mat2: Tensor[Double] = new DenseTensor(2, 3)
    i = 0
    mat2.apply1(_ => {
      i = i + 1;
      i
    })
    val r = mat2 * mat1.t
    r(Array(1, 1)) should be(14)
    r(Array(1, 2)) should be(32)
    r(Array(2, 1)) should be(32)
    r(Array(2, 2)) should be(77)
  }

  "transpose matrix * transpose matrix" should "be correct" in {
    val mat1: Tensor[Double] = new DenseTensor(3, 2)
    var i = 0
    mat1.apply1(_ => {
      i = i + 1;
      i
    })
    val mat2: Tensor[Double] = new DenseTensor(2, 3)
    i = 0
    mat2.apply1(_ => {
      i = i + 1;
      i
    })
    val r = mat1.t * mat2.t
    r(Array(1, 1)) should be(22)
    r(Array(1, 2)) should be(49)
    r(Array(2, 1)) should be(28)
    r(Array(2, 2)) should be(64)
  }

  "noncontiguous matrix * noncontiguous matrix" should "be correct" in {
    val tensor: Tensor[Double] = new DenseTensor(3, 2, 2)
    tensor(Array(1, 1, 1)) = 1
    tensor(Array(1, 2, 1)) = 2
    tensor(Array(2, 1, 1)) = 3
    tensor(Array(2, 2, 1)) = 4
    tensor(Array(3, 1, 1)) = 5
    tensor(Array(3, 2, 1)) = 6

    val mat1: Tensor[Double] = tensor(T(T(), T(), 1)).t
    val mat2: Tensor[Double] = tensor(T(T(), T(), 1))

    val r = mat1 * mat2
    r(Array(1, 1)) should be(35)
    r(Array(1, 2)) should be(44)
    r(Array(2, 1)) should be(44)
    r(Array(2, 2)) should be(56)
  }

  "vector / scalar" should "be correct" in {
    val s = 2.0
    val v: Tensor[Double] = new DenseTensor(Storage(Array(1.0, 2.0, 3.0)))
    val r = v / s
    r(Array(1)) should be(0.5)
    r(Array(2)) should be(1.0)
    r(Array(3)) should be(1.5)
  }

  "vector / vector" should "be correct" in {
    val v1: Tensor[Double] = new DenseTensor(Storage(Array(1.0, 2.0, 3.0)))
    val v2: Tensor[Double] = new DenseTensor(Storage(Array(2.0, 1.0, -1.0)))
    val r = v1 / v2
    r(Array(1)) should be(0.5)
    r(Array(2)) should be(2.0)
    r(Array(3)) should be(-3.0)
  }

  "-vector" should "be correct" in {
    val v: Tensor[Double] = new DenseTensor(Storage(Array(1.0, 2.0, 3.0)))
    val r = -v
    r(Array(1)) should be(-1.0)
    r(Array(2)) should be(-2.0)
    r(Array(3)) should be(-3.0)
  }

  "max operation" should "return correct value" in {
    val t: Tensor[Double] = new DenseTensor(3, 3)
    var i = 0
    t.apply1(v => {
      i = i + 1;
      i
    })

    t.max() should be(9)
  }

  "max with dim" should "return correct value" in {
    val test = Tensor[Double](Storage(Array(1.0, 2, 3, 4, 5, 6, 7, 8)), 1, Array(2, 4))
    val (values1, indices1) = test.max(1)
    values1 should be(Tensor[Double](Storage(Array(5.0, 6, 7, 8)), 1, Array(1, 4)))
    indices1 should be(Tensor[Double](Storage(Array(2.0, 2, 2, 2)), 1, Array(1, 4)))

    val (values2, indices2) = test.max(2)
    values2 should be(Tensor[Double](Storage(Array(4.0, 8.0)), 1, Array(2, 1)))
    indices2 should be(Tensor[Double](Storage(Array(4.0, 4)), 1, Array(2, 1)))
  }

  "max with dim on 1d tensor" should "return correct value" in {
    val test = Tensor[Double](Storage(Array(1.0, 2, 3, 4, 5, 6, 7, 8)))
    val (values, indices) = test.max(1)
    values should be(Tensor[Double](Storage(Array(8.0))))
    indices should be(Tensor[Double](Storage(Array(8.0))))
  }

  "sum operation" should "return correct value" in {
    val t: Tensor[Double] = new DenseTensor(2, 3)
    var i = 0
    t.apply1(e => {
      i = i + 1;
      i
    })
    t.sum() should be(21)

    val result1 = t.sum(1)
    result1.size(1) should be(1)
    result1.size(2) should be(3)

    result1(Array(1, 1)) should be(5)
    result1(Array(1, 2)) should be(7)
    result1(Array(1, 3)) should be(9)


    val result2 = t.sum(2)
    result2.size(1) should be(2)
    result2.size(2) should be(1)

    result2(Array(1, 1)) should be(6)
    result2(Array(2, 1)) should be(15)
  }

  "addmm" should "return correct value" in {
    val a_data = Array(
      1.0, 2, 3, 4,
      1, 2, 3, 4,
      1, 2, 3, 4
    )
    val a = new DenseTensor[Double](Storage(a_data), 1, Array(3, 4))


    val b_data = Array(
      1.0, 2,
      1, 2,
      1, 2,
      1, 2
    )
    val b = new DenseTensor[Double](Storage(b_data), 1, Array(4, 2))

    val c = Tensor[Double]()
    c.resize(Array(3, 2))
    c.addmm(a, b)

    val expect_c_data = Array(
      10.0, 20.0,
      10, 20,
      10, 20
    )

    val expect_c = new DenseTensor[Double](Storage(expect_c_data), 1, Array(3, 2))
    c.map(expect_c, (a, b) => {
      a should be(b +- 1e-6)
      a
    })
  }

  "addmm plus another tensor" should "return correct value" in {
    val a_data = Array(
      1.0, 2, 3, 4,
      1, 2, 3, 4,
      1, 2, 3, 4
    )
    val a = new DenseTensor[Double](Storage(a_data), 1, Array(3, 4))


    val b_data = Array(
      1.0, 2,
      1, 2,
      1, 2,
      1, 2
    )
    val b = new DenseTensor[Double](Storage(b_data), 1, Array(4, 2))

    val m_data = Array(
      1.0, 2,
      1, 2,
      1, 2
    )
    val m = new DenseTensor[Double](Storage(m_data), 1, Array(3, 2))

    val c = Tensor[Double]()
    c.addmm(m, a, b)

    val expect_c_data = Array(
      11.0, 22.0,
      11, 22,
      11, 22
    )

    val expect_c = new DenseTensor[Double](Storage(expect_c_data), 1, Array(3, 2))
    c.map(expect_c, (a, b) => {
      a should be(b +- 1e-6)
      a
    })
  }

  "uniform" should "return correct value" in {
    val t = Tensor[Double]()
    for (i <- 0 to 1000) {
      val rand = t.uniform()
      rand should be(0.5 +- 0.5)
    }
  }

  "uniform(n)" should "return correct value" in {
    val t = Tensor[Double]()
    t.uniform(1.0) should be(1.0)
    for (i <- 0 to 1000) {
      val rand = t.uniform(11.0)
      rand should be(6.0 +- 5.0)
    }
  }

  "uniform(l, n)" should "return correct value" in {
    val t = Tensor[Double]()
    t.uniform(1.0, 1.0) should be(1.0)
    t.uniform(-2.0, -2.0) should be(-2.0)
    for (i <- 0 to 1000) {
      val rand = t.uniform(-11.0, 11.0)
      rand should be(0.0 +- 11.0)
    }
  }

  "mean operation" should "return correct value" in {
    val t: Tensor[Double] = new DenseTensor(2, 3)
    var i = 0
    t.apply1(e => {
      i = i + 1;
      i
    })
    t.mean() should be(3.5)

    val result1 = t.mean(1)
    result1.size(1) should be(1)
    result1.size(2) should be(3)

    result1(Array(1, 1)) should be(2.5)
    result1(Array(1, 2)) should be(3.5)
    result1(Array(1, 3)) should be(4.5)


    val result2 = t.mean(2)
    result2.size(1) should be(2)
    result2.size(2) should be(1)

    result2(Array(1, 1)) should be(2)
    result2(Array(2, 1)) should be(5)
  }

  "mean operation on 3D tensor" should "return correct value" in {
    val t: Tensor[Double] = new DenseTensor(2, 3, 4)
    var i = 0
    t.apply1(e => {
      i = i + 1;
      i
    })
    t.mean() should be(12.5)

    val result1 = t.mean(1)
    result1.size(1) should be(1)
    result1.size(2) should be(3)
    result1.size(3) should be(4)

    result1(Array(1, 1, 1)) should be(7)
    result1(Array(1, 1, 2)) should be(8)
    result1(Array(1, 1, 3)) should be(9)
    result1(Array(1, 1, 4)) should be(10)
    result1(Array(1, 2, 1)) should be(11)
    result1(Array(1, 2, 2)) should be(12)
    result1(Array(1, 2, 3)) should be(13)
    result1(Array(1, 2, 4)) should be(14)
    result1(Array(1, 3, 1)) should be(15)
    result1(Array(1, 3, 2)) should be(16)
    result1(Array(1, 3, 3)) should be(17)
    result1(Array(1, 3, 4)) should be(18)

    val result2 = t.mean(2)
    result2.size(1) should be(2)
    result2.size(2) should be(1)
    result2.size(3) should be(4)

    result2(Array(1, 1, 1)) should be(5)
    result2(Array(1, 1, 2)) should be(6)
    result2(Array(1, 1, 3)) should be(7)
    result2(Array(1, 1, 4)) should be(8)
    result2(Array(2, 1, 1)) should be(17)
    result2(Array(2, 1, 2)) should be(18)
    result2(Array(2, 1, 3)) should be(19)
    result2(Array(2, 1, 4)) should be(20)

    val result3 = t.mean(3)
    result3.size(1) should be(2)
    result3.size(2) should be(3)
    result3.size(3) should be(1)

    result3(Array(1, 1, 1)) should be(2.5)
    result3(Array(1, 2, 1)) should be(6.5)
    result3(Array(1, 3, 1)) should be(10.5)
    result3(Array(2, 1, 1)) should be(14.5)
    result3(Array(2, 2, 1)) should be(18.5)
    result3(Array(2, 3, 1)) should be(22.5)
  }

  "topk" should "be correct for 1d tensor" in {
    val t = Tensor(Storage(Array(0.0, 1.0, 5.0, 3.0, 9.0, 0.8, 6.3)))
    val (v, i) = t.topk(5)
    v should be(Tensor(Storage(Array(0.0, 0.8, 1.0, 3.0, 5.0))))
    i should be(Tensor(Storage(Array(1.0, 6.0, 2.0, 4.0, 3.0))))
  }

  "topk" should "be correct for 2d tensor" in {
    val t = Tensor(Storage(Array(
      0.0, 1.0, 5.0, 3.0, 9.0, 0.8, 6.3,
      0.0, 1.0, 5.0, 3.0, 9.0, 0.8, 6.3,
      0.0, 1.0, 5.0, 3.0, 9.0, 0.8, 6.3,
      0.0, 1.0, 5.0, 3.0, 9.0, 0.8, 6.3,
      0.0, 1.0, 5.0, 3.0, 9.0, 0.8, 6.3
    )), 1, Array(5, 7))
    val (v, i) = t.topk(5)
    v should be(Tensor(Storage(Array(
      0.0, 0.8, 1.0, 3.0, 5.0,
      0.0, 0.8, 1.0, 3.0, 5.0,
      0.0, 0.8, 1.0, 3.0, 5.0,
      0.0, 0.8, 1.0, 3.0, 5.0,
      0.0, 0.8, 1.0, 3.0, 5.0
    )), 1, Array(5, 5)))
    i should be(Tensor(Storage(Array(
      1.0, 6.0, 2.0, 4.0, 3.0,
      1.0, 6.0, 2.0, 4.0, 3.0,
      1.0, 6.0, 2.0, 4.0, 3.0,
      1.0, 6.0, 2.0, 4.0, 3.0,
      1.0, 6.0, 2.0, 4.0, 3.0
    )), 1, Array(5, 5)))
  }
    "powx" should "return correct value" in {
      val t: Tensor[Float] = Tensor(1, 3)
      var i = 1
      t.apply1(_ => {
        i = i + 1;
        i
      })
      val r = Tensor[Float](1, 3)
      r.pow(t, 2)
      r should be(Tensor[Float](Storage[Float](
        Array(4.0f, 9.0f, 16.0f)), 1, Array(1, 3)))
    }

    "log" should "return correct value" in {
      val t: Tensor[Float] = Tensor(1, 3)
      var i = 1
      t.apply1(_ => {
        i = i + 1;
        i
      })
      val r = Tensor[Float](1, 3)
      r.log(t)
      r should be(Tensor[Float](Storage[Float](
        Array(0.6931472f, 1.0986123f, 1.3862944f)), 1, Array(1, 3)))
    }

    "exp" should "return correct value" in {
      val t: Tensor[Float] = Tensor(1, 3)
      var i = 1
      t.apply1(_ => {
        i = i + 1;
        i
      })
      val r = Tensor[Float](1, 3)
      r.exp(t)
      r should be(Tensor[Float](Storage[Float](
        Array(7.389056f, 20.085537f, 54.59815f)), 1, Array(1, 3)))
    }

    "sqrt" should "return correct value" in {
      val t: Tensor[Float] = Tensor(1, 3)
      var i = 1
      t.apply1(_ => {
        i = i + 1;
        i
      })
      val r = Tensor[Float](1, 3)
      r.sqrt(t)
      r should be(Tensor[Float](Storage[Float](
        Array(1.4142135f, 1.7320508f, 2.0f)), 1, Array(1, 3)))
    }

    "log1p" should "return correct value" in {
      val t: Tensor[Float] = Tensor(1, 3)
      var i = 1
      t.apply1(_ => {
        i = i + 1;
        i
      })
      val r = Tensor[Float](1, 3)
      r.log1p(t)
      r should be(Tensor[Float](Storage[Float](
        Array(1.0986123f, 1.3862944f, 1.609438f)), 1, Array(1, 3)))
    }

    "gemm(N, N)" should "return correct value" in {
      val matrixA = Tensor[Float](2, 3)
      val matrixB = Tensor[Float](3, 2)

      var i = 0
      matrixA.apply1(_ => {
        i = i + 1;
        i
      })
      matrixB.copy(matrixA)

      val matrixC = Tensor[Float](2, 2)

      DenseTensorBLAS.gemm[Float](
        "N", "N",
        2, 2, 3,
        1,
        matrixA.storage().array(), matrixA.storageOffset() - 1, 2,
        matrixB.storage().array(), matrixB.storageOffset() - 1, 3,
        0,
        matrixC.storage().array(), matrixC.storageOffset() - 1, 2
      )

      val result = Tensor[Float](Storage(Array[Float](22, 28, 49, 64)), 1, Array(2, 2))

      matrixC should be (result)
    }

    "gemm(N, T)" should "return correct value" in {
      val matrixA = Tensor[Float](2, 3)
      val matrixB = Tensor[Float](2, 3)

      var i = 0
      matrixA.apply1(_ => {
        i = i + 1;
        i
      })
      matrixB.copy(matrixA)

      val matrixC = Tensor[Float](2, 2)

      DenseTensorBLAS.gemm[Float](
        "N", "T",
        2, 2, 3,
        1,
        matrixA.storage().array(), matrixA.storageOffset() - 1, 2,
        matrixB.storage().array(), matrixB.storageOffset() - 1, 2,
        0,
        matrixC.storage().array(), matrixC.storageOffset() - 1, 2
      )

      val result = Tensor[Float](Storage(Array[Float](35, 44, 44, 56)), 1, Array(2, 2))

      matrixC should be (result)
    }

    "gemm(T, N)" should "return correct value" in {
      val matrixA = Tensor[Float](3, 2)
      val matrixB = Tensor[Float](3, 2)

      var i = 0
      matrixA.apply1(_ => {
        i = i + 1;
        i
      })
      matrixB.copy(matrixA)

      val matrixC = Tensor[Float](2, 2)

      DenseTensorBLAS.gemm[Float](
        "T", "N",
        2, 2, 3,
        1,
        matrixA.storage().array(), matrixA.storageOffset() - 1, 3,
        matrixB.storage().array(), matrixB.storageOffset() - 1, 3,
        0,
        matrixC.storage().array(), matrixC.storageOffset() - 1, 2
      )

<<<<<<< HEAD
      val result = Tensor[Float](Storage(Array[Float](14, 32, 32, 77)), 1, Array(2, 2))

      matrixC should be (result)
    }

    "gemm(T, T)" should "return correct value" in {
      val matrixA = Tensor[Float](3, 2)
      val matrixB = Tensor[Float](2, 3)

      var i = 0
      matrixA.apply1(_ => {
        i = i + 1;
        i
      })
      matrixB.copy(matrixA)

      val matrixC = Tensor[Float](2, 2)

      DenseTensorBLAS.gemm[Float](
        "T", "T",
        2, 2, 3,
        1,
        matrixA.storage().array(), matrixA.storageOffset() - 1, 3,
        matrixB.storage().array(), matrixB.storageOffset() - 1, 2,
        0,
        matrixC.storage().array(), matrixC.storageOffset() - 1, 2
      )

      val result = Tensor[Float](Storage(Array[Float](22, 49, 28, 64)), 1, Array(2, 2))

      matrixC should be (result)
    }
  }
=======
    matrixC should be (result)
  }

  "cdiv" should "return right result" in {
    val x = Tensor[Float](2, 2).fill(1f)
    val y = Tensor(Storage(Array(1f, 2, 3, 4)), 1, Array(2, 2))

    x.cdiv(y)

    x should be (Tensor(Storage(Array(1f / 1, 1f / 2, 1f / 3, 1f / 4)), 1, Array(2, 2)))
    y should be (Tensor(Storage(Array(1f, 2, 3, 4)), 1, Array(2, 2)))
  }

  "cdiv" should "return right result 2" in {
    val x = Tensor[Float](2, 2).fill(1f)
    val y = Tensor(Storage(Array(1f, 2, 3, 4)), 1, Array(2, 2))

    y.cdiv(x, y)

    x should be (Tensor(Storage(Array(1f, 1f, 1f, 1f)), 1, Array(2, 2)))
    y should be (Tensor(Storage(Array(1f / 1, 1f / 2, 1f / 3, 1f / 4)), 1, Array(2, 2)))
  }

  "cdiv" should "return right result 3" in {
    val x = Tensor[Float](2, 2).fill(1f)
    val y = Tensor(Storage(Array(1f, 2, 3, 4)), 1, Array(2, 2))
    val z = Tensor[Float](2, 2).zero()

    z.cdiv(x, y)

    x should be (Tensor(Storage(Array(1f, 1f, 1f, 1f)), 1, Array(2, 2)))
    y should be (Tensor(Storage(Array(1f, 2, 3, 4)), 1, Array(2, 2)))
    z should be (Tensor(Storage(Array(1f / 1, 1f / 2, 1f / 3, 1f / 4)), 1, Array(2, 2)))
  }

  "cmul" should "return right result" in {
    val x = Tensor[Float](2, 2).fill(2f)
    val y = Tensor(Storage(Array(1f, 2, 3, 4)), 1, Array(2, 2))

    x.cmul(y)

    x should be (Tensor(Storage(Array(2f * 1, 2f * 2, 2f * 3, 2f * 4)), 1, Array(2, 2)))
    y should be (Tensor(Storage(Array(1f, 2, 3, 4)), 1, Array(2, 2)))
  }

  "cmul" should "return right result 2" in {
    val x = Tensor[Float](2, 2).fill(2f)
    val y = Tensor(Storage(Array(1f, 2, 3, 4)), 1, Array(2, 2))

    y.cmul(x, y)

    x should be (Tensor(Storage(Array(2f, 2f, 2f, 2f)), 1, Array(2, 2)))
    y should be (Tensor(Storage(Array(2f * 1, 2f * 2, 2f * 3, 2f * 4)), 1, Array(2, 2)))
  }

  "cmul" should "return right result 3" in {
    val x = Tensor[Float](2, 2).fill(2f)
    val y = Tensor(Storage(Array(1f, 2, 3, 4)), 1, Array(2, 2))
    val z = Tensor[Float](2, 2).zero()

    z.cmul(x, y)

    x should be (Tensor(Storage(Array(2f, 2f, 2f, 2f)), 1, Array(2, 2)))
    y should be (Tensor(Storage(Array(1f, 2, 3, 4)), 1, Array(2, 2)))
    z should be (Tensor(Storage(Array(2f * 1, 2f * 2, 2f * 3, 2f * 4)), 1, Array(2, 2)))
  }
}
>>>>>>> ecfd8924
<|MERGE_RESOLUTION|>--- conflicted
+++ resolved
@@ -674,7 +674,6 @@
         matrixC.storage().array(), matrixC.storageOffset() - 1, 2
       )
 
-<<<<<<< HEAD
       val result = Tensor[Float](Storage(Array[Float](14, 32, 32, 77)), 1, Array(2, 2))
 
       matrixC should be (result)
@@ -707,11 +706,6 @@
 
       matrixC should be (result)
     }
-  }
-=======
-    matrixC should be (result)
-  }
-
   "cdiv" should "return right result" in {
     val x = Tensor[Float](2, 2).fill(1f)
     val y = Tensor(Storage(Array(1f, 2, 3, 4)), 1, Array(2, 2))
@@ -775,5 +769,4 @@
     y should be (Tensor(Storage(Array(1f, 2, 3, 4)), 1, Array(2, 2)))
     z should be (Tensor(Storage(Array(2f * 1, 2f * 2, 2f * 3, 2f * 4)), 1, Array(2, 2)))
   }
-}
->>>>>>> ecfd8924
+}