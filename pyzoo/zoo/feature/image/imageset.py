#
# Copyright 2018 Analytics Zoo Authors.
#
# Licensed under the Apache License, Version 2.0 (the "License");
# you may not use this file except in compliance with the License.
# You may obtain a copy of the License at
#
#     http://www.apache.org/licenses/LICENSE-2.0
#
# Unless required by applicable law or agreed to in writing, software
# distributed under the License is distributed on an "AS IS" BASIS,
# WITHOUT WARRANTIES OR CONDITIONS OF ANY KIND, either express or implied.
# See the License for the specific language governing permissions and
# limitations under the License.
#

from bigdl.util.common import *


class ImageSet(JavaValue):
    """
    ImageSet wraps a set of ImageFeature
    """

    def __init__(self, jvalue, bigdl_type="float"):
        self.value = jvalue
        self.bigdl_type = bigdl_type
        if self.is_local():
            self.image_set = LocalImageSet(jvalue=self.value)
        else:
            self.image_set = DistributedImageSet(jvalue=self.value)

    def is_local(self):
        """
        whether this is a LocalImageSet
        """
        return callBigDlFunc(self.bigdl_type, "isLocalImageSet", self.value)

    def is_distributed(self):
        """
        whether this is a DistributedImageSet
        """
        return callBigDlFunc(self.bigdl_type, "isDistributedImageSet", self.value)

    @classmethod
    def read(cls, path, sc=None, min_partitions=1, resize_height=-1,
             resize_width=-1, flags=-1, bigdl_type="float"):
        """
        Read images as Image Set
        if sc is defined, Read image as DistributedImageSet from local file system or HDFS
        if sc is null, Read image as LocalImageSet from local file system
        :param path path to read images
        if sc is defined, path can be local or HDFS. Wildcard character are supported.
        if sc is null, path is local directory/image file/image file with wildcard character
        :param sc SparkContext
        :param min_partitions A suggestion value of the minimal splitting number for input data.
<<<<<<< HEAD
        :param resize_height height after resize
        :param resize_width width after resize
        :param flags specifying the color type of a loaded image, same as in OpenCV.imread.
               By default is Imgcodecs.CV_LOAD_IMAGE_UNCHANGED(-1)
=======
        :param resize_height height after resize, by default is -1 which will not resize the image
        :param resize_width width after resize, by default is -1 which will not resize the image
>>>>>>> bfd6ea40
        :return ImageSet
        """
        return ImageSet(jvalue=callBigDlFunc(bigdl_type, "readImageSet", path,
                                             sc, min_partitions, resize_height,
                                             resize_width, flags))

    @classmethod
    def from_image_frame(cls, image_frame, bigdl_type="float"):
        return ImageSet(jvalue=callBigDlFunc(bigdl_type, "imageFrameToImageSet", image_frame))

    def transform(self, transformer, bigdl_type="float"):
        """
        transformImageSet
        """
        self.value = callBigDlFunc(bigdl_type, "transformImageSet", transformer, self.value)
        return self

    def get_image(self, float_key="floats", to_chw=True):
        """
        get image from ImageSet
        """
        return self.image_set.get_image(float_key, to_chw)

    def get_label(self):
        """
        get label from ImageSet
        """
        return self.image_set.get_label()

    def get_predict(self, key="predict"):
        """
        get prediction from ImageSet
        """
        return self.image_set.get_predict(key)

    def to_image_frame(self, bigdl_type="float"):
        return callBigDlFunc(bigdl_type, "imageSetToImageFrame", self.value)


class LocalImageSet(ImageSet):
    """
    LocalImageSet wraps a list of ImageFeature
    """
    def __init__(self, image_list=None, label_list=None, jvalue=None, bigdl_type="float"):
        assert jvalue or image_list, "jvalue and image_list cannot be None in the same time"
        if jvalue:
            self.value = jvalue
        else:
            # init from image ndarray list and label rdd(optional)
            image_tensor_list = list(map(lambda image: JTensor.from_ndarray(image), image_list))
            label_tensor_list = list(map(lambda label: JTensor.from_ndarray(label), label_list))\
                if label_list else None
            self.value = callBigDlFunc(bigdl_type, JavaValue.jvm_class_constructor(self),
                                       image_tensor_list, label_tensor_list)

        self.bigdl_type = bigdl_type

    def get_image(self, float_key="floats", to_chw=True):
        """
        get image list from ImageSet
        """
        tensors = callBigDlFunc(self.bigdl_type, "localImageSetToImageTensor",
                                self.value, float_key, to_chw)
        return list(map(lambda tensor: tensor.to_ndarray(), tensors))

    def get_label(self):
        """
        get label list from ImageSet
        """
        labels = callBigDlFunc(self.bigdl_type, "localImageSetToLabelTensor", self.value)
        return map(lambda tensor: tensor.to_ndarray(), labels)

    def get_predict(self, key="predict"):
        """
        get prediction list from ImageSet
        """
        predicts = callBigDlFunc(self.bigdl_type, "localImageSetToPredict", self.value, key)
        return list(map(lambda predict:
                        (predict[0], list(map(lambda x: x.to_ndarray(), predict[1]))) if predict[1]
                        else (predict[0], None), predicts))


class DistributedImageSet(ImageSet):
    """
    DistributedImageSet wraps an RDD of ImageFeature
    """

    def __init__(self, image_rdd=None, label_rdd=None, jvalue=None, bigdl_type="float"):
        assert jvalue or image_rdd, "jvalue and image_rdd cannot be None in the same time"
        if jvalue:
            self.value = jvalue
        else:
            # init from image ndarray rdd and label rdd(optional)
            image_tensor_rdd = image_rdd.map(lambda image: JTensor.from_ndarray(image))
            label_tensor_rdd = label_rdd.map(lambda label: JTensor.from_ndarray(label))\
                if label_rdd else None
            self.value = callBigDlFunc(bigdl_type, JavaValue.jvm_class_constructor(self),
                                       image_tensor_rdd, label_tensor_rdd)

        self.bigdl_type = bigdl_type

    def get_image(self, float_key="floats", to_chw=True):
        """
        get image rdd from ImageSet
        """
        tensor_rdd = callBigDlFunc(self.bigdl_type, "distributedImageSetToImageTensorRdd",
                                   self.value, float_key, to_chw)
        return tensor_rdd.map(lambda tensor: tensor.to_ndarray())

    def get_label(self):
        """
        get label rdd from ImageSet
        """
        tensor_rdd = callBigDlFunc(self.bigdl_type, "distributedImageSetToLabelTensorRdd",
                                   self.value)
        return tensor_rdd.map(lambda tensor: tensor.to_ndarray())

    def get_predict(self, key="predict"):
        """
        get prediction rdd from ImageSet
        """
        predicts = callBigDlFunc(self.bigdl_type, "distributedImageSetToPredict", self.value, key)
        return predicts.map(lambda predict:
                            (predict[0],
                             list(map(lambda x: x.to_ndarray(), predict[1]))) if predict[1]
                            else (predict[0], None))<|MERGE_RESOLUTION|>--- conflicted
+++ resolved
@@ -54,15 +54,10 @@
         if sc is null, path is local directory/image file/image file with wildcard character
         :param sc SparkContext
         :param min_partitions A suggestion value of the minimal splitting number for input data.
-<<<<<<< HEAD
-        :param resize_height height after resize
-        :param resize_width width after resize
+        :param resize_height height after resize, by default is -1 which will not resize the image
+        :param resize_width width after resize, by default is -1 which will not resize the image
         :param flags specifying the color type of a loaded image, same as in OpenCV.imread.
                By default is Imgcodecs.CV_LOAD_IMAGE_UNCHANGED(-1)
-=======
-        :param resize_height height after resize, by default is -1 which will not resize the image
-        :param resize_width width after resize, by default is -1 which will not resize the image
->>>>>>> bfd6ea40
         :return ImageSet
         """
         return ImageSet(jvalue=callBigDlFunc(bigdl_type, "readImageSet", path,
