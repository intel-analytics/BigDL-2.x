--- conflicted
+++ resolved
@@ -70,15 +70,11 @@
 
     def test_evaluate_1(self):
         self.pipeline_1 = self.tsp_1.fit(self.train_df, validation_df=self.validation_df)
-<<<<<<< HEAD
         mse, rs = self.pipeline_1.evaluate(self.test_df, metrics=["mse", "r2"])
         assert len(mse) == self.future_seq_len_1
         assert len(rs) == self.future_seq_len_1
-=======
-        mse, rs = self.pipeline_1.evaluate(self.test_df, metrics=["mean_squared_error", "r_square"])
         assert isinstance(mse, np.float)
         assert isinstance(rs, np.float)
->>>>>>> 08e5faa0
         print("Mean square error (future_seq_len=1) is:", mse)
         print("R square (future_seq_len=1) is:", rs)
 
@@ -87,15 +83,11 @@
         val_df_list = [self.validation_df] * 3
         test_df_list = [self.test_df] * 3
         self.pipeline_1 = self.tsp_1.fit(train_df_list, validation_df=val_df_list)
-<<<<<<< HEAD
         mse, rs = self.pipeline_1.evaluate(test_df_list, metrics=["mse", "r2"])
         assert len(mse) == self.future_seq_len_1
         assert len(rs) == self.future_seq_len_1
-=======
-        mse, rs = self.pipeline_1.evaluate(test_df_list, metrics=["mean_squared_error", "r_square"])
         assert isinstance(mse, np.float)
         assert isinstance(rs, np.float)
->>>>>>> 08e5faa0
         print("Mean square error (future_seq_len=1) is:", mse)
         print("R square (future_seq_len=1) is:", rs)
 
@@ -123,21 +115,17 @@
                                                 validation_df=self.validation_df,
                                                 recipe=RandomRecipe(1))
         mse, rs, smape = self.random_pipeline_1.evaluate(self.test_df,
-<<<<<<< HEAD
                                                          metrics=["mse",
                                                                   "r2", "smape"])
         assert len(mse) == self.future_seq_len_1
         assert len(rs) == self.future_seq_len_1
         assert len(smape) == self.future_seq_len_1
         assert all(100 > i > 0 for i in smape)
-=======
-                                                         metrics=["mean_squared_error",
-                                                                  "r_square", "sMAPE"])
         assert isinstance(mse, np.float)
         assert isinstance(rs, np.float)
         assert isinstance(smape, np.float)
         assert 100 > smape > 0
->>>>>>> 08e5faa0
+        
         print("Mean square error (future_seq_len=1) is:", mse)
         print("R square (future_seq_len=1) is:", rs)
         print("sMAPE (future_seq_len=1) is:", smape)
@@ -382,16 +370,11 @@
         assert y_pred_random_1.shape[0] >= self.test_sample_num - max_past_seq_len + 1
         assert y_pred_random_1.shape[0] <= self.test_sample_num - min_past_seq_len + 1
         assert y_pred_random_1.shape[1] == self.future_seq_len_1 + 1
-        mse, rs = random_pipeline_1.evaluate(self.test_df,
-<<<<<<< HEAD
-                                             metrics=["mse", "r2"])
+        mse, rs = random_pipeline_1.evaluate(self.test_df, metrics=["mse", "r2"])
         assert len(mse) == self.future_seq_len_1
         assert len(rs) == self.future_seq_len_1
-=======
-                                             metrics=["mean_squared_error", "r_square"])
         assert isinstance(mse, np.float)
         assert isinstance(rs, np.float)
->>>>>>> 08e5faa0
 
     def test_look_back_3(self):
         min_past_seq_len = 5
