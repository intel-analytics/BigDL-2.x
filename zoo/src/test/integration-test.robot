*** Settings ***
Documentation    Zoo Integration Test
Resource         common.robot
Suite Setup      Prepare DataSource And Verticals
Suite Teardown   Delete All Sessions
Test template    Zoo Test

*** Variables ***
@{verticals}  ${spark_210_3_vid}    ${hdfs_264_3_vid}

*** Test Cases ***   SuiteName                             VerticalId
1                    Spark2.1 Test Suite                   ${spark_210_3_vid}
2                    Yarn Test Suite                       ${hdfs_264_3_vid}

*** Keywords ***
Build SparkJar
   [Arguments]       ${spark_profile}
<<<<<<< HEAD
   ${build}=         Catenate                        SEPARATOR=/    ${curdir}    zoo/make-dist.sh
=======
   ${build}=         Catenate                        SEPARATOR=/    ${curdir}    make-dist.sh
>>>>>>> 6f6810b2
   Log To Console    ${spark_profile}
   Log To Console    start to build jar
   Log To Console    make-dist.sh -P ${spark_profile} -Dbigdl.version=${bigdl_version}...
   Run               ${build} -P ${spark_profile} -Dbigdl.version=${bigdl_version}
   Remove File       ${jar_path}
   Move File         zoo/target/analytics-zoo-bigdl_${bigdl_version}-spark_${spark_version}-${version}-jar-with-dependencies.jar    ${jar_path}
   Log To Console    build jar finished

Run Spark Test
   [Arguments]                      ${submit}                   ${spark_master}
   Create Directory                 /tmp/objectdetection/output
   Log To Console                   begin session recommender
   Run Shell                        ${submit} --master ${spark_master} --driver-memory 5g --executor-memory 10g --total-executor-cores 32 --executor-cores 8 --class com.intel.analytics.zoo.examples.recommendation.SessionRecExp ${jar_path} --input ${public_hdfs_master}:9000/ecommerce --outputDir ./output/
   Log To Console                   begin text classification
   Run Shell                        ${submit} --master ${spark_master} --driver-memory 2g --executor-memory 2g --total-executor-cores 32 --executor-cores 8 --class com.intel.analytics.zoo.examples.textclassification.TextClassification ${jar_path} --batchSize 128 --dataPath ${integration_data_dir}/text_data/20news-18828 --embeddingPath ${integration_data_dir}/text_data/glove.6B --partitionNum 32 --nbEpoch 2
   Log To Console                   begin image classification
   Run Shell                        ${submit} --master ${spark_master} --driver-memory 5g --executor-memory 10g --total-executor-cores 32 --executor-cores 8 --class com.intel.analytics.zoo.examples.imageclassification.Predict ${jar_path} -f ${public_hdfs_master}:9000/kaggle/train_100 --topN 1 --model ${integration_data_dir}/models/analytics-zoo_squeezenet-quantize_imagenet_0.1.0.model --partition 32
   Log To Console                   begin object detection
   Run Shell                        ${submit} --master ${spark_master} --driver-memory 1g --executor-memory 1g --total-executor-cores 32 --executor-cores 8 --class com.intel.analytics.zoo.examples.objectdetection.inference.Predict ${jar_path} --image ${public_hdfs_master}:9000/kaggle/train_100 --output /tmp/objectdetection/output --modelPath ${integration_data_dir}/models/analytics-zoo_ssd-mobilenet-300x300_PASCAL_0.1.0.model --partition 32
   Log To Console                   begin recommendation wideAndDeep on ml-1m
   Run Shell                        ${submit} --master ${spark_master} --driver-memory 5g --executor-memory 5g --total-executor-cores 32 --executor-cores 8 --class com.intel.analytics.zoo.examples.recommendation.WideAndDeepExample ${jar_path} --inputDir ${public_hdfs_master}:9000/ml-1m --dataset ml-1m
   Log To Console                   begin recommendation wideAndDeep on census
   Run Shell                        ${submit} --master ${spark_master} --driver-memory 5g --executor-memory 5g --total-executor-cores 32 --executor-cores 8 --class com.intel.analytics.zoo.examples.recommendation.WideAndDeepExample ${jar_path} --inputDir ${public_hdfs_master}:9000/census --dataset census
   Log To Console                   begin recommendation NCF
   Run Shell                        ${submit} --master ${spark_master} --driver-memory 5g --executor-memory 5g --total-executor-cores 32 --executor-cores 8 --class com.intel.analytics.zoo.examples.recommendation.NeuralCFexample ${jar_path} --inputDir ${public_hdfs_master}:9000/ml-1m --batchSize 8000
   Log To Console                   begin anomalydetection AnomalyDetection
   Run Shell                        ${submit} --master ${spark_master} --driver-memory 5g --executor-memory 10g --total-executor-cores 32 --executor-cores 8 --class com.intel.analytics.zoo.examples.anomalydetection.AnomalyDetection ${jar_path} --inputDir ${public_hdfs_master}:9000/NAB/nyc_taxi
   Log To Console                   begin finetune
   Run Shell                        ${submit} --master ${spark_master} --driver-memory 5g --executor-memory 10g --total-executor-cores 32 --executor-cores 8 --class com.intel.analytics.zoo.examples.nnframes.finetune.ImageFinetune ${jar_path} --modelPath ${integration_data_dir}/models/analytics-zoo_inception-v1_imagenet_0.1.0.model --batchSize 32 --imagePath ${public_hdfs_master}:9000/dogs_cats/samples --nEpochs 2
   Log To Console                   begin imageInference
   Run Shell                        ${submit} --master ${spark_master} --driver-memory 5g --executor-memory 10g --total-executor-cores 32 --executor-cores 8 --class com.intel.analytics.zoo.examples.nnframes.imageInference.ImageInferenceExample ${jar_path} --caffeDefPath ${integration_data_dir}/models/nnframes/deploy.prototxt --caffeWeightsPath ${integration_data_dir}/models/nnframes/bvlc_googlenet.caffemodel --batchSize 32 --imagePath ${public_hdfs_master}:9000/dogs_cats/samples
   Log To Console                   begin imageTransferLearning
   Run Shell                        ${submit} --master ${spark_master} --driver-memory 5g --executor-memory 10g --total-executor-cores 32 --executor-cores 8 --class com.intel.analytics.zoo.examples.nnframes.imageTransferLearning.ImageTransferLearning ${jar_path} --caffeDefPath ${integration_data_dir}/models/nnframes/deploy.prototxt --caffeWeightsPath ${integration_data_dir}/models/nnframes/bvlc_googlenet.caffemodel --batchSize 32 --imagePath ${public_hdfs_master}:9000/dogs_cats/samples --nEpochs 20
   Log To Console                   begin QARanker
   Run Shell                        ${submit} --master ${spark_master} --driver-memory 3g --executor-memory 3g --total-executor-cores 32 --executor-cores 8 --class com.intel.analytics.zoo.examples.qaranker.QARanker ${jar_path} --dataPath ${public_hdfs_master}:9000/WikiQAProcessed --embeddingFile ${integration_data_dir}/text_data/glove.6B/glove.6B.100d.txt --batchSize 192 --nbEpoch 2
   Log To Console                   begin train inceptionv1
   Run Shell                        ${submit} --master ${spark_master} --driver-memory 3g --executor-memory 50g --total-executor-cores 32 --executor-cores 8 --class com.intel.analytics.zoo.examples.inception.TrainInceptionV1 ${jar_path} -f ${public_hdfs_master}:9000/imagenet-small -b 128 -i 20 --learningRate 0.001
   Log To Console                   begin train inceptionv1 opencv
   Run Shell                        ${submit} --master ${spark_master} --driver-memory 3g --executor-memory 50g --total-executor-cores 32 --executor-cores 8 --class com.intel.analytics.zoo.examples.inception.TrainInceptionV1 ${jar_path} -f ${public_hdfs_master}:9000/imagenet-small -b 128 -i 20 --opencv --learningRate 0.001
   Remove Directory                 /tmp/objectdetection        recursive=True

Spark2.1 Test Suite
   Log To Console                   (1/2) Start the Spark2.1 Test Suite
   Build SparkJar                   spark_2.x
   Set Environment Variable         SPARK_HOME               /opt/work/spark-2.1.0-bin-hadoop2.7
   ${submit}=                       Catenate                 SEPARATOR=/    /opt/work/spark-2.1.0-bin-hadoop2.7/bin    spark-submit
   Run Spark Test                   ${submit}                ${spark_210_3_master}

Yarn Test Suite
   Log To Console                   (2/2) Start the Yarn Test Suite
   Create Directory                 /tmp/objectdetection/output
   Build SparkJar                   spark_2.x
   Set Environment Variable         SPARK_HOME               /opt/work/spark-2.1.0-bin-hadoop2.7
   Set Environment Variable         HADOOP_CONF_DIR          /opt/work/hadoop-2.6.5/etc/hadoop
   Set Environment Variable         http_proxy               ${http_proxy}
   Set Environment Variable         https_proxy              ${https_proxy}
   ${submit}=                       Catenate                 SEPARATOR=/    /opt/work/spark-2.1.0-bin-hadoop2.7/bin    spark-submit
   Log To Console                   begin session recommender
   Run Shell                        ${submit} --master yarn --deploy-mode client --conf "spark.serializer=org.apache.spark.serializer.JavaSerializer" --conf spark.yarn.executor.memoryOverhead=40000 --executor-cores 8 --num-executors 4 --driver-memory 5g --executor-memory 10g --class com.intel.analytics.zoo.examples.recommendation.SessionRecExp ${jar_path} --input ${public_hdfs_master}:9000/ecommerce --outputDir ./output/
   Log To Console                   begin text classification
   Run Shell                        ${submit} --master yarn --deploy-mode client --conf "spark.serializer=org.apache.spark.serializer.JavaSerializer" --conf spark.yarn.executor.memoryOverhead=40000 --executor-cores 8 --num-executors 4 --driver-memory 5g --executor-memory 10g --class com.intel.analytics.zoo.examples.textclassification.TextClassification ${jar_path} --batchSize 128 --dataPath ${integration_data_dir}/text_data/20news-18828 --embeddingPath ${integration_data_dir}/text_data/glove.6B --partitionNum 8 --nbEpoch 2
   Log To Console                   begin image classification
   Run Shell                        ${submit} --master yarn --deploy-mode client --conf "spark.serializer=org.apache.spark.serializer.JavaSerializer" --conf spark.yarn.executor.memoryOverhead=40000 --executor-cores 8 --num-executors 4 --driver-memory 5g --executor-memory 10g --class com.intel.analytics.zoo.examples.imageclassification.Predict ${jar_path} -f ${public_hdfs_master}:9000/kaggle/train_100 --topN 1 --model ${integration_data_dir}/models/analytics-zoo_squeezenet-quantize_imagenet_0.1.0.model --partition 32
   Log To Console                   begin object detection
   Run Shell                        ${submit} --master yarn --deploy-mode client --conf "spark.serializer=org.apache.spark.serializer.JavaSerializer" --conf spark.yarn.executor.memoryOverhead=40000 --executor-cores 8 --num-executors 4 --driver-memory 1g --executor-memory 1g --class com.intel.analytics.zoo.examples.objectdetection.inference.Predict ${jar_path} --image ${public_hdfs_master}:9000/kaggle/train_100 --output /tmp/objectdetection/output --modelPath ${integration_data_dir}/models/analytics-zoo_ssd-mobilenet-300x300_PASCAL_0.1.0.model --partition 32
   Log To Console                   begin recommendation wideAndDeep on ml-1m
   Run Shell                        ${submit} --master yarn --deploy-mode client --conf "spark.serializer=org.apache.spark.serializer.JavaSerializer" --conf spark.yarn.executor.memoryOverhead=40000 --executor-cores 8 --num-executors 4 --driver-memory 5g --executor-memory 10g --class com.intel.analytics.zoo.examples.recommendation.WideAndDeepExample ${jar_path} --inputDir ${public_hdfs_master}:9000/ml-1m --dataset ml-1m
   Log To Console                   begin recommendation wideAndDeep on census
   Run Shell                        ${submit} --master yarn --deploy-mode client --conf "spark.serializer=org.apache.spark.serializer.JavaSerializer" --conf spark.yarn.executor.memoryOverhead=40000 --executor-cores 8 --num-executors 4 --driver-memory 5g --executor-memory 10g --class com.intel.analytics.zoo.examples.recommendation.WideAndDeepExample ${jar_path} --inputDir ${public_hdfs_master}:9000/census --dataset census
   Log To Console                   begin recommendation NCF
   Run Shell                        ${submit} --master yarn --deploy-mode client --conf "spark.serializer=org.apache.spark.serializer.JavaSerializer" --conf spark.yarn.executor.memoryOverhead=40000 --executor-cores 8 --num-executors 4 --driver-memory 5g --executor-memory 10g --class com.intel.analytics.zoo.examples.recommendation.NeuralCFexample ${jar_path} --inputDir ${public_hdfs_master}:9000/ml-1m --batchSize 8000
   Log To Console                   begin anomalydetection AnomalyDetection
   Run Shell                        ${submit} --master yarn --deploy-mode client --conf "spark.serializer=org.apache.spark.serializer.JavaSerializer" --conf spark.yarn.executor.memoryOverhead=40000 --executor-cores 8 --num-executors 4 --driver-memory 5g --executor-memory 10g --class com.intel.analytics.zoo.examples.anomalydetection.AnomalyDetection ${jar_path} --inputDir ${public_hdfs_master}:9000/NAB/nyc_taxi
   Log To Console                   begin finetune
   Run Shell                        ${submit} --master yarn --deploy-mode client --conf "spark.serializer=org.apache.spark.serializer.JavaSerializer" --conf spark.yarn.executor.memoryOverhead=40000 --executor-cores 8 --num-executors 4 --driver-memory 5g --executor-memory 10g --class com.intel.analytics.zoo.examples.nnframes.finetune.ImageFinetune ${jar_path} --modelPath ${integration_data_dir}/models/analytics-zoo_inception-v1_imagenet_0.1.0.model --batchSize 32 --imagePath ${public_hdfs_master}:9000/dogs_cats/samples --nEpochs 2
   Log To Console                   begin imageInference
   Run Shell                        ${submit} --master yarn --deploy-mode client --conf "spark.serializer=org.apache.spark.serializer.JavaSerializer" --conf spark.yarn.executor.memoryOverhead=40000 --executor-cores 8 --num-executors 4 --driver-memory 5g --executor-memory 10g --class com.intel.analytics.zoo.examples.nnframes.imageInference.ImageInferenceExample ${jar_path} --caffeDefPath ${integration_data_dir}/models/nnframes/deploy.prototxt --caffeWeightsPath ${integration_data_dir}/models/nnframes/bvlc_googlenet.caffemodel --batchSize 32 --imagePath ${public_hdfs_master}:9000/dogs_cats/samples
   Log To Console                   begin imageTransferLearning
   Run Shell                        ${submit} --master yarn --deploy-mode client --conf "spark.serializer=org.apache.spark.serializer.JavaSerializer" --conf spark.yarn.executor.memoryOverhead=40000 --executor-cores 8 --num-executors 4 --driver-memory 5g --executor-memory 10g --class com.intel.analytics.zoo.examples.nnframes.imageTransferLearning.ImageTransferLearning ${jar_path} --caffeDefPath ${integration_data_dir}/models/nnframes/deploy.prototxt --caffeWeightsPath ${integration_data_dir}/models/nnframes/bvlc_googlenet.caffemodel --batchSize 32 --imagePath ${public_hdfs_master}:9000/dogs_cats/samples --nEpochs 20
   Log To Console                   begin QARanker
   Run Shell                        ${submit} --master yarn --deploy-mode client --conf "spark.serializer=org.apache.spark.serializer.JavaSerializer" --conf spark.yarn.executor.memoryOverhead=40000 --executor-cores 8 --num-executors 4 --driver-memory 3g --executor-memory 3g --class com.intel.analytics.zoo.examples.qaranker.QARanker ${jar_path} --dataPath ${public_hdfs_master}:9000/WikiQAProcessed --embeddingFile ${integration_data_dir}/text_data/glove.6B/glove.6B.100d.txt --batchSize 192 --nbEpoch 2
   Log To Console                   begin train inceptionv1
   Run Shell                        ${submit} --master yarn --deploy-mode client --conf "spark.serializer=org.apache.spark.serializer.JavaSerializer" --conf spark.yarn.executor.memoryOverhead=40000 --executor-cores 8 --num-executors 4 --driver-memory 3g --executor-memory 50g --class com.intel.analytics.zoo.examples.inception.TrainInceptionV1 ${jar_path} -f ${public_hdfs_master}:9000/imagenet-small -b 128 -i 20 --learningRate 0.001
   Log To Console                   begin train inceptionv1 opencv
   Run Shell                        ${submit} --master yarn --deploy-mode client --conf "spark.serializer=org.apache.spark.serializer.JavaSerializer" --conf spark.yarn.executor.memoryOverhead=40000 --executor-cores 8 --num-executors 4 --driver-memory 3g --executor-memory 50g --class com.intel.analytics.zoo.examples.inception.TrainInceptionV1 ${jar_path} -f ${public_hdfs_master}:9000/imagenet-small -b 128 -i 20 --opencv --learningRate 0.001
   Remove Environment Variable      http_proxy                https_proxy              PYSPARK_DRIVER_PYTHON            PYSPARK_PYTHON
   Remove Directory                 /tmp/objectdetection        recursive=True<|MERGE_RESOLUTION|>--- conflicted
+++ resolved
@@ -15,11 +15,7 @@
 *** Keywords ***
 Build SparkJar
    [Arguments]       ${spark_profile}
-<<<<<<< HEAD
    ${build}=         Catenate                        SEPARATOR=/    ${curdir}    zoo/make-dist.sh
-=======
-   ${build}=         Catenate                        SEPARATOR=/    ${curdir}    make-dist.sh
->>>>>>> 6f6810b2
    Log To Console    ${spark_profile}
    Log To Console    start to build jar
    Log To Console    make-dist.sh -P ${spark_profile} -Dbigdl.version=${bigdl_version}...
