--- conflicted
+++ resolved
@@ -24,12 +24,7 @@
 import com.intel.analytics.bigdl.tensor.TensorNumericMath.TensorNumeric
 import com.intel.analytics.bigdl.utils.{MultiShape, Shape}
 import com.intel.analytics.zoo.pipeline.api.Net
-<<<<<<< HEAD
-import com.intel.analytics.zoo.pipeline.api.autograd.{AutoGrad, Constant, Parameter, Variable}
-import com.intel.analytics.zoo.pipeline.api.keras.layers.internal.InternalLayerNorm
-=======
 import com.intel.analytics.zoo.pipeline.api.autograd.{AutoGrad, Constant, Variable}
->>>>>>> 925e74f1
 import com.intel.analytics.zoo.pipeline.api.keras.layers.utils.KerasUtils
 import com.intel.analytics.zoo.pipeline.api.keras.models.{Model, Sequential}
 
@@ -119,17 +114,9 @@
   def block(x: Variable[T], hiddenSize: Int, attention_mask: Variable[T] = null,
             eplision: Double = 1e-5): Variable[T] = {
     val a = multiHeadSelfAttention(x, hiddenSize, attention_mask)
-<<<<<<< HEAD
-    val n = new KerasLayerWrapper[T](new InternalLayerNorm[T](hiddenSize, eplision)
-      .asInstanceOf[AbstractModule[Activity, Activity, T]]).from(x + a)
-    val m = mlp(n, hiddenSize)
-    val h = new KerasLayerWrapper[T](new InternalLayerNorm[T](hiddenSize, eplision)
-      .asInstanceOf[AbstractModule[Activity, Activity, T]]).from(n + m)
-=======
     val n = LayerNorm[T](hiddenSize, eplision).from(x + a)
     val m = mlp(n, hiddenSize)
     val h = LayerNorm[T](hiddenSize, eplision).from(n + m)
->>>>>>> 925e74f1
     h
   }
 
