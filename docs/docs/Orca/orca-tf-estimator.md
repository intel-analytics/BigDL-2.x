---
## **Introduction**

Analytics Zoo Orca Tenorflow Estimator provides a set APIs for running TensorFlow model on Spark in a distributed fashion. 

__Remarks__:

- You need to install __tensorflow==1.15.0__ on your driver node.
- Your operating system (OS) is required to be one of the following 64-bit systems:
__Ubuntu 16.04 or later__ and __macOS 10.12.6 or later__.
- To run on other systems, you need to manually compile the TensorFlow source code. Instructions can
  be found [here](https://github.com/tensorflow/tensorflow/tree/v1.10.0/tensorflow/java).
---

### **Orca TF Estimator**

Orca TF Estimator is an estimator to do Tensorflow training/evaluation/prediction on Spark in a distributed fashion. 

It can support various data types, like XShards, Spark DataFrame, tf.data.Dataset, numpy.ndarrays, etc. 

It supports both native Tensorflow Graph model and Tensorflow Keras model in the unified APIs. 

For native Tensorflow Graph model, you can reference our [graph model example](https://github.com/intel-analytics/analytics-zoo/blob/master/pyzoo/zoo/examples/orca/learn/tf/lenet_mnist_graph.py).

For Tensorflow Keras model, you can reference our [keras model example](https://github.com/intel-analytics/analytics-zoo/blob/master/pyzoo/zoo/examples/orca/learn/tf/lenet_mnist_keras.py).

#### **Create Estimator with graph model**

You can creating Orca TF Estimator with native Tensorflow graph model.
```
from zoo.orca.learn.tf.estimator import Estimator

Estimator.from_graph(*, inputs, outputs=None, labels=None, loss=None, optimizer=None,
           clip_norm=None, clip_value=None,
           metrics=None, updates=None,
           sess=None, model_dir=None, backend="bigdl")
``` 
* `inputs`: input tensorflow tensors.
* `outputs`: output tensorflow tensors.
* `labels`: label tensorflow tensors.
* `loss`: The loss tensor of the TensorFlow model, should be a scalar
* `optimizer`: tensorflow optimization method.
* `clip_norm`: float >= 0. Gradients will be clipped when their L2 norm exceeds this value.
* `clip_value`:  a float >= 0 or a tuple of two floats.
        
  If `clip_value` is a float, gradients will be clipped when their absolute value exceeds this value.
  
  If `clip_value` is a tuple of two floats, gradients will be clipped when their value less than `clip_value[0]` or larger than `clip_value[1]`.
  
* `metrics`: dictionary of {metric_name: metric tensor}.
* `sess`: the current TensorFlow Session, if you want to used a pre-trained model, you should use the Session to load the pre-trained variables and pass it to estimator
* `model_dir`: location to save model checkpoint and summaries.
* `backend`: backend for estimator. Now it only can be "bigdl".

This method returns an Estimator object.

E.g. To create Orca TF Estimator with tf graph:
```
from zoo.orca.learn.tf.estimator import Estimator

class SimpleModel(object):
    def __init__(self):
        self.user = tf.placeholder(dtype=tf.int32, shape=(None,))
        self.item = tf.placeholder(dtype=tf.int32, shape=(None,))
        self.label = tf.placeholder(dtype=tf.int32, shape=(None,))

        feat = tf.stack([self.user, self.item], axis=1)
        self.logits = tf.layers.dense(tf.to_float(feat), 2)

        self.loss = tf.reduce_mean(tf.losses.sparse_softmax_cross_entropy(logits=self.logits,
                                                                          labels=self.label))

model = SimpleModel()

est = Estimator.from_graph(
            inputs=[model.user, model.item],
            labels=[model.label],
            outputs=[model.logits],
            loss=model.loss,
            optimizer=tf.train.AdamOptimizer(),
            metrics={"loss": model.loss})
```

#### **Train graph model with Estimator**
After an Estimator created, you can call estimator API to train Tensorflow graph model:
```
fit(data,
    epochs=1,
    batch_size=32,
    feature_cols=None,
    labels_cols=None,
    validation_data=None,
    hard_code_batch_size=False,
    session_config=None,
    feed_dict=None,
    checkpoint_trigger=None
    )
```
* `data`: train data. It can be XShards, Spark DataFrame, tf.data.Dataset.
        
   If `data` is XShards, each element needs to be {'x': a feature numpy array
         or a tuple of feature numpy arrays, 'y': a label numpy array or a tuple of
         label numpy arrays}
   
   If `data` is tf.data.Dataset, each element is a tuple of input tensors.
   
* `epochs`: number of epochs to train.
* `batch_size`: total batch size for each iteration.
* `feature_cols`: feature column names if train data is Spark DataFrame.
* `labels_cols`: label column names if train data is Spark DataFrame.
* `validation_data`: validation data. Validation data type should be the same as train data.
* `hard_code_batch_size`: whether hard code batch size for training. Default is False.
* `session_config`: tensorflow session configuration for training. Should be object of tf.ConfigProto
* `feed_dict`: a dictionary. The key is TensorFlow tensor, usually a placeholder, the value of the dictionary is a tuple of two elements. 
  
   The first one of the tuple is the value to feed to the tensor in training phase and the second one is the value to feed to the tensor in validation phase.
* `checkpoint_trigger`: when to trigger checkpoint during training. Should be bigdl optimzer trigger, like EveryEpoch(), SeveralIteration(num_iterations),etc.

Example of Train with Orca TF Estimator. 

1. Train data is tf.data.DataSet. E.g.
```
dataset = tf.data.Dataset.from_tensor_slices((np.random.randint(0, 200, size=(100,)),
                                              np.random.randint(0, 50, size=(100,)),
                                              np.ones(shape=(100,), dtype=np.int32)))
est.fit(data=dataset,
        batch_size=8,
        epochs=10,
        validation_data=dataset)
```



2.  Train data is Spark DataFrame. E.g.
```
est.fit(data=df,
        batch_size=8,
        epochs=10,
        feature_cols=['user', 'item'],
        labels_cols=['label'],
        validation_data=df)
```

3.  Train data is [XShards](../data.md). E.g.
```
file_path = os.path.join(resource_path, "orca/learn/ncf.csv")
data_shard = zoo.orca.data.pandas.read_csv(file_path)

def transform(df):
    result = {
        "x": (df['user'].to_numpy(), df['item'].to_numpy()),
        "y": df['label'].to_numpy()
    }
    return result

data_shard = data_shard.transform_shard(transform)

est.fit(data=data_shard,
        batch_size=8,
        epochs=10,
        validation_data=data_shard)
```


#### **Create Estimator with Keras model**

You can creating Orca TF Estimator with Tensorflow Keras model. The model must be compiled.
```
from zoo.orca.learn.tf.estimator import Estimator

Estimator.from_keras(keras_model, metrics=None, model_dir=None, backend="bigdl")
```
* `keras_model`: the tensorflow.keras model, which must be compiled.
* `metrics`: user specified metric.
* `model_dir`: location to save model checkpoint and summaries.
* `backend`: backend for estimator. Now it only can be "bigdl".

This method returns an Estimator object.

E.g. To create Orca TF Estimator with tf keras model:
```
from zoo.orca.learn.tf.estimator import Estimator

user = tf.keras.layers.Input(shape=[1])
item = tf.keras.layers.Input(shape=[1])

feat = tf.keras.layers.concatenate([user, item], axis=1)
predictions = tf.keras.layers.Dense(2, activation='softmax')(feat)

model = tf.keras.models.Model(inputs=[user, item], outputs=predictions)
model.compile(optimizer='rmsprop',
              oss='sparse_categorical_crossentropy',
              metrics=['accuracy'])
              
est = Estimator.from_keras(keras_model=model)              
```

#### **Train Keras model with Estimator**
After an Estimator created, you can call estimator's API to train Tensorflow Keras model:
```
fit(data,
    epochs=1,
    batch_size=32,
    feature_cols=None,
    labels_cols=None,
    validation_data=None,
    hard_code_batch_size=False,
    session_config=None,
    checkpoint_trigger=None
    )
```
* `data`: train data. It can be XShards, Spark DataFrame, tf.data.Dataset.
        
   If `data` is XShards, each element needs to be {'x': a feature numpy array
         or a tuple of feature numpy arrays, 'y': a label numpy array or a tuple of
         label numpy arrays}
   
   If `data` is tf.data.Dataset, each element is a tuple of input tensors.
   
* `epochs`: number of epochs to train.
* `batch_size`: total batch size for each iteration.
* `feature_cols`: feature column names if train data is Spark DataFrame.
* `labels_cols`: label column names if train data is Spark DataFrame.
* `validation_data`: validation data. Validation data type should be the same as train data.
* `hard_code_batch_size`: whether hard code batch size for training. Default is False.
* `session_config`: tensorflow session configuration for training. Should be object of tf.ConfigProto
* `checkpoint_trigger`: when to trigger checkpoint during training. Should be bigdl optimzer trigger, like EveryEpoch(), SeveralIteration(num_iterations),etc.

1. Train data is tf.data.DataSet. E.g.
```
dataset = tf.data.Dataset.from_tensor_slices((np.random.randint(0, 200, size=(100,)),
                                              np.random.randint(0, 50, size=(100,)),
                                              np.ones(shape=(100,), dtype=np.int32)))
                                              
dataset = dataset.map(lambda user, item, label: [(user, item), label])
                                             
est.fit(data=dataset,
        batch_size=8,
        epochs=10,
        validation_data=dataset)
```
2.  Train data is Spark DataFrame. E.g.
```
est.fit(data=df,
        batch_size=8,
        epochs=10,
        feature_cols=['user', 'item'],
        labels_cols=['label'],
        validation_data=df)
```

<<<<<<< HEAD
=======

>>>>>>> 06cff44a
3. If train data is XShards, e.g.
```
file_path = os.path.join(self.resource_path, "orca/learn/ncf.csv")
data_shard = zoo.orca.data.pandas.read_csv(file_path)

def transform(df):
    result = {
        "x": (df['user'].to_numpy().reshape([-1, 1]),
              df['item'].to_numpy().reshape([-1, 1])),
        "y": df['label'].to_numpy()
    }
    return result

data_shard = data_shard.transform_shard(transform)

est.fit(data=data_shard,
        batch_size=8,
        epochs=10,
        validation_data=data_shard)

```

#### **Evaluate with Estimator**

You can call estimator's API to evaluate Tensorflow graph model or keras model.
```
evaluate(data, batch_size=4,
         feature_cols=None,
         labels_cols=None,
         hard_code_batch_size=False
        )
```
* `data`: evaluation data. It can be XShards, Spark DataFrame, tf.data.Dataset.
        
   If `data` is XShards, each element needs to be {'x': a feature numpy array or a tuple of feature numpy arrays, 'y': a label numpy array or a tuple of label numpy arrays}
   
   If `data` is tf.data.Dataset, each element is `[feature tensor tuple, label tensor tuple]`
   
* `batch_size`: batch size per thread.
* `feature_cols`: feature_cols: feature column names if train data is Spark DataFrame.
* `labels_cols`: label column names if train data is Spark DataFrame.
* `hard_code_batch_size`: whether to hard code batch size for evaluation.

This method returns evaluation result as a dictionary in the format of {'metric name': metric value}

#### **Predict with Estimator**

You can call estimator's such APIs to predict with trained model.
```
predict(data, batch_size=4,
        feature_cols=None,
        hard_code_batch_size=False
        ):
```
* `data`: data to be predicted. It can be XShards, Spark DataFrame, or tf.data.Dataset.        
        
    If `data` is XShard, each element needs to be {'x': a feature numpy array
         or a tuple of feature numpy arrays}.         
         
    If `data` is tf.data.Dataset, each element is feature tensor tuple.

* `batch_size`: batch size per thread
* `feature_cols`: list of feature column names if input data is Spark DataFrame.
* `hard_code_batch_size`: if require hard code batch size for prediction. The default value is False.

This method returns a predicted result.
        
1. Predict data is tf.data.DataSet. The prediction result should be an XShards and each element is {'prediction': predicted numpy array or list of predicted numpy arrays}.
```
dataset = tf.data.Dataset.from_tensor_slices((np.random.randint(0, 200, size=(100, 1)),
                                              np.random.randint(0, 50, size=(100, 1))))
predictions = est.predict(dataset)

prediction_shards = est.predict(data_shard)
predictions = prediction_shards.collect()

assert 'prediction' in predictions[0]
```


2. Predict data is Spark DataFrame. The predict result is a DataFrame which includes original columns plus `prediction` column. The `prediction` column can be FloatType, VectorUDT or Array of VectorUDT depending on model outputs shape.
```
prediction_df = est.predict(df, batch_size=4, feature_cols=['user', 'item'])

assert 'prediction' in prediction_df.columns
```

3. Predict data is XShards. The prediction result should be an XShards and each element is {'prediction': predicted numpy array or list of predicted numpy arrays}.
```
file_path = os.path.join(resource_path, "orca/learn/ncf.csv")
data_shard = zoo.orca.data.pandas.read_csv(file_path)

<<<<<<< HEAD
=======
1. Predict data is tf.data.DataSet. The prediction result should be an XShards and each element is {'prediction': predicted numpy array or list of predicted numpy arrays}.
```
dataset = tf.data.Dataset.from_tensor_slices((np.random.randint(0, 200, size=(100, 1)),
                                              np.random.randint(0, 50, size=(100, 1))))
predictions = est.predict(dataset)

prediction_shards = est.predict(data_shard)
predictions = prediction_shards.collect()

assert 'prediction' in predictions[0]
```


2. Predict data is Spark DataFrame. The predict result is a DataFrame which includes original columns plus 'prediction' column. 
```
prediction_df = est.predict(df, batch_size=4, feature_cols=['user', 'item'])

assert 'prediction' in prediction_df.columns
```

3. Predict data is XShards. The prediction result should be an XShards and each element is {'prediction': predicted numpy array or list of predicted numpy arrays}.
```
file_path = os.path.join(resource_path, "orca/learn/ncf.csv")
data_shard = zoo.orca.data.pandas.read_csv(file_path)

>>>>>>> 06cff44a
def transform(df):
    result = {
        "x": (df['user'].to_numpy(), df['item'].to_numpy())
    }
    return result

data_shard = data_shard.transform_shard(transform)

prediction_shards = est.predict(data_shard)
predictions = prediction_shards.collect()

assert 'prediction' in predictions[0]
```

<<<<<<< HEAD
=======


>>>>>>> 06cff44a
#### **Checkpointing and Resume Training**

During training, Orca TF Estimator would save Orca checkpoint every epoch. You can also specify `checkpoint_trigger` in fit() to set checkpoint interval. The Orca checckpoints are saved in `model_dir` which is specified when you create estimator. You can load previous Orca checkpoint and resume train with it with such APIs:
 
```
load_latest_orca_checkpoint(path)
``` 
* path: directory containing Orca checkpoint files.

This method load latest checkpoint under specified directory.

E.g.
```
est = Estimator.from_keras(keras_model=model, model_dir=model_dir)
est.load_latest_orca_checkpoint(model_dir)
est.fit(data=data_shard,
        batch_size=8,
        epochs=10,
        validation_data=data_shard,
        checkpoint_trigger=SeveralIteration(4))
```

If you want to load specified version of checkpoint, you can use:

```
load_orca_checkpoint(path, version)
```
* path: checkpoint directory which contains model.* and optimMethod-TFParkTraining.* files.
* version: checkpoint version, which is the suffix of model.* file, i.e., for modle.4 file, the version is 4.

After loading checkpoint, you can resume training with fit(). 

#### **Tensorboard support**

During training and validation, Orca TF Estimator would save Tensorflow summary data under `model_dir` which is specified when you create estimator. This data can be visualized in TensorBoard, or you can use estimator's APIs to retrieve it. If you want to save train/validation summary data to different directory or you don't specify `model_dir`, you can set the logdir and app name with such API:
```
set_tensorboard(log_dir, app_name)
```
* `log_dir`: The base directory path to store training and validation logs.
* `app_name`: The name of the application.

This method sets summary information during the training process for visualization purposes. Saved summary can be viewed via TensorBoard. In order to take effect, it needs to be called before fit.

Training summary will be saved to 'log_dir/app_name/train' and validation summary (if any) will be saved to 'log_dir/app_name/validation'.

E.g. Set tensorboard for the estimator:
```
est = Estimator.from_keras(keras_model=model)
log_dir = os.path.join(temp, "log")
est.set_tensorboard(log_dir, "test")
```

Now, you can see the summary data in TensorBoard. Or else, you can get summary data with such APIs:
```
get_train_summary(tag)
```
* `tag`: The string variable represents the scalar wanted. It can only be "Loss", "LearningRate", or "Throughput".

This method get the scalar from model train summary. Return list of summary data of [iteration_number, scalar_value, timestamp].

E.g.
```
est.fit(data=data_shard,
        batch_size=8,
        epochs=10,
        validation_data=data_shard)

assert os.path.exists(os.path.join(log_dir, "test/train"))
assert os.path.exists(os.path.join(log_dir, "test/validation"))

train_loss = est.get_train_summary("Loss")
```

```
get_validation_summary(tag)
```
* `tag`: The string variable represents the scalar wanted.

This method gets the scalar from model validation summary. Return list of summary data of [iteration_number, scalar_value, timestamp]

E.g.
```
val_scores = est.get_validation_summary("Loss")
```

#### **Save model**
After training, you can save model in the estimator:

##### **Save Tensorflow checkpoint**
```
save_tf_checkpoint(path)
```
* `path`: tensorflow checkpoint path.

If you use tensorflow graph model in this estimator, this method would save tensorflow checkpoint.

E.g.
```
temp = tempfile.mkdtemp()
model_checkpoint = os.path.join(temp, 'test.ckpt')
est.save_tf_checkpoint(model_checkpoint)
```

##### **Save TF Keras model**
```
save_keras_model(path)
```
* `path`: keras model save path.

If you use tensorflow keras model in this estimator, this method would save keras model in specified path.

E.g.
```
temp = tempfile.mkdtemp()
model_path = os.path.join(temp, 'test.h5')
est.save_keras_model(model_path)
```
<|MERGE_RESOLUTION|>--- conflicted
+++ resolved
@@ -130,7 +130,6 @@
 ```
 
 
-
 2.  Train data is Spark DataFrame. E.g.
 ```
 est.fit(data=df,
@@ -249,10 +248,6 @@
         validation_data=df)
 ```
 
-<<<<<<< HEAD
-=======
-
->>>>>>> 06cff44a
 3. If train data is XShards, e.g.
 ```
 file_path = os.path.join(self.resource_path, "orca/learn/ncf.csv")
@@ -332,7 +327,6 @@
 assert 'prediction' in predictions[0]
 ```
 
-
 2. Predict data is Spark DataFrame. The predict result is a DataFrame which includes original columns plus `prediction` column. The `prediction` column can be FloatType, VectorUDT or Array of VectorUDT depending on model outputs shape.
 ```
 prediction_df = est.predict(df, batch_size=4, feature_cols=['user', 'item'])
@@ -345,34 +339,6 @@
 file_path = os.path.join(resource_path, "orca/learn/ncf.csv")
 data_shard = zoo.orca.data.pandas.read_csv(file_path)
 
-<<<<<<< HEAD
-=======
-1. Predict data is tf.data.DataSet. The prediction result should be an XShards and each element is {'prediction': predicted numpy array or list of predicted numpy arrays}.
-```
-dataset = tf.data.Dataset.from_tensor_slices((np.random.randint(0, 200, size=(100, 1)),
-                                              np.random.randint(0, 50, size=(100, 1))))
-predictions = est.predict(dataset)
-
-prediction_shards = est.predict(data_shard)
-predictions = prediction_shards.collect()
-
-assert 'prediction' in predictions[0]
-```
-
-
-2. Predict data is Spark DataFrame. The predict result is a DataFrame which includes original columns plus 'prediction' column. 
-```
-prediction_df = est.predict(df, batch_size=4, feature_cols=['user', 'item'])
-
-assert 'prediction' in prediction_df.columns
-```
-
-3. Predict data is XShards. The prediction result should be an XShards and each element is {'prediction': predicted numpy array or list of predicted numpy arrays}.
-```
-file_path = os.path.join(resource_path, "orca/learn/ncf.csv")
-data_shard = zoo.orca.data.pandas.read_csv(file_path)
-
->>>>>>> 06cff44a
 def transform(df):
     result = {
         "x": (df['user'].to_numpy(), df['item'].to_numpy())
@@ -387,11 +353,6 @@
 assert 'prediction' in predictions[0]
 ```
 
-<<<<<<< HEAD
-=======
-
-
->>>>>>> 06cff44a
 #### **Checkpointing and Resume Training**
 
 During training, Orca TF Estimator would save Orca checkpoint every epoch. You can also specify `checkpoint_trigger` in fit() to set checkpoint interval. The Orca checckpoints are saved in `model_dir` which is specified when you create estimator. You can load previous Orca checkpoint and resume train with it with such APIs:
