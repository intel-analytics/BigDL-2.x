--- conflicted
+++ resolved
@@ -69,13 +69,8 @@
         data_shard = zoo.orca.data.pandas.read_json(file_path, self.sc)
         partitions_num_1 = data_shard.rdd.getNumPartitions()
         assert partitions_num_1 == 4, "number of partition should be 4"
-<<<<<<< HEAD
-        data_shard = data_shard.repartition(1)
-        partitions_num_2 = data_shard.rdd.getNumPartitions()
-=======
         partitioned_shard = data_shard.repartition(1)
         partitions_num_2 = partitioned_shard.rdd.getNumPartitions()
->>>>>>> c9713ec1
         assert partitions_num_2 == 1, "number of partition should be 1"
 
     def test_apply(self):
@@ -89,13 +84,8 @@
             df[column_name] = df[column_name] * (-1)
             return df
 
-<<<<<<< HEAD
-        data_shard = data_shard.transform_shard(negative, "value")
-        data2 = data_shard.collect()
-=======
         trans_data_shard = data_shard.transform_shard(negative, "value")
         data2 = trans_data_shard.collect()
->>>>>>> c9713ec1
         assert data2[0]["value"].values[0] < 0, "value should be negative"
 
     def test_read_csv_with_args(self):
@@ -109,15 +99,6 @@
     def test_partition_by_single_column(self):
         file_path = os.path.join(self.resource_path, "orca/data/csv")
         data_shard = zoo.orca.data.pandas.read_csv(file_path, self.sc)
-<<<<<<< HEAD
-        data_shard = data_shard.partition_by(cols="location")
-        partitions = data_shard.rdd.glom().collect()
-        assert len(partitions) == 4
-
-        data_shard = zoo.orca.data.pandas.read_csv(file_path, self.sc)
-        data_shard = data_shard.partition_by(cols="location", num_partitions=3)
-        partitions = data_shard.rdd.glom().collect()
-=======
         partitioned_shard = data_shard.partition_by(cols="location")
         partitions = partitioned_shard.rdd.glom().collect()
         assert len(partitions) == 4
@@ -125,7 +106,6 @@
         data_shard = zoo.orca.data.pandas.read_csv(file_path, self.sc)
         partitioned_shard = data_shard.partition_by(cols="location", num_partitions=3)
         partitions = partitioned_shard.rdd.glom().collect()
->>>>>>> c9713ec1
         assert len(partitions) == 3
 
     def test_unique(self):
@@ -137,13 +117,8 @@
     def test_split(self):
         file_path = os.path.join(self.resource_path, "orca/data/csv")
         data_shard = zoo.orca.data.pandas.read_csv(file_path, self.sc)
-<<<<<<< HEAD
-        data_shard = data_shard.transform_shard(lambda df: (df[0:-1], df[-1:]))
-        shards_splits = data_shard.split()
-=======
         trans_data_shard = data_shard.transform_shard(lambda df: (df[0:-1], df[-1:]))
         shards_splits = trans_data_shard.split()
->>>>>>> c9713ec1
         assert len(shards_splits) == 2
         data1 = shards_splits[0].collect()
         data2 = shards_splits[1].collect()
