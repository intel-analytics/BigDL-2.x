#
# Copyright 2018 Analytics Zoo Authors.
#
# Licensed under the Apache License, Version 2.0 (the "License");
# you may not use this file except in compliance with the License.
# You may obtain a copy of the License at
#
#     http://www.apache.org/licenses/LICENSE-2.0
#
# Unless required by applicable law or agreed to in writing, software
# distributed under the License is distributed on an "AS IS" BASIS,
# WITHOUT WARRANTIES OR CONDITIONS OF ANY KIND, either express or implied.
# See the License for the specific language governing permissions and
# limitations under the License.
#

from zoo.common.nncontext import *
from zoo.util.engine import prepare_env, compare_version
import pyspark

__version__ = "0.10.0.dev0"

prepare_env()
creator_classes = JavaCreator.get_creator_class()[:]
JavaCreator.set_creator_class([])
JavaCreator.add_creator_class("com.intel.analytics.zoo.tfpark.python.PythonTFPark")
JavaCreator.add_creator_class("com.intel.analytics.zoo.pipeline.nnframes.python.PythonNNFrames")
JavaCreator.add_creator_class("com.intel.analytics.zoo.feature.python.PythonImageFeature")
JavaCreator.add_creator_class("com.intel.analytics.zoo.pipeline.api.keras.python.PythonAutoGrad")
JavaCreator.add_creator_class("com.intel.analytics.zoo.models.python.PythonZooModel")
JavaCreator.add_creator_class("com.intel.analytics.zoo.pipeline.api.keras.python.PythonZooKeras2")
JavaCreator.add_creator_class("com.intel.analytics.zoo.feature.python.PythonTextFeature")
JavaCreator.add_creator_class("com.intel.analytics.zoo.feature.python.PythonFeatureSet")
JavaCreator.add_creator_class("com.intel.analytics.zoo.pipeline.api.net.python.PythonZooNet")
JavaCreator.add_creator_class("com.intel.analytics.zoo.pipeline.inference.PythonInferenceModel")
JavaCreator.add_creator_class("com.intel.analytics.zoo.pipeline.estimator.python.PythonEstimator")
JavaCreator.add_creator_class("com.intel.analytics.zoo.orca.python.PythonOrca")
if compare_version(pyspark.__version__, "2.4") >= 0:
    JavaCreator.add_creator_class("com.intel.analytics.zoo.friesian.python.PythonFriesian")
for clz in creator_classes:
<<<<<<< HEAD
    JavaCreator.add_creator_class(clz)
=======
    JavaCreator.add_creator_class(clz)

__version__ = "0.11.0.dev0"
>>>>>>> cddc4a25
<|MERGE_RESOLUTION|>--- conflicted
+++ resolved
@@ -18,7 +18,7 @@
 from zoo.util.engine import prepare_env, compare_version
 import pyspark
 
-__version__ = "0.10.0.dev0"
+__version__ = "0.11.0.dev0"
 
 prepare_env()
 creator_classes = JavaCreator.get_creator_class()[:]
@@ -38,10 +38,4 @@
 if compare_version(pyspark.__version__, "2.4") >= 0:
     JavaCreator.add_creator_class("com.intel.analytics.zoo.friesian.python.PythonFriesian")
 for clz in creator_classes:
-<<<<<<< HEAD
-    JavaCreator.add_creator_class(clz)
-=======
-    JavaCreator.add_creator_class(clz)
-
-__version__ = "0.11.0.dev0"
->>>>>>> cddc4a25
+    JavaCreator.add_creator_class(clz)