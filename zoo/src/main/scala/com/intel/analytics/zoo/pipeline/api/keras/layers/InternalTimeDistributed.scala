/*
 * Copyright 2018 Analytics Zoo Authors.
 *
 * Licensed under the Apache License, Version 2.0 (the "License");
 * you may not use this file except in compliance with the License.
 * You may obtain a copy of the License at
 *
 *     http://www.apache.org/licenses/LICENSE-2.0
 *
 * Unless required by applicable law or agreed to in writing, software
 * distributed under the License is distributed on an "AS IS" BASIS,
 * WITHOUT WARRANTIES OR CONDITIONS OF ANY KIND, either express or implied.
 * See the License for the specific language governing permissions and
 * limitations under the License.
 */

package com.intel.analytics.zoo.pipeline.api.keras.layers.internal

import com.intel.analytics.bigdl.nn.abstractnn.{AbstractModule, Activity, TensorModule}
import com.intel.analytics.bigdl.tensor.Tensor
import com.intel.analytics.bigdl.tensor.TensorNumericMath.TensorNumeric
import com.intel.analytics.bigdl.utils.{T, Table}
import com.intel.analytics.bigdl.utils.serializer.{DeserializeContext, ModuleSerializable}
import com.intel.analytics.bigdl.utils.serializer.converters.DataConverter

import scala.collection.mutable.ArrayBuffer
import scala.reflect.ClassTag


/**
 * NB: This implementation is almost the same as "com.intel.analytics.bigdl.nn.Timedistributed"
 * except for some bug fixing. We need to merge this back to BigDL in the next release.
 *
 * This layer is intended to apply contained layer to each temporal time slice
 * of input tensor.
 *
 * For instance, The TimeDistributed Layer can feed each time slice of input tensor
 * to the Linear layer.
 *
 * The input data format is [Batch, Time, Other dims]. For the contained layer, it must not change
 * the Other dims length.
 *
 * @param maskZero: if `maskZero` is set to true, if the input including zero vectors, the
 *                corresponding output will be set to zero vecotrs.
 * @tparam T data type, which can be [[Double]] or [[Float]]
 */

private[zoo] class InternalTimeDistributed[T: ClassTag](
    val layer: AbstractModule[Activity, Tensor[T], T],
    maskZero: Boolean = false)
  (implicit ev: TensorNumeric[T]) extends AbstractModule[Activity, Tensor[T], T] {

  private var internalInputSize: Array[Array[Int]] = _
  private var gradOutputSize: Array[Int] = _
  private var outputSize: Array[Int] = _
  private val timeBuffer =
    new ArrayBuffer[(AbstractModule[_ <: Activity, _ <: Activity, T], Long, Long)]
  private var maskBuffer: Tensor[T] = _
  private var indexBuffer: Tensor[T] = _
  private var inputBuffer: Tensor[T] = _

  /**
   * combine: [B, T, D] => [B * T, D]
   * split:   [B * T, D] => [B, T, D]
   */
  private def combine(src: Array[Int], target: Array[Int]): Unit = {
    require(src.length == target.length + 1,
      "TimeDistributed: combine method requires src.length == target.length + 1" +
        s" Current src.length = ${src.length}" +
        s" Current target.length = ${target.length}")

    target(0) = src(0) * src(1)
    var j = 1
    while (j < target.length) {
      target(j) = src(j + 1)
      j += 1
    }
  }

  private def resizeActivity(input: Activity, targetSizes: Array[Array[Int]]): Unit = {
    if (input.isTensor) input.toTensor.resize(targetSizes.head)
    else {
      input.toTable.foreach { case ((key: Int, value: Tensor[T])) =>
          value.resize(targetSizes(key - 1))
      }
    }
  }

  private def getActivitySize(input: Activity): Array[Array[Int]] = {
    if (input.isTensor) {
      Array(input.toTensor.size())
    } else {
      val sizes = new Array[Array[Int]](input.toTable.length)
      input.toTable.foreach { case ((key: Int, value: Tensor[T])) =>
        sizes(key - 1) = (value.size())
      }
      sizes
    }
  }

  override def updateOutput(input: Activity): Tensor[T] = {
    val oriSizes = getActivitySize(input)
    if (internalInputSize == null) {
      internalInputSize = new Array[Array[Int]](oriSizes.length)
      for (i <- 0 until oriSizes.length) {
        internalInputSize(i) = new Array[Int](oriSizes(i).length - 1)
      }
    }
    for ((srcSizes, tgtSizes) <- oriSizes zip internalInputSize) {
      combine(srcSizes, tgtSizes)
    }
    resizeActivity(input, internalInputSize)

    val _output = layer.forward(input).toTensor[T]

<<<<<<< HEAD
    if (outputSize == null) {
      val combinedShape = _output.size()
      // in case of singleton
      var i = 0
      while (i < oriSizes.length && oriSizes(i)(0) * oriSizes(i)(1) != combinedShape(0)) {
        i += 1
      }
      require(i < oriSizes.length,
        s"combined batch: ${combinedShape(0)} should match ${oriSizes(i)(0)} * ${oriSizes(i)(1)}")
      outputSize = Array(oriSizes(i)(0), oriSizes(i)(1)) ++ combinedShape.drop(1)
    }
    resizeActivity(input, oriSizes)
=======
    val batch = _inputSize(0)
    val steps = _inputSize(1)

    val combinedShape = _output.size()
    require(combinedShape(0) == batch * steps,
      s"combined batch: ${combinedShape(0)} should match ${batch} * ${steps}")
    val splitedShape = Array(batch, steps) ++ combinedShape.drop(1)
    outputSize = splitedShape

    input.resize(_inputSize)
>>>>>>> e85dc5c0
    output.set(_output).resize(outputSize)

    if (maskZero) {
      require(input.isTensor, "only support mask with tensor")
      if (maskBuffer == null) {
        maskBuffer = Tensor()
      }
      if (indexBuffer == null) {
        indexBuffer = Tensor()
      }
      if (inputBuffer == null) {
        inputBuffer = Tensor()
      }
      inputBuffer.resizeAs(input.toTensor).abs(input.toTensor).max(maskBuffer, indexBuffer, 3)._1
      for (i <- 1 to maskBuffer.size(1)) {
        for (j <- 1 to maskBuffer.size(2)) {
          if (maskBuffer(Array(i, j, 1)) == ev.zero) {
            output.select(1, i).select(1, j).zero()
          }
        }
      }
    }

    output
  }

  override def updateGradInput(input: Activity, gradOutput: Tensor[T]): Activity = {
    if (gradOutputSize == null) {
      gradOutputSize = new Array[Int](gradOutput.size.length - 1)
    }
    val oriSizes = getActivitySize(input)
    val _gradOutputSize = gradOutput.size
    combine(_gradOutputSize, gradOutputSize)
    resizeActivity(input, internalInputSize)
    gradOutput.resize(gradOutputSize)
    val _gradInput = layer.updateGradInput(input, gradOutput)
    if (_gradInput.isTensor) {
      gradInput = Tensor()
      gradInput.toTensor.set(_gradInput.toTensor)
    } else {
      gradInput = T()
      var i = 1
      while (i <= _gradInput.toTable.length()) {
        gradInput.toTable.insert(_gradInput.toTable[Tensor[T]](i))
        i += 1
      }
    }

    resizeActivity(gradInput, oriSizes)
    resizeActivity(input, oriSizes)
    gradOutput.resize(_gradOutputSize)

    if (maskZero) {
      require(gradInput.isTensor, "only support mask with Tensor")
      for (i <- 1 to maskBuffer.size(1)) {
        for (j <- 1 to maskBuffer.size(2)) {
          if (maskBuffer(Array(i, j, 1)) == ev.zero) {
            gradInput.toTensor.select(1, i).select(1, j).zero()
          }
        }
      }
    }
    gradInput
  }

  override def accGradParameters(input: Activity, gradOutput: Tensor[T]): Unit = {
    val oriSizes = getActivitySize(input)
    val _gradOutputSize = gradOutput.size
    resizeActivity(input, internalInputSize)
    gradOutput.resize(gradOutputSize)
    layer.accGradParameters(input, gradOutput)
    resizeActivity(input, oriSizes)
    gradOutput.resize(_gradOutputSize)
  }

  override def backward(input: Activity, gradOutput: Tensor[T]): Activity = {
    val st = System.nanoTime
    updateGradInput(input, gradOutput)
    accGradParameters(input, gradOutput)
    backwardTime += System.nanoTime - st
    gradInput
  }

  override def reset(): Unit = layer.reset()

  override def training(): InternalTimeDistributed.this.type = {
    layer.training()
    super.training()
  }

  override def resetTimes(): Unit = {
    layer.resetTimes()
    this.forwardTime = 0
    this.backwardTime = 0
  }

  override def getTimes(): Array[(AbstractModule[_ <: Activity, _ <: Activity, T], Long, Long)] = {
    timeBuffer.clear
    var modulesForwardTime = 0L
    var modulesBackwardTime = 0L
    layer.getTimes.foreach(x => {
      timeBuffer.append(x)
      modulesForwardTime += x._2
      modulesBackwardTime += x._3
    })
    timeBuffer.append((this,
      this.forwardTime - modulesForwardTime,
      this.backwardTime - modulesBackwardTime))
    timeBuffer.toArray
  }

  override def evaluate(): InternalTimeDistributed.this.type = {
    layer.evaluate()
    super.evaluate()
  }

  /**
   * This function returns two arrays. One for the weights and the other the gradients
   * Custom modules should override this function if they have parameters
   *
   * @return (Array of weights, Array of grad)
   */
  override def parameters(): (Array[Tensor[T]], Array[Tensor[T]]) = layer.parameters()

  /**
   * This method will return a table indicating the name and corresponding parameters.
   * @return Table
   */
  override def getParametersTable(): Table = layer.getParametersTable()

  override def getExtraParameter(): Array[Tensor[T]] = {
    layer.getExtraParameter()
  }

  override def clearState(): InternalTimeDistributed.this.type = {
    super.clearState()
    layer.clearState()
    internalInputSize = null
    gradOutputSize = null
    outputSize = null
    timeBuffer.clear
    maskBuffer = null
    inputBuffer = null
    indexBuffer = null
    this
  }

  override def canEqual(other: Any): Boolean = other.isInstanceOf[InternalTimeDistributed[T]]

  override def equals(other: Any): Boolean = other match {
    case that: InternalTimeDistributed[T] =>
      super.equals(that) &&
        (that canEqual this) &&
        layer.equals(layer) &&
        internalInputSize == that.internalInputSize &&
        gradOutputSize == that.gradOutputSize &&
        outputSize == that.outputSize
    case _ => false
  }

  override def hashCode(): Int = {
    val state = Seq(super.hashCode(),
      layer, internalInputSize, gradOutputSize, outputSize)
    state.filter(_ != null).map(_.hashCode()).foldLeft(0)((a, b) => 31 * a + b)
  }

  override def toString(): String = s"${getPrintName}${layer}"
}

object InternalTimeDistributed extends ModuleSerializable {
  def apply[@specialized(Float, Double) T: ClassTag](
      layer: AbstractModule[Activity, Tensor[T], T],
      maskZero: Boolean = false
  )(implicit ev: TensorNumeric[T]): InternalTimeDistributed[T] = {
    new InternalTimeDistributed[T](layer, maskZero)
  }

  // To make ti compatible with release 0.4
  override def doLoadModule[T: ClassTag](context: DeserializeContext)
    (implicit ev: TensorNumeric[T]): AbstractModule[Activity, Activity, T] = {
    val attrMap = context.bigdlModule.getAttrMap
    val layerAttr = attrMap.get("layer")
    val layer = DataConverter.getAttributeValue(context, layerAttr).
      asInstanceOf[AbstractModule[Activity, Tensor[T], T]]
    var maskZero = false
    if (attrMap.containsKey("maskZero")) {
      maskZero = DataConverter.getAttributeValue(context, attrMap.get("maskZero")).
        asInstanceOf[Boolean]
    }
    InternalTimeDistributed(layer, maskZero)
  }
}<|MERGE_RESOLUTION|>--- conflicted
+++ resolved
@@ -113,31 +113,17 @@
 
     val _output = layer.forward(input).toTensor[T]
 
-<<<<<<< HEAD
-    if (outputSize == null) {
-      val combinedShape = _output.size()
-      // in case of singleton
-      var i = 0
-      while (i < oriSizes.length && oriSizes(i)(0) * oriSizes(i)(1) != combinedShape(0)) {
-        i += 1
-      }
-      require(i < oriSizes.length,
-        s"combined batch: ${combinedShape(0)} should match ${oriSizes(i)(0)} * ${oriSizes(i)(1)}")
-      outputSize = Array(oriSizes(i)(0), oriSizes(i)(1)) ++ combinedShape.drop(1)
-    }
+    val combinedShape = _output.size()
+    // in case of singleton
+    var i = 0
+    while (i < oriSizes.length && oriSizes(i)(0) * oriSizes(i)(1) != combinedShape(0)) {
+      i += 1
+    }
+    require(i < oriSizes.length,
+      s"combined batch: ${combinedShape(0)} should match ${oriSizes(i)(0)} * ${oriSizes(i)(1)}")
+    outputSize = Array(oriSizes(i)(0), oriSizes(i)(1)) ++ combinedShape.drop(1)
+
     resizeActivity(input, oriSizes)
-=======
-    val batch = _inputSize(0)
-    val steps = _inputSize(1)
-
-    val combinedShape = _output.size()
-    require(combinedShape(0) == batch * steps,
-      s"combined batch: ${combinedShape(0)} should match ${batch} * ${steps}")
-    val splitedShape = Array(batch, steps) ++ combinedShape.drop(1)
-    outputSize = splitedShape
-
-    input.resize(_inputSize)
->>>>>>> e85dc5c0
     output.set(_output).resize(outputSize)
 
     if (maskZero) {
