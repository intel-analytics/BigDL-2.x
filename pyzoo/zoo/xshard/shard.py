--- conflicted
+++ resolved
@@ -100,7 +100,6 @@
         return [shard.get_data.remote() for shard in self.shard_list]
 
 
-<<<<<<< HEAD
 class RayPandasDataShards(RayDataShards):
 
     def max(self, axis=None, skipna=None, level=None, numeric_only=None):
@@ -152,7 +151,8 @@
         else:
             # scalar
             return min(list_result)
-=======
+
+
 class SparkDataShards(DataShards):
     def __init__(self, rdd):
         self.rdd = rdd
@@ -167,4 +167,3 @@
     def repartition(self, num_partitions):
         self.rdd.repartition(num_partitions)
         return self
->>>>>>> 2eb942e3
