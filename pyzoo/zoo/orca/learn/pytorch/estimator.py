--- conflicted
+++ resolved
@@ -259,10 +259,6 @@
                              "callable data_creators but get " + data.__class__.__name__)
         return self
 
-<<<<<<< HEAD
-    def predict(self, data, **kwargs):
-        raise NotImplementedError
-=======
     def predict(self, data, batch_size=4):
         from zoo.orca.learn.utils import convert_predict_to_xshard
         if isinstance(data, SparkXShards):
@@ -273,7 +269,6 @@
                              "numpy array}.")
         predicted_rdd = self.model.predict(data_rdd, batch_size=batch_size)
         return convert_predict_to_xshard(predicted_rdd)
->>>>>>> 7acb46b7
 
     def evaluate(self, data, validation_methods=None, batch_size=32):
         from zoo.orca.data.utils import to_sample
