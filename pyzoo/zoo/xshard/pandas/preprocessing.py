--- conflicted
+++ resolved
@@ -18,22 +18,37 @@
 import boto3
 import ray
 import pandas as pd
-<<<<<<< HEAD
-import random
-import os
+import pyarrow as pa
 from bigdl.util.common import get_node_and_core_number
 from pyspark.context import SparkContext
+
 from zoo.common import get_file_list
 from zoo.ray.util.raycontext import RayContext
 from zoo.xshard.shard import RayDataShards, ScDataShards
-=======
-import pyarrow as pa
-from pyspark.context import SparkContext
-
-from zoo.ray.util.raycontext import RayContext
-from zoo.xshard.shard import RayDataShards
 from zoo.xshard.utils import *
->>>>>>> 676eb10f
+
+
+def list_s3_file(file_path, file_type):
+    path_parts = file_path[1].split('/')
+    bucket = path_parts.pop(0)
+    key = "/".join(path_parts)
+
+    access_key_id = os.environ["AWS_ACCESS_KEY_ID"]
+    secret_access_key = os.environ["AWS_SECRET_ACCESS_KEY"]
+    s3_client = boto3.Session(
+        aws_access_key_id=access_key_id,
+        aws_secret_access_key=secret_access_key,
+    ).client('s3', verify=False)
+    keys = []
+    resp = s3_client.list_objects_v2(Bucket=bucket,
+                                     Prefix=key)
+    for obj in resp['Contents']:
+        keys.append(obj['Key'])
+    files = list(dict.fromkeys(keys))
+    # only get json/csv files
+    files = [file for file in files if os.path.splitext(file)[1] == "." + file_type]
+    file_paths = [os.path.join("s3://" + bucket, file) for file in files]
+    return file_paths
 
 
 def read_csv(file_path, context):
@@ -88,25 +103,7 @@
                 files = [file for file in files if os.path.splitext(file)[1] == "." + file_type]
                 file_paths = ["hdfs://" + server_address + file for file in files]
             elif prefix == "s3":
-                path_parts = file_url_splits[1].split('/')
-                bucket = path_parts.pop(0)
-                key = "/".join(path_parts)
-                env = context.ray_service.env
-                access_key_id = env["AWS_ACCESS_KEY_ID"]
-                secret_access_key = env["AWS_SECRET_ACCESS_KEY"]
-                s3_client = boto3.Session(
-                    aws_access_key_id=access_key_id,
-                    aws_secret_access_key=secret_access_key,
-                ).client('s3', verify=False)
-                keys = []
-                resp = s3_client.list_objects_v2(Bucket=bucket,
-                                                 Prefix=key)
-                for obj in resp['Contents']:
-                    keys.append(obj['Key'])
-                files = list(dict.fromkeys(keys))
-                # only get json/csv files
-                files = [file for file in files if os.path.splitext(file)[1] == "." + file_type]
-                file_paths = [os.path.join("s3://" + bucket, file) for file in files]
+                list_s3_file(file_url_splits, file_type)
             else:
                 file_paths = [os.path.join(file_path, file) for file in os.listdir(file_path)]
     else:
@@ -126,21 +123,16 @@
     return data_shards
 
 
-<<<<<<< HEAD
 def read_file_sc(context, file_path, file_type):
-    data_paths = get_file_list(file_path)
+    file_url_splits = file_path.split("://")
+    prefix = file_url_splits[0]
     node_num, core_num = get_node_and_core_number()
+
+    data_paths = list_s3_file(file_url_splits, file_type) if prefix == "s3" else get_file_list(file_path)
     rdd = context.parallelize(data_paths, node_num * 20)
 
-    if "hdfs" in file_path:
+    if prefix == "hdfs":
         def loadFile(iterator):
-            import os
-            os.environ['HADOOP_HOME'] = '/opt/work/hadoop-2.7.2'
-            os.environ['ARROW_LIBHDFS_DIR'] = '/opt/work/hadoop-2.7.2/lib/native'
-
-            import sys
-            sys.path.append("/opt/work/hadoop-2.7.2/bin")
-
             import pandas as pd
             import pyarrow as pa
             fs = pa.hdfs.connect()
@@ -156,9 +148,28 @@
                     yield df
 
         pd_rdd = rdd.mapPartitions(loadFile)
-    elif "s3" in file_path:
-        # TODO: support s3 file
-        pass
+    elif prefix == "s3":
+        def loadFile(iterator):
+            access_key_id = os.environ["AWS_ACCESS_KEY_ID"]
+            secret_access_key = os.environ["AWS_SECRET_ACCESS_KEY"]
+            s3_client = boto3.Session(
+                aws_access_key_id=access_key_id,
+                aws_secret_access_key=secret_access_key,
+            ).client('s3', verify=False)
+            for x in iterator:
+                path_parts = x.split("://")[1].split('/')
+                bucket = path_parts.pop(0)
+                key = "/".join(path_parts)
+                obj = s3_client.get_object(Bucket=bucket, Key=key)
+                if file_type == "json":
+                    df = pd.read_json(obj['Body'], orient='columns', lines=True)
+                elif file_type == "csv":
+                    df = pd.read_csv(obj['Body'])
+                else:
+                    raise Exception("Unsupported file type")
+                yield df
+
+        pd_rdd = rdd.mapPartitions(loadFile)
     else:
         def loadFile(iterator):
             import pandas as pd
@@ -177,9 +188,7 @@
     return data_shards
 
 
-=======
->>>>>>> 676eb10f
-@ray.remote
+# @ray.remote
 class RayPandasShard(object):
     def __init__(self, data=None):
         self.data = data
@@ -238,8 +247,4 @@
         self.data = func(self.data, *args)
 
     def get_data(self):
-<<<<<<< HEAD
         return self.data
-=======
-        return self.data
->>>>>>> 676eb10f
