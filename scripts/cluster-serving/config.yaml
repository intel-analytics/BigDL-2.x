## Analytics-zoo Cluster Serving

model:
  # model path must be set
  path: model
  # the inputs of the tensorflow model, separated by ","
  inputs:
  # the outputs of the tensorflow model, separated by ","
  outputs:
data:
  # default, localhost:6379
  src:
  # default, 3, 224, 224
  image_shape:
<<<<<<< HEAD
  # default, topN:1
=======
  # default, topN(1)
>>>>>>> 98ae6411
  filter:
params:
  # default, 4
  batch_size:
  # default: OFF
  performance_mode:
redis:
  # default, 4g
  maxmem: 
spark:
  # default, local[*]
  master: 
  # default, 4g
  driver_memory:
  # default, 1g
  executor_memory:
  # default, 1
  num_executors:
  # default, 4
  executor_cores:
  # default, 4
  total_executor_cores:<|MERGE_RESOLUTION|>--- conflicted
+++ resolved
@@ -12,11 +12,7 @@
   src:
   # default, 3, 224, 224
   image_shape:
-<<<<<<< HEAD
-  # default, topN:1
-=======
   # default, topN(1)
->>>>>>> 98ae6411
   filter:
 params:
   # default, 4
