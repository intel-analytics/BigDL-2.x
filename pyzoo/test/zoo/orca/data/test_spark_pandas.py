#
# Copyright 2018 Analytics Zoo Authors.
#
# Licensed under the Apache License, Version 2.0 (the "License");
# you may not use this file except in compliance with the License.
# You may obtain a copy of the License at
#
#     http://www.apache.org/licenses/LICENSE-2.0
#
# Unless required by applicable law or agreed to in writing, software
# distributed under the License is distributed on an "AS IS" BASIS,
# WITHOUT WARRANTIES OR CONDITIONS OF ANY KIND, either express or implied.
# See the License for the specific language governing permissions and
# limitations under the License.
#

import os.path
import shutil

import pytest

import zoo.orca.data
import zoo.orca.data.pandas
from zoo.orca.data.shard import SharedValue
from test.zoo.pipeline.utils.test_utils import ZooTestCase
from zoo.common.nncontext import *


class TestSparkXShards(ZooTestCase):
    def setup_method(self, method):
        self.resource_path = os.path.join(os.path.split(__file__)[0], "../../resources")
        sparkConf = init_spark_conf().setMaster("local[4]").setAppName("testSparkXShards")
        self.sc = init_nncontext(sparkConf)

    def teardown_method(self, method):
        """ teardown any state that was previously setup with a setup_method
        call.
        """
        self.sc.stop()

    def test_read_local_csv(self):
        file_path = os.path.join(self.resource_path, "orca/data/csv")
        data_shard = zoo.orca.data.pandas.read_csv(file_path, self.sc)
        data = data_shard.collect()
        assert len(data) == 2, "number of shard should be 2"
        df = data[0]
        assert "location" in df.columns, "location is not in columns"
        file_path = os.path.join(self.resource_path, "abc")
        with self.assertRaises(Exception) as context:
            xshards = zoo.orca.data.pandas.read_csv(file_path, self.sc)
        self.assertTrue('The file path is invalid/empty' in str(context.exception))

    def test_read_local_json(self):
        file_path = os.path.join(self.resource_path, "orca/data/json")
        data_shard = zoo.orca.data.pandas.read_json(file_path, self.sc,
                                                    orient='columns', lines=True)
        data = data_shard.collect()
        assert len(data) == 2, "number of shard should be 2"
        df = data[0]
        assert "value" in df.columns, "value is not in columns"

    def test_read_s3(self):
        access_key_id = os.getenv("AWS_ACCESS_KEY_ID")
        secret_access_key = os.getenv("AWS_SECRET_ACCESS_KEY")
        if access_key_id and secret_access_key:
            file_path = "s3://analytics-zoo-data/nyc_taxi.csv"
            data_shard = zoo.orca.data.pandas.read_csv(file_path, self.sc)
            data = data_shard.collect()
            df = data[0]
            assert "value" in df.columns, "value is not in columns"

    def test_repartition(self):
        file_path = os.path.join(self.resource_path, "orca/data/json")
        data_shard = zoo.orca.data.pandas.read_json(file_path, self.sc,
                                                    orient='columns', lines=True)
        partitions_num_1 = data_shard.rdd.getNumPartitions()
        assert partitions_num_1 == 4, "number of partition should be 4"
        data_shard.cache()
        partitioned_shard = data_shard.repartition(1)
        assert data_shard.is_cached(), "data_shard should be cached"
        assert partitioned_shard.is_cached(), "partitioned_shard should be cached"
        data_shard.uncache()
        assert not data_shard.is_cached(), "data_shard should be uncached"
        partitions_num_2 = partitioned_shard.rdd.getNumPartitions()
        assert partitions_num_2 == 1, "number of partition should be 1"

    def test_apply(self):
        file_path = os.path.join(self.resource_path, "orca/data/json")
        data_shard = zoo.orca.data.pandas.read_json(file_path, self.sc,
                                                    orient='columns', lines=True)
        data = data_shard.collect()
        assert data[0]["value"].values[0] > 0, "value should be positive"

        def negative(df, column_name):
            df[column_name] = df[column_name] * (-1)
            return df

        trans_data_shard = data_shard.transform_shard(negative, "value")
        data2 = trans_data_shard.collect()
        assert data2[0]["value"].values[0] < 0, "value should be negative"

    def test_read_csv_with_args(self):
        file_path = os.path.join(self.resource_path, "orca/data/csv")
        data_shard = zoo.orca.data.pandas.read_csv(file_path, self.sc, sep=',', header=0)
        data = data_shard.collect()
        assert len(data) == 2, "number of shard should be 2"
        df = data[0]
        assert "location" in df.columns, "location is not in columns"

    def test_partition_by_single_column(self):
        file_path = os.path.join(self.resource_path, "orca/data/csv")
        data_shard = zoo.orca.data.pandas.read_csv(file_path, self.sc)
        partitioned_shard = data_shard.partition_by(cols="location")
        partitions = partitioned_shard.rdd.glom().collect()
        assert len(partitions) == 4

        data_shard = zoo.orca.data.pandas.read_csv(file_path, self.sc)
        partitioned_shard = data_shard.partition_by(cols="location", num_partitions=3)
        assert not data_shard.is_cached(), "data_shard should be uncached"
        assert partitioned_shard.is_cached(), "partitioned_shard should be cached"
        partitions = partitioned_shard.rdd.glom().collect()
        assert len(partitions) == 3

    def test_unique(self):
        file_path = os.path.join(self.resource_path, "orca/data/csv")
        data_shard = zoo.orca.data.pandas.read_csv(file_path, self.sc)
        location_list = data_shard.unique("location")
        assert len(location_list) == 6

    def test_split(self):
        file_path = os.path.join(self.resource_path, "orca/data/csv")
        data_shard = zoo.orca.data.pandas.read_csv(file_path, self.sc)
        trans_data_shard = data_shard.transform_shard(lambda df: (df[0:-1], df[-1:]))
        assert trans_data_shard.is_cached(), "trans_data_shard should be cached"
        shards_splits = trans_data_shard.split()
        assert not trans_data_shard.is_cached(), "shards_splits should be uncached"
        trans_data_shard.uncache()
        del trans_data_shard
        assert len(shards_splits) == 2
        assert shards_splits[0].is_cached(), "shards in shards_splits should be cached"
        data1 = shards_splits[0].collect()
        data2 = shards_splits[1].collect()
        assert len(data1[0].index) > 1
        assert len(data2[0].index) == 1

    def test_len(self):
        file_path = os.path.join(self.resource_path, "orca/data/csv")
        data_shard = zoo.orca.data.pandas.read_csv(file_path, self.sc)
        assert data_shard.len() == 14
        assert data_shard.len('ID') == 14
        with self.assertRaises(Exception) as context:
            data_shard.len('abc')
        self.assertTrue('Invalid key for this XShards' in str(context.exception))

        def to_dict(df):
            return {'ID': df['ID'].to_numpy(), 'location': df['location'].to_numpy()}
        data_shard = data_shard.transform_shard(to_dict)
        assert data_shard.len('ID') == 14
        assert data_shard.len() == 4
        with self.assertRaises(Exception) as context:
            data_shard.len('abc')
        self.assertTrue('Invalid key for this XShards' in str(context.exception))

        def to_number(d):
            return 4
        data_shard = data_shard.transform_shard(to_number)
        assert data_shard.len() == 2
        with self.assertRaises(Exception) as context:
            data_shard.len('abc')
        self.assertTrue('No selection operation available for this XShards' in
                        str(context.exception))

    def test_save(self):
        temp = tempfile.mkdtemp()
        file_path = os.path.join(self.resource_path, "orca/data/csv")
        data_shard = zoo.orca.data.pandas.read_csv(file_path, self.sc)
        path = os.path.join(temp, "data.pkl")
        data_shard.save_pickle(path)
        shards = zoo.orca.data.SparkXShards.load_pickle(path)
        assert isinstance(shards, zoo.orca.data.SparkXShards)
        shutil.rmtree(temp)

    def test_transform(self):
        def trans_func(df):
            data1 = {'ID': df['ID'].values, 'price': df['sale_price'].values}
            data2 = {'location': df['location'].values}
            return {'x': data1, 'y': data2}
        file_path = os.path.join(self.resource_path, "orca/data/csv")
        data_shard = zoo.orca.data.pandas.read_csv(file_path, self.sc)
        assert data_shard.is_cached(), "data_shard should be cached"
        transformed_data_shard = data_shard.transform_shard(trans_func)
        assert not data_shard.is_cached(), "data_shard should be uncached"
        assert transformed_data_shard.is_cached(), "transformed_data_shard should be cached"
        data = data_shard.collect()
        assert len(data) == 2, "number of shard should be 2"
        df = data[0]
        assert "location" in df.columns, "location is not in columns"
        trans_data = transformed_data_shard.collect()
        assert len(trans_data) == 2, "number of shard should be 2"
        trans_dict = trans_data[0]
        assert "x" in trans_dict, "x is not in the dictionary"

    def test_transform_broadcast(self):
        def negative(df, column_name, minus_val):
            df[column_name] = df[column_name] * (-1)
            df[column_name] = df[column_name] - minus_val.value
            return df

        file_path = os.path.join(self.resource_path, "orca/data/json")
        data_shard = zoo.orca.data.pandas.read_json(file_path, self.sc,
                                                    orient='columns', lines=True)
        data = data_shard.collect()
        assert data[0]["value"].values[0] > 0, "value should be positive"
        col_name = "value"
        minus_val = 2
        minus_val_shared_value = SharedValue(minus_val)
        trans_shard = data_shard.transform_shard(negative, col_name,
                                                 minus_val_shared_value)
        data2 = trans_shard.collect()
        assert data2[0]["value"].values[0] < 0, "value should be negative"
        assert data[0]["value"].values[0] + data2[0]["value"].values[0] == -2, "value should be -2"

<<<<<<< HEAD
    def test_get_item(self):
        file_path = os.path.join(self.resource_path, "orca/data/json")
        data_shard = zoo.orca.data.pandas.read_json(file_path, self.sc,
                                                    orient='columns', lines=True)
        selected_shard = data_shard["value"]
        assert data_shard.is_cached(), "data_shard should be cached"
        assert selected_shard.is_cached(), "selected_shard should be cached"
        data1 = data_shard.collect()
        data2 = selected_shard.collect()
        assert data1[0]["value"].values[0] == data2[0][0], "value should be same"
        assert data1[1]["value"].values[0] == data2[1][0], "value should be same"
        with self.assertRaises(Exception) as context:
            data_shard.len('abc')
        self.assertTrue('Invalid key for this XShards' in str(context.exception))
=======
    def test_for_each(self):
        file_path = os.path.join(self.resource_path, "orca/data/csv")
        shards = zoo.orca.data.pandas.read_csv(file_path, self.sc)

        def get_item(data, key):
            return data[key]
        result1 = shards._for_each(get_item, 'location')
        import pandas as pd
        assert isinstance(result1.first(), pd.Series)
        result2 = shards._for_each(get_item, 'abc')
        assert isinstance(result2.first(), KeyError)
>>>>>>> 3b232a7b


if __name__ == "__main__":
    pytest.main([__file__])<|MERGE_RESOLUTION|>--- conflicted
+++ resolved
@@ -220,7 +220,6 @@
         assert data2[0]["value"].values[0] < 0, "value should be negative"
         assert data[0]["value"].values[0] + data2[0]["value"].values[0] == -2, "value should be -2"
 
-<<<<<<< HEAD
     def test_get_item(self):
         file_path = os.path.join(self.resource_path, "orca/data/json")
         data_shard = zoo.orca.data.pandas.read_json(file_path, self.sc,
@@ -235,7 +234,7 @@
         with self.assertRaises(Exception) as context:
             data_shard.len('abc')
         self.assertTrue('Invalid key for this XShards' in str(context.exception))
-=======
+
     def test_for_each(self):
         file_path = os.path.join(self.resource_path, "orca/data/csv")
         shards = zoo.orca.data.pandas.read_csv(file_path, self.sc)
@@ -247,7 +246,6 @@
         assert isinstance(result1.first(), pd.Series)
         result2 = shards._for_each(get_item, 'abc')
         assert isinstance(result2.first(), KeyError)
->>>>>>> 3b232a7b
 
 
 if __name__ == "__main__":
