# Orca TF Estimator

This is an example to demonstrate how to use Analytics-Zoo's Orca TF Estimator API to run distributed
Tensorflow and Keras on Spark.

## Environment Preparation

Download and install latest analytics whl by following instructions ([here](https://analytics-zoo.github.io/master/#PythonUserGuide/install/#install-the-latest-nightly-build-wheels-for-pip).

```bash
conda create -y -n analytics-zoo python==3.7.7
conda activate analytics-zoo
pip install analytics_zoo-${VERSION}-${TIMESTAMP}-py2.py3-none-${OS}_x86_64.whl
pip install tensorflow==1.15.0
pip install psutil
```

Note: conda environment is required to run on Yarn, but not strictly necessary for running on local.

## Run examples on local

```bash
python lenet_mnist_graph.py --cluster_mode local 
```

```bash
python lenet_mnist_keras.py --cluster_mode local
```

## Run examples on yarn cluster
```bash
python lenet_mnist_graph.py --cluster_mode yarn
```

```bash
python lenet_mnist_keras.py --cluster_mode yarn
```

<<<<<<< HEAD
## Run tf keras model example with prebuilt package
```bash
export ANALYTICS_ZOO_HOME=... # the directory where you extract the downloaded Analytics Zoo zip package
export SPARK_HOME=... # the root directory of Spark
bash $ANALYTICS_ZOO_HOME/bin/spark-submit-python-with-zoo.sh --master local[4] lenet_mnist_keras.py
```

## Run NCF example after pip install
```bash
python ncf.py
```

## Run NCF example with prebuilt package
```bash
export ANALYTICS_ZOO_HOME=... # the directory where you extract the downloaded Analytics Zoo zip package
export SPARK_HOME=... # the root directory of Spark
bash $ANALYTICS_ZOO_HOME/bin/spark-submit-python-with-zoo.sh --master local[4] ncf.py
```

=======
## Additional Resources
The application is also be able to run on spark standalone cluster or in yarn cluster mode.
Please refer to the following links to learn more details.

1. [Orca Overview](https://analytics-zoo.github.io/master/#Orca/overview/) and [Orca Context](https://analytics-zoo.github.io/master/#Orca/context/)
2. [Download and install Analytics Zoo](https://analytics-zoo.github.io/master/#PythonUserGuide/install/)
>>>>>>> be5f40b0
<|MERGE_RESOLUTION|>--- conflicted
+++ resolved
@@ -36,7 +36,6 @@
 python lenet_mnist_keras.py --cluster_mode yarn
 ```
 
-<<<<<<< HEAD
 ## Run tf keras model example with prebuilt package
 ```bash
 export ANALYTICS_ZOO_HOME=... # the directory where you extract the downloaded Analytics Zoo zip package
@@ -56,11 +55,9 @@
 bash $ANALYTICS_ZOO_HOME/bin/spark-submit-python-with-zoo.sh --master local[4] ncf.py
 ```
 
-=======
 ## Additional Resources
 The application is also be able to run on spark standalone cluster or in yarn cluster mode.
 Please refer to the following links to learn more details.
 
 1. [Orca Overview](https://analytics-zoo.github.io/master/#Orca/overview/) and [Orca Context](https://analytics-zoo.github.io/master/#Orca/context/)
-2. [Download and install Analytics Zoo](https://analytics-zoo.github.io/master/#PythonUserGuide/install/)
->>>>>>> be5f40b0
+2. [Download and install Analytics Zoo](https://analytics-zoo.github.io/master/#PythonUserGuide/install/)