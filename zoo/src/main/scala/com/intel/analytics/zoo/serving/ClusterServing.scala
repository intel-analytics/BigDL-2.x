--- conflicted
+++ resolved
@@ -29,13 +29,9 @@
 object ClusterServing {
   Logger.getLogger("org").setLevel(Level.ERROR)
   Logger.getLogger("com.intel.analytics.zoo").setLevel(Level.INFO)
-  var params: SerParams = null
-<<<<<<< HEAD
+  var params: SerParams = null  
   def run(configPath: String = "config.yaml",
           redisHost: String = null, redisPort: Int = -1): Unit = {
-=======
-  def run(configPath: String = "config.yaml", redisHost: String = null, redisPort: Int = -1): Unit = {
->>>>>>> 36517950
     val helper = new ClusterServingHelper(configPath)
     helper.initArgs()
     params = new SerParams(helper)
