#
# Copyright 2018 Analytics Zoo Authors.
#
# Licensed under the Apache License, Version 2.0 (the "License");
# you may not use this file except in compliance with the License.
# You may obtain a copy of the License at
#
#     http://www.apache.org/licenses/LICENSE-2.0
#
# Unless required by applicable law or agreed to in writing, software
# distributed under the License is distributed on an "AS IS" BASIS,
# WITHOUT WARRANTIES OR CONDITIONS OF ANY KIND, either express or implied.
# See the License for the specific language governing permissions and
# limitations under the License.
#

import shutil
from unittest import TestCase

import tensorflow as tf

from bigdl.optim.optimizer import SeveralIteration
from zoo.orca.learn.tf.estimator import Estimator
from zoo.common.nncontext import *
from zoo.orca.learn.tf.utils import convert_predict_to_dataframe
import zoo.orca.data.pandas


class TestEstimatorForKeras(TestCase):
    def setup_method(self, method):
        self.resource_path = os.path.join(os.path.split(__file__)[0], "../../../resources")

    def create_model(self):

        user = tf.keras.layers.Input(shape=[1])
        item = tf.keras.layers.Input(shape=[1])

        feat = tf.keras.layers.concatenate([user, item], axis=1)
        predictions = tf.keras.layers.Dense(2, activation='softmax')(feat)

        model = tf.keras.models.Model(inputs=[user, item], outputs=predictions)
        model.compile(optimizer='rmsprop',
                      loss='sparse_categorical_crossentropy',
                      metrics=['accuracy'])
        return model

    def create_model_with_clip(self):

        user = tf.keras.layers.Input(shape=[1])
        item = tf.keras.layers.Input(shape=[1])

        feat = tf.keras.layers.concatenate([user, item], axis=1)
        predictions = tf.keras.layers.Dense(2, activation='softmax')(feat)

        model = tf.keras.models.Model(inputs=[user, item], outputs=predictions)
        optimizer = tf.keras.optimizers.RMSprop(
            learning_rate=0.001,
            rho=0.9,
            momentum=0.0,
            epsilon=1e-07,
            centered=False,
            name="RMSprop",
            clipnorm=1.2,
            clipvalue=0.2
        )
        model.compile(optimizer=optimizer,
                      loss='sparse_categorical_crossentropy',
                      metrics=['accuracy'])
        return model

    def test_estimator_keras_xshards(self):
        import zoo.orca.data.pandas

        tf.reset_default_graph()

        model = self.create_model()
        file_path = os.path.join(self.resource_path, "orca/learn/ncf.csv")
        data_shard = zoo.orca.data.pandas.read_csv(file_path)

        def transform(df):
            result = {
                "x": (df['user'].to_numpy().reshape([-1, 1]),
                      df['item'].to_numpy().reshape([-1, 1])),
                "y": df['label'].to_numpy()
            }
            return result

        data_shard = data_shard.transform_shard(transform)

        est = Estimator.from_keras(keras_model=model)
        est.fit(data=data_shard,
                batch_size=8,
                epochs=10,
                validation_data=data_shard)

        eval_result = est.evaluate(data_shard)
        print(eval_result)

        data_shard = zoo.orca.data.pandas.read_csv(file_path)

        def transform(df):
            result = {
                "x": (df['user'].to_numpy().reshape([-1, 1]),
                      df['item'].to_numpy().reshape([-1, 1])),
            }
            return result

        data_shard = data_shard.transform_shard(transform)
        predictions = est.predict(data_shard).collect()
        assert predictions[0]['prediction'].shape[1] == 2

    def test_estimator_keras_xshards_options(self):
        import zoo.orca.data.pandas

        tf.reset_default_graph()

        model = self.create_model()
        file_path = os.path.join(self.resource_path, "orca/learn/ncf.csv")
        data_shard = zoo.orca.data.pandas.read_csv(file_path)

        def transform(df):
            result = {
                "x": (df['user'].to_numpy().reshape([-1, 1]),
                      df['item'].to_numpy().reshape([-1, 1])),
                "y": df['label'].to_numpy()
            }
            return result

        data_shard = data_shard.transform_shard(transform)

        est = Estimator.from_keras(keras_model=model)
        # train with no validation
        est.fit(data=data_shard,
                batch_size=8,
                epochs=10)
        # train with different optimizer
        est = Estimator.from_keras(keras_model=model)
        est.fit(data=data_shard,
                batch_size=8,
                epochs=10
                )
        # train with session config
        tf_session_config = tf.ConfigProto(inter_op_parallelism_threads=1,
                                           intra_op_parallelism_threads=1)
        est = Estimator.from_keras(keras_model=model)
        est.fit(data=data_shard,
                batch_size=8,
                epochs=10,
                session_config=tf_session_config
                )
        # train with model dir
        temp = tempfile.mkdtemp()
        model_dir = os.path.join(temp, "model")
        est = Estimator.from_keras(keras_model=model, model_dir=model_dir)
        est.fit(data=data_shard,
                batch_size=8,
                epochs=10,
                validation_data=data_shard)
        assert len(os.listdir(model_dir)) > 0
        shutil.rmtree(temp)

    def test_estimator_keras_xshards_clip(self):
        import zoo.orca.data.pandas

        tf.reset_default_graph()

        model = self.create_model_with_clip()
        file_path = os.path.join(self.resource_path, "orca/learn/ncf.csv")
        data_shard = zoo.orca.data.pandas.read_csv(file_path)

        def transform(df):
            result = {
                "x": (df['user'].to_numpy().reshape([-1, 1]),
                      df['item'].to_numpy().reshape([-1, 1])),
                "y": df['label'].to_numpy()
            }
            return result

        data_shard = data_shard.transform_shard(transform)

        est = Estimator.from_keras(keras_model=model)
        est.fit(data=data_shard,
                batch_size=8,
                epochs=10,
                validation_data=data_shard)

    def test_estimator_keras_xshards_checkpoint(self):
        import zoo.orca.data.pandas

        tf.reset_default_graph()

        import tensorflow.keras.backend as K
        # K.clear_session()
        tf.reset_default_graph()
        model = self.create_model()
        file_path = os.path.join(self.resource_path, "orca/learn/ncf.csv")
        data_shard = zoo.orca.data.pandas.read_csv(file_path)

        def transform(df):
            result = {
                "x": (df['user'].to_numpy().reshape([-1, 1]),
                      df['item'].to_numpy().reshape([-1, 1])),
                "y": df['label'].to_numpy()
            }
            return result

        data_shard = data_shard.transform_shard(transform)

        temp = tempfile.mkdtemp()
        model_dir = os.path.join(temp, "test_model")

        est = Estimator.from_keras(keras_model=model, model_dir=model_dir)
        est.fit(data=data_shard,
                batch_size=8,
                epochs=6,
                validation_data=data_shard,
                checkpoint_trigger=SeveralIteration(4))

        eval_result = est.evaluate(data_shard)
        print(eval_result)

        # K.get_session().close()
        tf.reset_default_graph()
        model = self.create_model()

        est = Estimator.from_keras(keras_model=model, model_dir=model_dir)
        est.load_latest_checkpoint(model_dir)
        est.fit(data=data_shard,
                batch_size=8,
                epochs=10,
                validation_data=data_shard,
                checkpoint_trigger=SeveralIteration(4))

        eval_result = est.evaluate(data_shard)
        print(eval_result)
        shutil.rmtree(temp)

    def test_estimator_keras_dataframe(self):

        tf.reset_default_graph()

        model = self.create_model()
        sc = init_nncontext()
        sqlcontext = SQLContext(sc)
        file_path = os.path.join(self.resource_path, "orca/learn/ncf.csv")
        df = sqlcontext.read.csv(file_path, header=True, inferSchema=True)
        from pyspark.sql.functions import array
        df = df.withColumn('user', array('user')) \
            .withColumn('item', array('item'))

        est = Estimator.from_keras(keras_model=model)
        est.fit(data=df,
                batch_size=8,
                epochs=4,
                feature_cols=['user', 'item'],
                labels_cols=['label'],
                validation_data=df)

        eval_result = est.evaluate(df, feature_cols=['user', 'item'], labels_cols=['label'])
        assert 'acc Top1Accuracy' in eval_result

        prediction_df = est.predict(df, batch_size=4, feature_cols=['user', 'item'])
        assert 'prediction' in prediction_df.columns
        predictions = prediction_df.collect()
        assert len(predictions) == 10

    def test_estimator_keras_dataframe_no_fit(self):

        tf.reset_default_graph()

        model = self.create_model()
        sc = init_nncontext()
        sqlcontext = SQLContext(sc)
        file_path = os.path.join(self.resource_path, "orca/learn/ncf.csv")
        df = sqlcontext.read.csv(file_path, header=True, inferSchema=True)
        from pyspark.sql.functions import array
        df = df.withColumn('user', array('user')) \
            .withColumn('item', array('item'))

        est = Estimator.from_keras(keras_model=model)

        eval_result = est.evaluate(df, feature_cols=['user', 'item'], labels_cols=['label'])
        assert 'acc Top1Accuracy' in eval_result

        prediction_df = est.predict(df, batch_size=4, feature_cols=['user', 'item'])
        assert 'prediction' in prediction_df.columns
        predictions = prediction_df.collect()
        assert len(predictions) == 10

<<<<<<< HEAD
    def test_estimator_keras_tensorboard(self):
        import zoo.orca.data.pandas

        model = self.create_model()
        file_path = os.path.join(self.resource_path, "orca/learn/ncf.csv")
        data_shard = zoo.orca.data.pandas.read_csv(file_path)

        def transform(df):
            result = {
                "x": (df['user'].to_numpy().reshape([-1, 1]),
                      df['item'].to_numpy().reshape([-1, 1])),
                "y": df['label'].to_numpy()
            }
            return result

        data_shard = data_shard.transform_shard(transform)

        temp = tempfile.mkdtemp()
        model_dir = os.path.join(temp, "test_model")

        est = Estimator.from_keras(keras_model=model, model_dir=model_dir)

        assert est.get_train_summary("Loss") is None
        assert est.get_validation_summary("Top1Accuracy") is None

        est.fit(data=data_shard,
                batch_size=8,
                epochs=10,
                validation_data=data_shard)

        train_loss = est.get_train_summary("Loss")
        assert len(train_loss) > 0
        val_scores = est.get_validation_summary("Top1Accuracy")
        assert len(val_scores) > 0

        # import tensorflow.keras.backend as K
        # K.get_session().close()

        # no model dir
        est = Estimator.from_keras(keras_model=model)
        log_dir = os.path.join(temp, "log")
        est.set_tensorboard(log_dir, "test")

        est.fit(data=data_shard,
                batch_size=8,
                epochs=10,
                validation_data=data_shard)

        train_loss = est.get_train_summary("Loss")
        val_scores = est.get_validation_summary("Loss")
        assert len(train_loss) > 0
        assert len(val_scores) > 0
        shutil.rmtree(temp)
=======
    def test_convert_predict_list_of_array(self):

        tf.reset_default_graph()

        sc = init_nncontext()
        sqlcontext = SQLContext(sc)
        rdd = sc.parallelize([(1, 2, 3), (4, 5, 6), (7, 8, 9)])
        df = rdd.toDF(["feature", "label", "c"])
        predict_rdd = df.rdd.map(lambda row: [np.array([1, 2]), np.array(0)])
        resultDF = convert_predict_to_dataframe(df, predict_rdd)
        resultDF.printSchema()
        print(resultDF.collect()[0])
        predict_rdd = df.rdd.map(lambda row: np.array(1))
        resultDF = convert_predict_to_dataframe(df, predict_rdd)
        resultDF.printSchema()
        print(resultDF.collect()[0])
>>>>>>> 891fd5b2


if __name__ == "__main__":
    import pytest

    pytest.main([__file__])<|MERGE_RESOLUTION|>--- conflicted
+++ resolved
@@ -189,9 +189,6 @@
 
         tf.reset_default_graph()
 
-        import tensorflow.keras.backend as K
-        # K.clear_session()
-        tf.reset_default_graph()
         model = self.create_model()
         file_path = os.path.join(self.resource_path, "orca/learn/ncf.csv")
         data_shard = zoo.orca.data.pandas.read_csv(file_path)
@@ -219,8 +216,8 @@
         eval_result = est.evaluate(data_shard)
         print(eval_result)
 
-        # K.get_session().close()
-        tf.reset_default_graph()
+        tf.reset_default_graph()
+
         model = self.create_model()
 
         est = Estimator.from_keras(keras_model=model, model_dir=model_dir)
@@ -287,9 +284,10 @@
         predictions = prediction_df.collect()
         assert len(predictions) == 10
 
-<<<<<<< HEAD
     def test_estimator_keras_tensorboard(self):
         import zoo.orca.data.pandas
+
+        tf.reset_default_graph()
 
         model = self.create_model()
         file_path = os.path.join(self.resource_path, "orca/learn/ncf.csv")
@@ -323,10 +321,9 @@
         val_scores = est.get_validation_summary("Top1Accuracy")
         assert len(val_scores) > 0
 
-        # import tensorflow.keras.backend as K
-        # K.get_session().close()
-
+        tf.reset_default_graph()
         # no model dir
+        model = self.create_model()
         est = Estimator.from_keras(keras_model=model)
         log_dir = os.path.join(temp, "log")
         est.set_tensorboard(log_dir, "test")
@@ -335,13 +332,16 @@
                 batch_size=8,
                 epochs=10,
                 validation_data=data_shard)
+
+        assert os.path.exists(os.path.join(log_dir, "test/train"))
+        assert os.path.exists(os.path.join(log_dir, "test/validation"))
 
         train_loss = est.get_train_summary("Loss")
         val_scores = est.get_validation_summary("Loss")
         assert len(train_loss) > 0
         assert len(val_scores) > 0
         shutil.rmtree(temp)
-=======
+
     def test_convert_predict_list_of_array(self):
 
         tf.reset_default_graph()
@@ -358,7 +358,6 @@
         resultDF = convert_predict_to_dataframe(df, predict_rdd)
         resultDF.printSchema()
         print(resultDF.collect()[0])
->>>>>>> 891fd5b2
 
 
 if __name__ == "__main__":
