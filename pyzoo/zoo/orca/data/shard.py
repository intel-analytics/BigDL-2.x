#
# Copyright 2018 Analytics Zoo Authors.
#
# Licensed under the Apache License, Version 2.0 (the "License");
# you may not use this file except in compliance with the License.
# You may obtain a copy of the License at
#
#     http://www.apache.org/licenses/LICENSE-2.0
#
# Unless required by applicable law or agreed to in writing, software
# distributed under the License is distributed on an "AS IS" BASIS,
# WITHOUT WARRANTIES OR CONDITIONS OF ANY KIND, either express or implied.
# See the License for the specific language governing permissions and
# limitations under the License.
#
from py4j.protocol import Py4JError

from zoo.orca.data.utils import *
from zoo.common.nncontext import init_nncontext
import os
from pyspark.context import SparkContext


class XShards(object):
    """
    A collection of data which can be pre-processed parallelly.
    """

    def transform_shard(self, func, *args):
        """
        Transform each shard in the XShards using func
        :param func: pre-processing function
        :param args: arguments for the pre-processing function
        :return: DataShard
        """
        pass

    def collect(self):
        """
        Returns a list that contains all of the elements in this XShards
        :return: list of elements
        """
        pass

    def num_partitions(self):
        """
        return the number of partitions in this XShards
        :return: an int
        """
        pass


class RayXShards(XShards):
    """
    A collection of data which can be pre-processed in parallel on Ray
    """
    def __init__(self, partitions):
        self.partitions = partitions
        self.shard_list = flatten([partition.shard_list for partition in partitions])

    def transform_shard(self, func, *args):
        """
        Transform each shard in the XShards using func
        :param func: pre-processing function.
        In the function, the element object should be the first argument
        :param args: rest arguments for the pre-processing function
        :return: this DataShard
        """
        import ray
        done_ids, undone_ids = ray.wait([shard.transform.remote(func, *args)
                                         for shard in self.shard_list],
                                        num_returns=len(self.shard_list))
        assert len(undone_ids) == 0
        return self

    def collect(self):
        """
        Returns a list that contains all of the elements in this XShards
        :return: list of elements
        """
        import ray
        return ray.get([shard.get_data.remote() for shard in self.shard_list])

    def num_partitions(self):
        return len(self.partitions)

    def repartition(self, num_partitions):
        """
        Repartition XShards.
        :param num_partitions: number of partitions
        :return: this XShards
        """
        shards_partitions = list(chunk(self.shard_list, num_partitions))
        self.partitions = [RayPartition(shards) for shards in shards_partitions]
        return self

    def get_partitions(self):
        """
        Return partition list of the XShards
        :return: partition list
        """
        return self.partitions

    def colocate_actors(self, actors):
        """
        Sort Ray actors and RayPartitions by node_ip so that each actor is colocated
        with the data partition on the same node.
        """
        if self.partitions[0].node_ip:
            # Assume that the partitions are already sorted by node_ip
            import ray
            actor_ips = ray.get([actor.get_node_ip.remote() for actor in actors])
            actor_zip_ips = list(zip(actors, actor_ips))
            actor_zip_ips.sort(key=lambda x: x[1])
            for i in range(len(actors)):
                actor_ip = actor_zip_ips[i][1]
                partition_ip = self.partitions[i].node_ip
                assert actor_ip == partition_ip
            return [actor_ip[0] for actor_ip in actor_zip_ips]
        else:
            return actors


class RayPartition(object):
    """
    Partition of RayXShards
    """
    def __init__(self, shard_list, node_ip=None, object_store_address=None):
        self.shard_list = shard_list
        self.node_ip = node_ip
        self.object_store_address = object_store_address

    def get_data(self):
        # For partitions read by Ray, shard_list is a list of Ray actors.
        # Each Ray actor contains a partition of data.
        if isinstance(self.shard_list, list):
            import ray
            return ray.get([shard.get_data.remote() for shard in self.shard_list])
        # For partitions transfromed from Spark, shard_list is a single plasma ObjectID.
        # The ObjectID would contain a list of data.
        else:
            import pyarrow.plasma as plasma
            client = plasma.connect(self.object_store_address)
            return client.get(self.shard_list)


def get_eager_mode():
    is_eager = True
    if os.getenv("EAGER_EXECUTION"):
        eager_execution = os.getenv("EAGER_EXECUTION").lower()
        if eager_execution == "false":
            is_eager = False
    return is_eager


class SparkXShards(XShards):
    def __init__(self, rdd):
        self.rdd = rdd
        self.user_cached = False
        self.eager = get_eager_mode()
        self.rdd.cache()
        if self.eager:
            self.compute()

    def transform_shard(self, func, *args):
        transformed_shard = SparkXShards(self.rdd.map(lambda data: func(data, *args)))
        self._uncache()
        return transformed_shard

    def collect(self):
        return self.rdd.collect()

    def cache(self):
        self.user_cached = True
        self.rdd.cache()
        return self

    def uncache(self):
        self.user_cached = False
        if self.is_cached():
            try:
                self.rdd.unpersist()
            except Py4JError:
                print("Try to unpersist an uncached rdd")
        return self

    def _uncache(self):
        if not self.user_cached:
            self.uncache()

    def is_cached(self):
        return self.rdd.is_cached

    def compute(self):
        self.rdd.count()
        return self

    def num_partitions(self):
        return self.rdd.getNumPartitions()

    def repartition(self, num_partitions):
        repartitioned_shard = SparkXShards(self.rdd.repartition(num_partitions))
        self._uncache()
        return repartitioned_shard

    def partition_by(self, cols, num_partitions=None):
        import pandas as pd
        elem_class, columns = self.rdd.map(
            lambda data: (type(data), data.columns) if isinstance(data, pd.DataFrame)
            else (type(data), None)).first()
        if issubclass(elem_class, pd.DataFrame):
            # if partition by a column
            if isinstance(cols, str):
                if cols not in columns:
                    raise Exception("The partition column is not in the DataFrame")
                # change data to key value pairs
                rdd = self.rdd.flatMap(
                    lambda df: df.apply(lambda row: (row[cols], row.values.tolist()), axis=1)
                    .values.tolist())

                partition_num = self.rdd.getNumPartitions() if not num_partitions \
                    else num_partitions
                # partition with key
                partitioned_rdd = rdd.partitionBy(partition_num)
            else:
                raise Exception("Only support partition by a column name")

            def merge(iterator):
                data = [value[1] for value in list(iterator)]
                if data:
                    df = pd.DataFrame(data=data, columns=columns)
                    return [df]
                else:
                    # no data in this partition
                    return []
            # merge records to df in each partition
            partitioned_shard = SparkXShards(partitioned_rdd.mapPartitions(merge))
            self._uncache()
            return partitioned_shard
        else:
            raise Exception("Currently only support partition by for XShards"
                            " of Pandas DataFrame")

    def unique(self, key):
        import pandas as pd
        elem_class, columns = self.rdd.map(
            lambda data: (type(data), data.columns) if isinstance(data, pd.DataFrame)
            else (type(data), None)).first()
        if issubclass(elem_class, pd.DataFrame):
            if key is None:
                raise Exception("Cannot apply unique operation on XShards of Pandas Dataframe"
                                " without column name")
            if key in columns:
                rdd = self.rdd.map(lambda df: df[key].unique())
                import numpy as np
                result = rdd.reduce(lambda list1, list2: pd.unique(np.concatenate((list1, list2),
                                                                                  axis=0)))
                return result
            else:
                raise Exception("The select key is not in the DataFrame in this XShards")
        else:
            # we may support numpy or other types later
            raise Exception("Currently only support unique() on XShards of Pandas DataFrame")

    def split(self):
        """
        Split SparkXShards into multiple SparkXShards.
        Each element in the SparkXShards needs be a list or tuple with same length.
        :return: Splits of SparkXShards. If element in the input SparkDataShard is not
                list or tuple, return list of input SparkDataShards.
        """
        # get number of splits
        list_split_length = self.rdd.map(lambda data: len(data) if isinstance(data, list) or
                                         isinstance(data, tuple) else 1).collect()
        # check if each element has same splits
        if list_split_length.count(list_split_length[0]) != len(list_split_length):
            raise Exception("Cannot split this XShards because its partitions "
                            "have different split length")
        else:
            if list_split_length[0] > 1:
                def get_data(order):
                    def transform(data):
                        return data[order]
                    return transform
                split_shard_list = [SparkXShards(self.rdd.map(get_data(i)))
                                    for i in range(list_split_length[0])]
                self._uncache()
                return split_shard_list
            else:
                return [self]

    def len(self, key=None):
        if key is None:
            return self.rdd.map(lambda data: len(data) if hasattr(data, '__len__') else 1)\
                .reduce(lambda l1, l2: l1 + l2)
        else:

            def get_len(data):
                assert hasattr(data, '__getitem__'), \
                    "No selection operation available for this XShards"
                try:
                    value = data[key]
                except:
                    raise Exception("Invalid key for this XShards")
                return len(value) if hasattr(value, '__len__') else 1
            return self.rdd.map(get_len).reduce(lambda l1, l2: l1 + l2)

    def save_pickle(self, path, batchSize=10):
        self.rdd.saveAsPickleFile(path, batchSize)
        return self

    @classmethod
    def load_pickle(cls, path, minPartitions=None):
        sc = init_nncontext()
        return SparkXShards(sc.pickleFile(path, minPartitions))

    def __del__(self):
        self.uncache()

<<<<<<< HEAD

class SharedValue(object):
    def __init__(self, data, sc):
        if isinstance(sc, SparkContext):
            self.broadcast_data = sc.broadcast(data)
            self._value = None
        else:
            raise Exception("sc type should be SparkContext")

    @property
    def value(self):
        self._value = self.broadcast_data.value
        return self._value

    def unpersist(self):
        self.broadcast_data.unpersist()
=======
    def to_ray(self):
        import random
        import string
        from zoo.ray import RayContext
        ray_ctx = RayContext.get()
        object_store_address = ray_ctx.address_info["object_store_address"]

        # TODO: Handle failure when doing this?
        # TODO: delete the data in the plasma?
        def put_to_plasma(seed):
            def f(index, iterator):
                import pyarrow.plasma as plasma
                from zoo.orca.data.utils import get_node_ip
                # mapPartition would set the same random seed for each partition?
                # Here use the partition index to override the random seed so that there won't be
                # identical object_ids in plasma.
                random.seed(seed+str(index))
                res = list(iterator)
                client = plasma.connect(object_store_address)
                object_id = client.put(res)
                yield object_id, get_node_ip()
            return f

        # Generate a random string here to make sure that when this method is called twice, the
        # seeds to generate plasma ObjectID are different.
        random_str = ''.join(
            [random.choice(string.ascii_letters + string.digits) for i in range(32)])
        object_id_node_ips = self.rdd.mapPartitionsWithIndex(put_to_plasma(random_str)).collect()
        self.uncache()
        # Sort the data according to the node_ips.
        object_id_node_ips.sort(key=lambda x: x[1])
        partitions = [RayPartition(shard_list=id_ip[0], node_ip=id_ip[1],
                                   object_store_address=object_store_address)
                      for id_ip in object_id_node_ips]
        return RayXShards(partitions)
>>>>>>> e30d782b
<|MERGE_RESOLUTION|>--- conflicted
+++ resolved
@@ -317,24 +317,6 @@
     def __del__(self):
         self.uncache()
 
-<<<<<<< HEAD
-
-class SharedValue(object):
-    def __init__(self, data, sc):
-        if isinstance(sc, SparkContext):
-            self.broadcast_data = sc.broadcast(data)
-            self._value = None
-        else:
-            raise Exception("sc type should be SparkContext")
-
-    @property
-    def value(self):
-        self._value = self.broadcast_data.value
-        return self._value
-
-    def unpersist(self):
-        self.broadcast_data.unpersist()
-=======
     def to_ray(self):
         import random
         import string
@@ -370,4 +352,20 @@
                                    object_store_address=object_store_address)
                       for id_ip in object_id_node_ips]
         return RayXShards(partitions)
->>>>>>> e30d782b
+
+
+class SharedValue(object):
+    def __init__(self, data, sc):
+        if isinstance(sc, SparkContext):
+            self.broadcast_data = sc.broadcast(data)
+            self._value = None
+        else:
+            raise Exception("sc type should be SparkContext")
+
+    @property
+    def value(self):
+        self._value = self.broadcast_data.value
+        return self._value
+
+    def unpersist(self):
+        self.broadcast_data.unpersist()