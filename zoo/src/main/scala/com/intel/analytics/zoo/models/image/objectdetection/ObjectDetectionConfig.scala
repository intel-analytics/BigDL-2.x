--- conflicted
+++ resolved
@@ -19,16 +19,9 @@
 import com.intel.analytics.bigdl.dataset.PaddingParam
 import com.intel.analytics.bigdl.numeric.NumericFloat
 import com.intel.analytics.bigdl.tensor.TensorNumericMath.TensorNumeric
-<<<<<<< HEAD
-import com.intel.analytics.bigdl.transform.vision.image._
-import com.intel.analytics.bigdl.transform.vision.image.augmentation.{AspectScale,
-       Resize, ChannelNormalize}
-
-=======
 import com.intel.analytics.bigdl.transform.vision.image.ImageFeature
 import com.intel.analytics.zoo.feature.common.{ImageProcessing, Preprocessing}
 import com.intel.analytics.zoo.feature.image._
->>>>>>> e4ccd274
 import com.intel.analytics.zoo.models.image.common.ImageConfigure
 import com.intel.analytics.zoo.models.image.objectdetection.ObjectDetectorDataset.{Coco, Pascal}
 
@@ -101,9 +94,9 @@
 
   def preprocessSsd(resolution: Int, meansRGB: (Float, Float, Float),
     scale: Float): Preprocessing[ImageFeature, ImageFeature] = {
-    Resize(resolution, resolution) ->
-      ChannelNormalize(meansRGB._1, meansRGB._2, meansRGB._3, scale, scale, scale) ->
-      MatToTensor() -> ImageSetToSample()
+    ImageResize(resolution, resolution) ->
+      ImageChannelNormalize(meansRGB._1, meansRGB._2, meansRGB._3, scale, scale, scale) ->
+      ImageMatToTensor() -> ImageSetToSample()
   }
 
   def preprocessSsdMobilenet(resolution: Int, dataset: String, version: String)
@@ -118,9 +111,9 @@
 
   def preprocessFrcnn(resolution: Int, scaleMultipleOf: Int):
     Preprocessing[ImageFeature, ImageFeature] = {
-    AspectScale(resolution, scaleMultipleOf) ->
-      ChannelNormalize(122.7717f, 115.9465f, 102.9801f) ->
-      MatToTensor() -> ImInfo() -> ImageSetToSample(Array(ImageFeature.imageTensor, "ImInfo"))
+    ImageAspectScale(resolution, scaleMultipleOf) ->
+      ImageChannelNormalize(122.7717f, 115.9465f, 102.9801f) ->
+      ImageMatToTensor() -> ImInfo() -> ImageSetToSample(Array(ImageFeature.imageTensor, "ImInfo"))
   }
 
   def preprocessFrcnnVgg(dataset: String, version: String):
