/*
 * Copyright 2018 Analytics Zoo Authors.
 *
 * Licensed under the Apache License, Version 2.0 (the "License");
 * you may not use this file except in compliance with the License.
 * You may obtain a copy of the License at
 *
 *     http://www.apache.org/licenses/LICENSE-2.0
 *
 * Unless required by applicable law or agreed to in writing, software
 * distributed under the License is distributed on an "AS IS" BASIS,
 * WITHOUT WARRANTIES OR CONDITIONS OF ANY KIND, either express or implied.
 * See the License for the specific language governing permissions and
 * limitations under the License.
 */

package com.intel.analytics.zoo.models.seq2seq

import com.intel.analytics.bigdl.nn.abstractnn.{Activity, AbstractModule}
import com.intel.analytics.bigdl.nn.keras.KerasLayer
import com.intel.analytics.bigdl.tensor.Tensor
import com.intel.analytics.bigdl.tensor.TensorNumericMath.TensorNumeric
import com.intel.analytics.bigdl.utils._

import com.intel.analytics.zoo.pipeline.api.Net
import com.intel.analytics.zoo.pipeline.api.keras.layers.utils.KerasUtils
import com.intel.analytics.zoo.pipeline.api.keras.layers._
import com.intel.analytics.zoo.pipeline.api.keras.models.Sequential

import scala.reflect.ClassTag

/**
 * [[Bridge]] private class which defines how to transform encoder to decoder
 * @param bridgeType currently only support "dense | densenonlinear | customized"
 * @param decoderHiddenSize hidden size of decoder
 * @param bridge keras layers used to do the transformation
 */
<<<<<<< HEAD
class Bridge[T: ClassTag] private[seq2seq] (val bridgeType: String,
=======
class Bridge[T: ClassTag] private[zoo] (val bridgeType: String,
>>>>>>> 9c8c9a37
  var decoderHiddenSize: Int,
  bridge: KerasLayer[Tensor[T], Tensor[T], T])(implicit ev: TensorNumeric[T])
  extends KerasLayer[Activity, Activity, T]() with Net {

  def this(bridge: KerasLayer[Tensor[T], Tensor[T], T])(implicit ev: TensorNumeric[T]) =
    this("customized", 0, bridge)

  def this(bridgeType: String, decoderHiddenSize: Int)(implicit ev: TensorNumeric[T]) =
    this(bridgeType, decoderHiddenSize, null)

  override def doBuild(inputShape: Shape): AbstractModule[Activity, Activity, T] = {
    val layerNum = inputShape.toMulti().size
    val stateNum = inputShape.toMulti().head.toMulti().size

    val _inputShape = KerasUtils.removeBatch(inputShape)

    val layer = Sequential()
    if (stateNum > 1 || layerNum > 1) {
      val flattenShape = if (stateNum == 1 || layerNum == 1) {
        _inputShape.toMulti().map(_.toSingle()).flatten
      } else _inputShape.toMulti().map(_.toMulti().map(_.toSingle())).flatten.flatten

      val inputLayers = flattenShape.map(x => InputLayer(Shape(Array(x))))
      layer.add(Merge(inputLayers, mode = "concat"))
    } else layer.add(InputLayer(_inputShape))

    // construct bridge
    val _bridge = bridgeType.toLowerCase() match {
      case "dense" =>
        Dense(decoderHiddenSize * stateNum * layerNum, bias = false)
      case "densenonlinear" =>
        Dense(decoderHiddenSize * stateNum * layerNum, activation = "tanh", bias = false)
      case "customized" =>
        bridge
      case _ => throw new IllegalArgumentException(s"Only support dense | densenonlinear" +
        s" as bridgeType. For customized bridge, please use " +
        s"Bridge(bridge: KerasLayer[Tensor[T], Tensor[T], T]) to create a bridge")
    }

    layer.add(_bridge)

    if (layerNum > 1 || stateNum > 1) {
      layer.add(SplitTensor[T](Bridge.splitDim, layerNum * stateNum))
    }

    layer.asInstanceOf[AbstractModule[Activity, Activity, T]]
  }

  private def updateShape(inputShape: Shape): Shape = {
    if (inputShape.isInstanceOf[SingleShape]) {
      val sizes = inputShape.toSingle()
      Shape(Array(sizes(0), decoderHiddenSize) ++ sizes.drop(2))
    } else {
      MultiShape(inputShape.toMulti().map(updateShape(_)))
    }
  }

  private def constructTensor(inputShape: Shape): Activity = {
    if (inputShape.isInstanceOf[SingleShape]) {
      val singleShape = inputShape.toSingle().toArray
      Tensor(Array(1) ++ singleShape.drop(1)).fill(ev.one)
    }
    else {
      T.array(inputShape.toMulti().map(constructTensor(_)).toArray)
    }
  }

  override def computeOutputShape(inputShape: Shape): Shape = {
    if (decoderHiddenSize == 0) {
      val _input = constructTensor(inputShape)
      val _output = updateOutput(_input)
      decoderHiddenSize = _output.toTable.get[Table](1).get.get[Tensor[T]](1).get.size(2)
    }
    MultiShape(inputShape.toMulti().map(updateShape(_)))
  }

  override def updateOutput(input: Activity): Activity = {
    val _input = input.toTable.flatten()
    val _output = labor.forward(_input)

    output = _output.toTable.inverseFlatten(input.toTable)
    output
  }

  override def updateGradInput(input: Activity, gradOutput: Activity): Activity = {
    val (_input, _gradOutput) = (input.toTable.flatten(), gradOutput.toTable.flatten())
    val _gradInput = labor.backward(_input, _gradOutput)
    gradInput = if (_input.length() > 1) {
      val reshapedGradInput = if (input.toTable.length() == 1) T(_gradInput)
      else _gradInput.toTable.inverseFlatten(input.toTable)
      T(reshapedGradInput, T())
    } else _gradInput.toTable
    gradInput
  }
}

object Bridge {
  /**
   * [[Bridge]] defines how to transform encoder to decoder
   * @param bridgeType currently only support "dense | densenonlinear"
   * @param decoderHiddenSize hidden size of decoder
   */
  def apply[@specialized(Float, Double) T: ClassTag](bridgeType: String,
    decoderHiddenSize: Int)(implicit ev: TensorNumeric[T]):
  KerasLayer[Activity, Activity, T] = {
    require(decoderHiddenSize > 0, "invalid decoderHiddenSize")
    new Bridge(bridgeType, decoderHiddenSize)
  }

  /**
   * [[Bridge]] defines how to transform encoder to decoder
   * @param bridge keras layers used to do the transformation
   */
  def apply[@specialized(Float, Double) T: ClassTag](bridge: KerasLayer[Tensor[T], Tensor[T], T])
    (implicit ev: TensorNumeric[T]): KerasLayer[Activity, Activity, T] = {
    new Bridge(bridge)
  }

  val splitDim = 1
}<|MERGE_RESOLUTION|>--- conflicted
+++ resolved
@@ -35,11 +35,7 @@
  * @param decoderHiddenSize hidden size of decoder
  * @param bridge keras layers used to do the transformation
  */
-<<<<<<< HEAD
-class Bridge[T: ClassTag] private[seq2seq] (val bridgeType: String,
-=======
 class Bridge[T: ClassTag] private[zoo] (val bridgeType: String,
->>>>>>> 9c8c9a37
   var decoderHiddenSize: Int,
   bridge: KerasLayer[Tensor[T], Tensor[T], T])(implicit ev: TensorNumeric[T])
   extends KerasLayer[Activity, Activity, T]() with Net {
