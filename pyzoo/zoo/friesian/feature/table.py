#
# Copyright 2018 Analytics Zoo Authors.
#
# Licensed under the Apache License, Version 2.0 (the "License");
# you may not use this file except in compliance with the License.
# You may obtain a copy of the License at
#
#     http://www.apache.org/licenses/LICENSE-2.0
#
# Unless required by applicable law or agreed to in writing, software
# distributed under the License is distributed on an "AS IS" BASIS,
# WITHOUT WARRANTIES OR CONDITIONS OF ANY KIND, either express or implied.
# See the License for the specific language governing permissions and
# limitations under the License.
#
import os
import hashlib

from pyspark.sql.types import IntegerType, ShortType, LongType, FloatType, DecimalType, \
    DoubleType, ArrayType, DataType, StructType, StringType, StructField
from pyspark.ml import Pipeline
from pyspark.ml.feature import MinMaxScaler
from pyspark.ml.feature import VectorAssembler
from pyspark.sql.functions import col as pyspark_col, concat, udf, array, broadcast, lit
from pyspark.sql import Row
import pyspark.sql.functions as F
from pyspark.traceback_utils import SCCallSiteSync
from pyspark.serializers import BatchedSerializer, PickleSerializer
from pyspark.rdd import _load_from_socket

from zoo.orca import OrcaContext
from zoo.friesian.feature.utils import *
from zoo.common.utils import callZooFunc

JAVA_INT_MIN = -2147483648
JAVA_INT_MAX = 2147483647


class Table:
    def __init__(self, df):
        self.df = df
        self.__column_names = self.df.schema.names

    @staticmethod
    def _read_parquet(paths):
        if not isinstance(paths, list):
            paths = [paths]
        spark = OrcaContext.get_spark_session()
        df = spark.read.parquet(*paths)
        return df

    @staticmethod
    def _read_json(paths, cols):
        if not isinstance(paths, list):
            paths = [paths]
        spark = OrcaContext.get_spark_session()
        df = spark.read.json(paths)
        if cols:
            if isinstance(cols, list):
                df = df.select(*cols)
            elif isinstance(cols, str):
                df = df.select(cols)
            else:
                raise Exception("cols should be a column name or list of column names")
        return df

    @staticmethod
    def _read_csv(paths, delimiter=",", header=False, names=None, dtype=None):
        if not isinstance(paths, list):
            paths = [paths]
        spark = OrcaContext.get_spark_session()
        df = spark.read.options(header=header, inferSchema=True, delimiter=delimiter).csv(paths)
        columns = df.columns
        if names:
            if not isinstance(names, list):
                names = [names]
            assert len(names) == len(columns), \
                "names should have the same length as the number of columns"
            for i in range(len(names)):
                df = df.withColumnRenamed(columns[i], names[i])
        tbl = Table(df)
        if dtype:
            if isinstance(dtype, dict):
                for col, type in dtype.items():
                    tbl = tbl.cast(col, type)
            elif isinstance(dtype, str):
                tbl = tbl.cast(columns=None, dtype=dtype)
            elif isinstance(dtype, list):
                columns = df.columns
                assert len(dtype) == len(columns), \
                    "dtype should have the same length as the number of columns"
                for i in range(len(columns)):
                    tbl = tbl.cast(columns=columns[i], dtype=dtype[i])
            else:
                raise ValueError("dtype should be str or a list of str or dict")
        return tbl.df

    def _clone(self, df):
        return Table(df)

    def compute(self):
        """
        Trigger computation of the Table.
        """
        compute(self.df)
        return self

    def to_spark_df(self):
        """
        Convert the current Table to a Spark DataFrame.

        :return: The converted Spark DataFrame.
        """
        return self.df

    def size(self):
        """
        Returns the number of rows in this Table.

        :return: The number of rows in the current Table.
        """
        cnt = self.df.count()
        return cnt

    def broadcast(self):
        """
        Marks the Table as small enough for use in broadcast join.
        """
        self.df = broadcast(self.df)

    def select(self, *cols):
        """
        Select specific columns.

        :param cols: str or a list of str that specifies column names. If it is '*',
                     select all the columns.

        :return: A new Table that contains the specified columns.
        """
        # If cols is None, it makes more sense to raise error
        # instead of returning an empty Table.
        if not cols:
            raise ValueError("cols should be str or a list of str, but got None.")
        return self._clone(self.df.select(*cols))

    def drop(self, *cols):
        """
        Returns a new Table that drops the specified column.
        This is a no-op if schema doesn't contain the given column name(s).

        :param cols: str or a list of str that specifies the name of the columns
               to drop.

        :return: A new Table that drops the specified column.
        """
        return self._clone(self.df.drop(*cols))

    def fillna(self, value, columns):
        """
        Replace null values.

        :param value: int, long, float, string, or boolean.
               Value to replace null values with.
        :param columns: list of str, the target columns to be filled. If columns=None and value
               is int, all columns of integer type will be filled. If columns=None and value is
               long, float, str or boolean, all columns will be filled.

        :return: A new Table that replaced the null values with specified value
        """
        if columns and not isinstance(columns, list):
            columns = [columns]
        if columns:
            check_col_exists(self.df, columns)
        if isinstance(value, int) and JAVA_INT_MIN <= value <= JAVA_INT_MAX:
            if columns:
                col_not_int_list = list(filter(lambda x: x[0] in columns and x[1] != "int",
                                               self.df.dtypes))
                if len(col_not_int_list) == 0:
                    return self._clone(fill_na_int(self.df, value, columns))
            else:
                return self._clone(fill_na_int(self.df, value, columns))
        return self._clone(fill_na(self.df, value, columns))

    def dropna(self, columns, how='any', thresh=None):
        """
        Drops the rows containing null values in the specified columns.

        :param columns: str or a list of str that specifies column names. If it is None,
               it will operate on all columns.
        :param how: If `how` is "any", then drop rows containing any null values in `columns`.
               If `how` is "all", then drop rows only if every column in `columns` is null for
               that row.
        :param thresh: int, if specified, drop rows that have less than thresh non-null values.
               Default is None.

        :return: A new Table that drops the rows containing null values in the specified columns.
        """
        return self._clone(self.df.dropna(how, thresh, subset=columns))

    def distinct(self):
        """
        Select the distinct rows of the Table.

        :return: A new Table that only contains distinct rows.
        """
        return self._clone(self.df.distinct())

    def filter(self, condition):
        """
        Filters the rows that satisfy `condition`. For instance, filter("col_1 == 1") will filter
        the rows that has value 1 at column col_1.

        :param condition: str that gives the condition for filtering.

        :return: A new Table with filtered rows.
        """
        return self._clone(self.df.filter(condition))

    def clip(self, columns, min=None, max=None):
        """
        Clips continuous values so that they are within the range [min, max]. For instance, by
        setting the min value to 0, all negative values in columns will be replaced with 0.

        :param columns: str or a list of str, the target columns to be clipped.
        :param min: numeric, the minimum value to clip values to. Values less than this will be
               replaced with this value.
        :param max: numeric, the maximum value to clip values to. Values greater than this will be
               replaced with this value.

        :return: A new Table that replaced the value less than `min` with specified `min` and the
                 value greater than `max` with specified `max`.
        """
        assert min is not None or max is not None, "at least one of min and max should be not None"
        if columns is None:
            raise ValueError("columns should be str or a list of str, but got None.")
        if not isinstance(columns, list):
            columns = [columns]
        check_col_exists(self.df, columns)
        return self._clone(clip(self.df, columns, min, max))

    def log(self, columns, clipping=True):
        """
        Calculates the log of continuous columns.

        :param columns: str or a list of str, the target columns to calculate log.
        :param clipping: boolean, if clipping=True, the negative values in columns will be
               clipped to 0 and `log(x+1)` will be calculated. If clipping=False, `log(x)` will be
               calculated.

        :return: A new Table that replaced value in columns with logged value.
        """
        if columns is None:
            raise ValueError("columns should be str or a list of str, but got None.")
        if not isinstance(columns, list):
            columns = [columns]
        check_col_exists(self.df, columns)
        return self._clone(log_with_clip(self.df, columns, clipping))

    def fill_median(self, columns):
        """
        Replaces null values with the median in the specified numeric columns. Any column to be
        filled should not contain only null values.

        :param columns: str or a list of str that specifies column names. If it is None,
               it will operate on all numeric columns.

        :return: A new Table that replaces null values with the median in the specified numeric
                 columns.
        """
        if columns and not isinstance(columns, list):
            columns = [columns]
        if columns:
            check_col_exists(self.df, columns)
        return self._clone(fill_median(self.df, columns))

    def median(self, columns):
        """
        Returns a new Table that has two columns, `column` and `median`, containing the column
        names and the medians of the specified numeric columns.

        :param columns: str or a list of str that specifies column names. If it is None,
               it will operate on all numeric columns.

        :return: A new Table that contains the medians of the specified columns.
        """
        if columns and not isinstance(columns, list):
            columns = [columns]
        if columns:
            check_col_exists(self.df, columns)
        return self._clone(median(self.df, columns))

    def merge_cols(self, columns, target):
        """
        Merge the target column values as a list to a new column.
        The original columns will be dropped.

        :param columns: a list of str, the target columns to be merged.
        :param target: str, the new column name of the merged column.

        :return: A new Table that replaces columns with a new target column of merged list values.
        """
        assert isinstance(columns, list), "columns must be a list of column names"
        return self._clone(self.df.withColumn(target, array(columns)).drop(*columns))

    def rename(self, columns):
        """
        Rename columns with new column names

        :param columns: dict. Name pairs. For instance, {'old_name1': 'new_name1', 'old_name2':
               'new_name2'}".

        :return: A new Table with new column names.
        """
        assert isinstance(columns, dict), "columns should be a dictionary of {'old_name1': " \
                                          "'new_name1', 'old_name2': 'new_name2'}"
        new_df = self.df
        for old_name, new_name in columns.items():
            new_df = new_df.withColumnRenamed(old_name, new_name)
        return self._clone(new_df)

    def show(self, n=20, truncate=True):
        """
        Prints the first `n` rows to the console.

        :param n: int, the number of rows to show.
        :param truncate: If set to True, truncate strings longer than 20 chars by default.
               If set to a number greater than one, truncates long strings to length `truncate` and
               align cells right.
        """
        self.df.show(n, truncate)

    def get_stats(self, columns, aggr):
        """
        Calculate the statistics of the values over the target column(s).

        :param columns: str or a list of str that specifies the name(s) of the target column(s).
        If columns is None, then the function will return statistics for all numeric columns.
        :param aggr: str or a list of str or dict to specify aggregate functions,
        min/max/avg/sum/count are supported.
        If aggr is a str or a list of str, it contains the name(s) of aggregate function(s).
        If aggr is a dict, the key is the column name, and the value is the aggregate function(s).

        :return: dict, the key is the column name, and the value is aggregate result(s).
        """
        if columns is None:
            columns = [column for column in self.columns if check_column_numeric(self.df, column)]
        if not isinstance(columns, list):
            columns = [columns]
        check_col_exists(self.df, columns)
        stats = {}
        for column in columns:
            if isinstance(aggr, str) or isinstance(aggr, list):
                aggr_strs = aggr
            elif isinstance(aggr, dict):
                if column not in aggr:
                    raise ValueError("aggregate funtion not defined for the column {}.".
                                     format(column))
                aggr_strs = aggr[column]
            else:
                raise ValueError("aggr must have type str or a list or dict.")
            if isinstance(aggr_strs, str):
                aggr_strs = [aggr_strs]
            values = []
            for aggr_str in aggr_strs:
                if aggr_str not in ["min", "max", "avg", "sum", "count"]:
                    raise ValueError("aggregate function must be one of min/max/avg/sum/count, \
                        but got {}.".format(aggr_str))
                values.append(self.df.agg({column: aggr_str}).collect()[0][0])
            stats[column] = values[0] if len(values) == 1 else values
        return stats

    def min(self, columns):
        """
        Returns a new Table that has two columns, `column` and `min`, containing the column
        names and the minimum values of the specified numeric columns.

        :param columns: str or a list of str that specifies column names. If it is None,
               it will operate on all numeric columns.

        :return: A new Table that contains the minimum values of the specified columns.
        """
        data = self.get_stats(columns, "min")
        data = [(column, float(data[column])) for column in data]
        schema = StructType([StructField("column", StringType(), True),
                             StructField("min", FloatType(), True)])
        spark = OrcaContext.get_spark_session()
        return self._clone(spark.createDataFrame(data, schema))

    def max(self, columns):
        """
        Returns a new Table that has two columns, `column` and `max`, containing the column
        names and the maximum values of the specified numeric columns.

        :param columns: str or a list of str that specifies column names. If it is None,
               it will operate on all numeric columns.

        :return: A new Table that contains the maximum values of the specified columns.
        """
        data = self.get_stats(columns, "max")
        data = [(column, float(data[column])) for column in data]
        schema = StructType([StructField("column", StringType(), True),
                             StructField("max", FloatType(), True)])
        spark = OrcaContext.get_spark_session()
        return self._clone(spark.createDataFrame(data, schema))

    def to_list(self, columns):
        """
<<<<<<< HEAD
        Convert all values of the target columns to a list.
        Only call this if the Table is small enougth.
=======
        Convert all values of the target column to a list.
        Only call this if the Table is small enough.
>>>>>>> 77e0c332

        :param columns: str or a list of str, specifies the name of target columns.

        :return: list, contains all values of the target columns.
        """
        if not isinstance(columns, list):
            columns = [columns]
            for c in columns:
                if not isinstance(c, str):
                    raise ValueError("Column must have type str.")
        check_col_exists(self.df, columns)
        if len(columns) == 1:
            return self.df.select(columns).rdd.flatMap(lambda x: x).collect()
        else:
            return self.df.select(columns).rdd.map(lambda x: list(x)).collect()

    def to_dict(self):
        """
        Convert the Table to a dictionary.
        Only call this if the Table is small enough.

        :return: dict, the key is the column name, and the value is the list containing
        all values in the corresponding column.
        """
        rows = [list(row) for row in self.df.collect()]
        result = {}
        for i, column in enumerate(self.columns):
            result[column] = [row[i] for row in rows]
        return result

    def add(self, columns, value=1):
        """
        Increase all of values of the target numeric column(s) by a constant value.

        :param columns: str or a list of str, the target columns to be increased.
        :param value: numeric (int/float/double/short/long), the constant value to be added.

        :return: A new Table with updated numeric values on specified columns.
        """
        if columns is None:
            raise ValueError("Columns should be str or a list of str, but got None")
        if not isinstance(columns, list):
            columns = [columns]
        check_col_exists(self.df, columns)
        new_df = self.df
        for column in columns:
            if new_df.schema[column].dataType not in [IntegerType(), ShortType(),
                                                      LongType(), FloatType(),
                                                      DecimalType(), DoubleType()]:
                raise ValueError("Column type should be numeric, but have type {} \
                    for column {}".format(new_df.schema[column].dataType, column))
            new_df = new_df.withColumn(column, pyspark_col(column) + lit(value))
        return self._clone(new_df)

    @property
    def columns(self):
        """
        Get column names of the Table.

        :return: A list of strings that specify column names.
        """
        return self.__column_names

    def sample(self, fraction, replace=False, seed=None):
        """
        Return a sampled subset of Table.

        :param fraction: float, fraction of rows to generate, should be within the
               range [0, 1].
        :param replace: allow or disallow sampling of the same row more than once.
        :param seed: seed for sampling.

        :return: A new Table with sampled rows.
        """
        return self._clone(self.df.sample(withReplacement=replace, fraction=fraction, seed=seed))

    def ordinal_shuffle_partition(self):
        """
        Shuffle each partition of the Table by adding a random ordinal column for each row and sort
        by this ordinal column within each partition.

        :return: A new Table with shuffled partitions.
        """
        return self._clone(ordinal_shuffle_partition(self.df))

    def write_parquet(self, path, mode="overwrite"):
        """
        Write the Table to Parquet file.

        :param path: str. The path to the Parquet file. Note that the col_name
               will be used as basename of the Parquet file.
        :param mode: str. One of "append", "overwrite", "error" or "ignore".
               append: Append contents to the existing data.
               overwrite: Overwrite the existing data.
               error: Throw an exception if the data already exists.
               ignore: Silently ignore this operation if data already exists.
        """
        write_parquet(self.df, path, mode)

    def cast(self, columns, dtype):
        """
        Cast columns to the specified type.

        :param columns: str or a list of str that specifies column names.
               If it is None, then cast all of the columns.
        :param dtype: str ("string", "boolean", "int", "long", "short", "float", "double")
               that specifies the data type.

        :return: A new Table that casts all of the specified columns to the specified type.
        """
        if columns is None:
            columns = self.df.columns
        elif not isinstance(columns, list):
            columns = [columns]
            check_col_exists(self.df, columns)
        valid_types = ["str", "string", "bool", "boolean", "int",
                       "integer", "long", "short", "float", "double"]
        if not (isinstance(dtype, str) and (dtype in valid_types)) \
                and not isinstance(dtype, DataType):
            raise ValueError(
                "dtype should be string, boolean, int, long, short, float, double.")
        transform_dict = {"str": "string", "bool": "boolean", "integer": "int"}
        dtype = transform_dict[dtype] if dtype in transform_dict else dtype
        df_cast = self._clone(self.df)
        for i in columns:
            df_cast.df = df_cast.df.withColumn(i, pyspark_col(i).cast(dtype))
        return df_cast

    def append_column(self, name, value):
        """
        Append a column with a constant value to the Table.

        :param name: str, the name of the new column.
        :param value: The constant column value for the new column.

        :return: A new Table with the appended column.
        """
        return self._clone(self.df.withColumn(name, lit(value)))

    def sort(self, columns, orders=None):
        """
        Sort the target columns with the specified order.

        :param columns: str or a list of str, specifies the name of target columns.
        :param orders: boolean or a list of boolean,
        specifies whether sort the corresponding column with an ascending order or not,
        default to sort the columns with all ascending orders.

        :return: A new Table with sorted columns.
        """
        if not isinstance(columns, list):
            columns = [columns]
        if orders is None:
            orders = [True] * len(columns)
        elif not isinstance(orders, list):
            orders = [orders]
        columns = [pyspark_col(columns[i]).asc()
                   if orders[i] else pyspark_col(columns[i]).desc() for i in range(len(columns))]
        return self._clone(self.df.sort(columns))

    def iloc(self, column, indexes, value):
        """
        Change the value of the column of with specified indexs and value.

        :param columns: str, specifies the name of target column.
        :param indexes: int or a list of int, specifies the indexes target column.
        :param value: The constant value for the target column.

        :return: A new Table with changed value.
        """
        spark = OrcaContext.get_spark_session()
        if not isinstance(indexes, list):
            indexes = [indexes]
        self.df.createOrReplaceTempView('tbl')
        temp = spark.sql("select row_number() over (order by '') -1 as index, * from tbl")
        schema = temp.select(["index", column]).schema
        origin_data = temp.sort(pyspark_col("index")).select(["index", column])
        with SCCallSiteSync(origin_data._sc) as css:
            sock_info = origin_data._jdf.collectToPython()
        origin_data = list(_load_from_socket(sock_info, BatchedSerializer(PickleSerializer())))
        data = [Row(i, value) if i in indexes else origin_data[i]
                for i in range(len(origin_data))]
        new_temp = spark.createDataFrame(data, schema)
        temp = temp.drop(column).join(new_temp, on="index", how="left")
        temp = temp.sort(pyspark_col("index").asc())
        temp = temp.drop("index")
        return self._clone(temp)

    def append_list(self, column, list):
        """
        Append a list of value to the Table with givn column name.

        :param column: str, specifies the name of the column.
        :param list: list of tuple,
        which contains the index of the value and the value.

        :return: A new Tale with the appended list
        """
        spark = OrcaContext.get_spark_session()
        self.df.createOrReplaceTempView('tbl')
        temp = spark.sql("select row_number() over (order by '') -1 as index, * from tbl")
        schema = StructType([StructField("index", IntegerType(), True),
                            StructField(column, StringType(), True)])
        tbl = spark.createDataFrame(list, schema)
        temp = temp.join(tbl, on="index", how="left").drop("index")
        return self._clone(temp)

    def __getattr__(self, name):
        """
        Get the target column of the Table.
        """
        return self.df.__getattr__(name)

    def col(self, name):
        """
        Get the target column of the Table.
        """
        return pyspark_col(name)


class FeatureTable(Table):
    @classmethod
    def read_parquet(cls, paths):
        """
        Loads Parquet files as a FeatureTable.

        :param paths: str or a list of str. The path(s) to Parquet file(s).

        :return: A FeatureTable for recommendation data.
        """
        return cls(Table._read_parquet(paths))

    @classmethod
    def read_json(cls, paths, cols=None):
        return cls(Table._read_json(paths, cols))

    @classmethod
    def read_csv(cls, paths, delimiter=",", header=False, names=None, dtype=None):
        """
        Loads csv files as a FeatureTable.

        :param paths: str or a list of str. The path(s) to csv file(s).
        :param delimiter: str, delimiter to use for parsing the csv file(s). Default is ",".
        :param header: boolean, whether the first line of the csv file(s) will be treated
               as the header for column names. Default is False.
        :param names: str or a list of str, the column names for the csv file(s). You need to
               provide this if the header cannot be inferred. If specified, names should
               have the same length as the number of columns.
        :param dtype: str or a list of str or dict, the column data type(s) for the csv file(s).\
               You may need to provide this if you want to change the default inferred types
               of specified columns.
               If dtype is a str, then all the columns will be cast to the target dtype.
               If dtype is a list of str, then it should have the same length as the number of
               columns and each column will be cast to the corresponding str dtype.
               If dtype is a dict, then the key should be the column name and the value should be
               the str dtype to cast the column to.

        :return: A FeatureTable for recommendation data.
        """
        return cls(Table._read_csv(paths, delimiter, header, names, dtype))

    def encode_string(self, columns, indices):
        """
        Encode columns with provided list of StringIndex.

        :param columns: str or a list of str, the target columns to be encoded.
        :param indices: StringIndex or a list of StringIndex, StringIndexes of target columns.
               The StringIndex should at least have two columns: id and the corresponding
               categorical column.
               Or it can be a dict or a list of dicts. In this case,
               the keys of the dict should be within the categorical column
               and the values are the target ids to be encoded.

        :return: A new FeatureTable which transforms categorical features into unique integer
                 values with provided StringIndexes.
        """
        if not isinstance(columns, list):
            columns = [columns]
        if not isinstance(indices, list):
            indices = [indices]
        assert len(columns) == len(indices)
        if isinstance(indices[0], dict):
            indices = list(map(lambda x: StringIndex.from_dict(x[1], columns[x[0]]),
                               enumerate(indices)))
        data_df = self.df
        for i in range(len(columns)):
            index_tbl = indices[i]
            col_name = columns[i]
            index_tbl.broadcast()
            data_df = data_df.join(index_tbl.df, col_name, how="left") \
                .drop(col_name).withColumnRenamed("id", col_name)
        return FeatureTable(data_df)

    def filter_by_frequency(self, columns, min_freq=2):
        """
        Filter the FeatureTable by the given minimum frequency on the target columns.

        :param columns: str or a list of str, column names which are considered for filtering.
        :param min_freq: int, min frequency. Columns with occurrence below this value
               would be filtered.

        :return: A new FeatureTable with filtered records.
        """
        freq_df = self.df
        if not isinstance(columns, list):
            columns = [columns]
        name_string = ''
        for column in columns:
            name_string = name_string + column + '_'
        filter_col_name = name_string + 'count'
        key = freq_df.groupby(columns).count().withColumnRenamed('count', filter_col_name)
        group = key.filter(key[filter_col_name] >= min_freq).drop(filter_col_name)
        return FeatureTable(group)

    def hash_encode(self, columns, bins, method='md5'):
        """
        Hash encode for categorical column(s).

        :param columns: str or a list of str, the target columns to be encoded.
               For dense features, you need to cut them into discrete intervals beforehand.
        :param bins: int, defines the number of equal-width bins in the range of column(s) values.
        :param method: hashlib supported method, like md5, sha256 etc.

        :return: A new FeatureTable which hash encoded columns.
        """
        hash_df = self.df
        if not isinstance(columns, list):
            columns = [columns]
        for i in range(len(columns)):
            col_name = columns[i]
            hash_str = lambda x: getattr(hashlib, method)(str(x).encode('utf_8')).hexdigest()
            hash_int = udf(lambda x: int(hash_str(x), 16) % bins)
            hash_df = hash_df.withColumn(col_name, hash_int(pyspark_col(col_name)))
        return FeatureTable(hash_df)

    def cross_hash_encode(self, columns, bins, cross_col_name=None):
        """
        Hash encode for cross column(s).

        :param columns: a list of str, the categorical columns to be encoded as cross features.
               For dense features, you need to cut them into discrete intervals beforehand.
        :param bins: int, defined the number of equal-width bins in the range of column(s) values.
        :param cross_col_name: str, the column name for output cross column. Default is None, and
               in this case the default cross column name will be 'crossed_col1_col2'
               for ['col1', 'col2'].

        :return: A new FeatureTable which the target cross column.
        """
        cross_hash_df = self.df
        assert isinstance(columns, list), "columns should be a list of column names"
        assert len(columns) >= 2, "cross_hash_encode should have >= 2 columns"
        if cross_col_name is None:
            cross_string = ''
            for column in columns:
                cross_string = cross_string + '_' + column
            cross_col_name = 'crossed' + cross_string
        cross_hash_df = cross_hash_df.withColumn(cross_col_name, concat(*columns))
        cross_hash_df = FeatureTable(cross_hash_df).hash_encode([cross_col_name], bins)
        return cross_hash_df

    def category_encode(self, columns, freq_limit=None, order_by_freq=False):
        """
        Category encode the given columns.

        :param columns: str or a list of str, target columns to encode from string to index.
        :param freq_limit: int, dict or None. Categories with a count/frequency below freq_limit
               will be omitted from the encoding. Can be represented as either an integer,
               dict. For instance, 15, {'col_4': 10, 'col_5': 2} etc. Default is None,
               and in this case all the categories that appear will be encoded.
        :param order_by_freq: boolean, whether the result StringIndex will assign smaller indices
               to values with more frequencies. Default is False and in this case frequency order
               may not be preserved when assigning indices.

        :return: A tuple of a new FeatureTable which transforms categorical features into unique
                 integer values, and a list of StringIndex for the mapping.
        """
        indices = self.gen_string_idx(columns, freq_limit, order_by_freq)
        return self.encode_string(columns, indices), indices

    def one_hot_encode(self, columns, sizes=None, prefix=None, keep_original_columns=False):
        """
        Convert categorical features into ont hot encodings.
        If the features are string, you should first call category_encode to encode them into
        indices before one hot encoding.
        For each input column, a one hot vector will be created expanding multiple output columns,
        with the value of each one hot column either 0 or 1.
        Note that you may only use one hot encoding on the columns with small dimensions
        for memory concerns.

        For example, for column 'x' with size 5:
        Input:
        |x|
        |1|
        |3|
        |0|
        Output will contain 5 one hot columns:
        |prefix_0|prefix_1|prefix_2|prefix_3|prefix_4|
        |   0    |   1    |   0    |   0    |   0    |
        |   0    |   0    |   0    |   1    |   0    |
        |   1    |   0    |   0    |   0    |   0    |

        :param columns: str or a list of str, the target columns to be encoded.
        :param sizes: int or a list of int, the size(s) of the one hot vectors of the column(s).
               Default is None, and in this case, the sizes will be calculated by the maximum
               value(s) of the columns(s) + 1, namely the one hot vector will cover 0 to the
               maximum value.
               You are recommended to provided the sizes if they are known beforehand. If specified,
               sizes should have the same length as columns.
        :param prefix: str or a list of str, the prefix of the one hot columns for the input
               column(s). Default is None, and in this case, the prefix will be the input
               column names. If specified, prefix should have the same length as columns.
               The one hot columns for each input column will have column names:
               prefix_0, prefix_1, ... , prefix_maximum
        :param keep_original_columns: boolean, whether to keep the original index column(s) before
               the one hot encoding. Default is False, and in this case the original column(s)
               will be replaced by the one hot columns. If True, the one hot columns will be
               appended to each original column.

        :return: A new FeatureTable which transforms categorical indices into one hot encodings.
        """
        if not isinstance(columns, list):
            columns = [columns]
        if sizes:
            if not isinstance(sizes, list):
                sizes = [sizes]
        else:
            # Take the max of the column to make sure all values are within the range.
            # The vector size is 1 + max (i.e. from 0 to max).
            sizes = [self.select(col_name).group_by(agg="max").df.collect()[0][0] + 1
                     for col_name in columns]
        assert len(columns) == len(sizes), "columns and sizes should have the same length"
        if prefix:
            if not isinstance(prefix, list):
                prefix = [prefix]
            assert len(columns) == len(prefix), "columns and prefix should have the same length"
        data_df = self.df

        def one_hot(columns, sizes):
            one_hot_vectors = []
            for i in range(len(sizes)):
                one_hot_vector = [0] * sizes[i]
                one_hot_vector[columns[i]] = 1
                one_hot_vectors.append(one_hot_vector)
            return one_hot_vectors

        one_hot_udf = udf(lambda columns: one_hot(columns, sizes),
                          ArrayType(ArrayType(IntegerType())))
        data_df = data_df.withColumn("friesian_onehot", one_hot_udf(array(columns)))

        all_columns = data_df.columns
        for i in range(len(columns)):
            col_name = columns[i]
            col_idx = all_columns.index(col_name)
            cols_before = all_columns[:col_idx]
            cols_after = all_columns[col_idx + 1:]
            one_hot_prefix = prefix[i] if prefix else col_name
            one_hot_cols = []
            for j in range(sizes[i]):
                one_hot_col = one_hot_prefix + "_{}".format(j)
                one_hot_cols.append(one_hot_col)
                data_df = data_df.withColumn(one_hot_col,
                                             data_df.friesian_onehot[i][j])
            if keep_original_columns:
                all_columns = cols_before + [col_name] + one_hot_cols + cols_after
            else:
                all_columns = cols_before + one_hot_cols + cols_after
            data_df = data_df.select(*all_columns)
        data_df = data_df.drop("friesian_onehot")
        return FeatureTable(data_df)

    def gen_string_idx(self, columns, freq_limit=None, order_by_freq=False):
        """
        Generate unique index value of categorical features. The resulting index would
        start from 1 with 0 reserved for unknown features.

        :param columns: str or a list of str, target columns to generate StringIndex.
        :param freq_limit: int, dict or None. Categories with a count/frequency below freq_limit
               will be omitted from the encoding. Can be represented as either an integer,
               dict. For instance, 15, {'col_4': 10, 'col_5': 2} etc. Default is None,
               and in this case all the categories that appear will be encoded.
        :param order_by_freq: boolean, whether the result StringIndex will assign smaller indices
               to values with more frequencies. Default is False and in this case frequency order
               may not be preserved when assigning indices.

        :return: A StringIndex or a list of StringIndex.
        """
        if columns is None:
            raise ValueError("columns should be str or a list of str, but got None.")
        columns_is_str = False
        if not isinstance(columns, list):
            columns_is_str = True
            columns = [columns]
        check_col_exists(self.df, columns)
        if freq_limit:
            if isinstance(freq_limit, int):
                freq_limit = str(freq_limit)
            elif isinstance(freq_limit, dict):
                freq_limit = ",".join(str(k) + ":" + str(v) for k, v in freq_limit.items())
            else:
                raise ValueError("freq_limit only supports int, dict or None, but get " +
                                 freq_limit.__class__.__name__)
        df_id_list = generate_string_idx(self.df, columns, freq_limit, order_by_freq)
        string_idx_list = list(map(lambda x: StringIndex(x[0], x[1]),
                                   zip(df_id_list, columns)))
        # If input is a single column (not a list), then the output would be a single StringIndex.
        if len(string_idx_list) == 1 and columns_is_str:
            return string_idx_list[0]
        else:
            return string_idx_list

    def _clone(self, df):
        return FeatureTable(df)

    def cross_columns(self, crossed_columns, bucket_sizes):
        """
        Cross columns and hashed to specified bucket size

        :param crossed_columns: list of column name pairs to be crossed.
        i.e. [['a', 'b'], ['c', 'd']]
        :param bucket_sizes: hash bucket size for crossed pairs. i.e. [1000, 300]

        :return: FeatureTable include crossed columns(i.e. 'a_b', 'c_d')
        """
        df = cross_columns(self.df, crossed_columns, bucket_sizes)
        return FeatureTable(df)

    def min_max_scale(self, columns, min=0.0, max=1.0):
        """
        Rescale each column individually to a common range [min, max] linearly using
         column summary statistics, which is also known as min-max normalization or Rescaling.

        :param columns: list of column names
        :param min: Lower bound after transformation, shared by all columns. 0.0 by default.
        :param max: Upper bound after transformation, shared by all columns. 1.0 by default.

        :return: FeatureTable and mapping = {c: (originalMin, originalMax) for c in columns}
        """
        df = self.df
        types = [x[1] for x in self.df.select(*columns).dtypes]
        scalar_cols = [columns[i] for i in range(len(columns))
                       if types[i] == "int" or types[i] == "bigint"
                       or types[i] == "float" or types[i] == "double"]
        array_cols = [columns[i] for i in range(len(columns))
                      if types[i] == "array<int>" or types[i] == "array<bigint>"
                      or types[i] == "array<float>" or types[i] == "array<double>"]
        vector_cols = [columns[i] for i in range(len(columns)) if types[i] == "vector"]

        min_max_dic = {}
        tolist = udf(lambda x: x.toArray().tolist(), ArrayType(DoubleType()))

        if scalar_cols:
            assembler = VectorAssembler(inputCols=scalar_cols, outputCol="vect")

            # MinMaxScaler Transformation
            scaler = MinMaxScaler(min=min, max=max, inputCol="vect", outputCol="scaled")

            # Pipeline of VectorAssembler and MinMaxScaler
            pipeline = Pipeline(stages=[assembler, scaler])

            # Fitting pipeline on dataframe
            model = pipeline.fit(df)
            df = model.transform(df) \
                .withColumn("scaled_list", tolist(pyspark_col("scaled"))) \
                .drop("vect").drop("scaled")
            # TODO: Save model.stages[1].originalMax/originalMin as mapping for inference
            for i in range(len(scalar_cols)):
                df = df.withColumn(scalar_cols[i], pyspark_col("scaled_list")[i])
            df = df.drop("scaled_list")

            # cast to float
            for c in scalar_cols:
                df = df.withColumn(c, pyspark_col(c).cast("float"))

            min_list = model.stages[1].originalMin.toArray().tolist()
            max_list = model.stages[1].originalMax.toArray().tolist()

            for i, min_max in enumerate(zip(min_list, max_list)):
                min_max_dic[scalar_cols[i]] = min_max

        from pyspark.ml.linalg import Vectors, VectorUDT
        for c in array_cols:
            list_to_vector_udf = udf(lambda l: Vectors.dense(l), VectorUDT())
            df = df.withColumn(c, list_to_vector_udf(pyspark_col(c)))
            scaler = MinMaxScaler(min=min, max=max, inputCol=c, outputCol="scaled")
            model = scaler.fit(df)
            df = model.transform(df).drop(c).withColumn(c, tolist("scaled")).drop("scaled")
            min_max_dic[c] = (model.originalMin.toArray().tolist(),
                              model.originalMax.toArray().tolist())

        for c in vector_cols:
            scaler = MinMaxScaler(min=min, max=max, inputCol=c, outputCol="scaled")
            model = scaler.fit(df)
            df = model.transform(df).withColumnRenamed("scaled", c)
            min = model.originalMin
            max = model.originalMax
            min_max_dic[c] = (min, max)

        return FeatureTable(df), min_max_dic

    def add_negative_samples(self, item_size, item_col="item", label_col="label", neg_num=1):
        """
        Generate negative item visits for each positive item visit

        :param item_size: integer, max of item.
        :param item_col:  string, name of item column
        :param label_col:  string, name of label column
        :param neg_num:  integer, for each positive record, add neg_num of negative samples

        :return: FeatureTable
        """
        df = add_negative_samples(self.df, item_size, item_col, label_col, neg_num)
        return FeatureTable(df)

    def add_hist_seq(self, cols, user_col, sort_col='time', min_len=1, max_len=100):
        """
        Generate a list of item visits in history

        :param cols:  list of string, ctolumns need to be aggragated
        :param user_col: string, user column.
        :param sort_col:  string, sort by sort_col
        :param min_len:  int, minimal length of a history list
        :param max_len:  int, maximal length of a history list

        :return: FeatureTable
        """
        df = add_hist_seq(self.df, cols, user_col, sort_col, min_len, max_len)
        return FeatureTable(df)

    def add_neg_hist_seq(self, item_size, item_history_col, neg_num):
        """
        Generate a list negative samples for each item in item_history_col

        :param item_size: int, max of item.
        :param item2cat:  FeatureTable with a dataframe of item to catgory mapping
        :param item_history_col:  string, this column should be a list of visits in history
        :param neg_num:  int, for each positive record, add neg_num of negative samples

        :return: FeatureTable
        """
        df = add_neg_hist_seq(self.df, item_size, item_history_col, neg_num)
        return FeatureTable(df)

    def mask(self, mask_cols, seq_len=100):
        """
        Mask mask_cols columns

        :param mask_cols: list of string, columns need to be masked with 1s and 0s.
        :param seq_len:  int, length of masked column

        :return: FeatureTable
        """
        df = mask(self.df, mask_cols, seq_len)
        return FeatureTable(df)

    def pad(self, cols, seq_len=100, mask_cols=None):
        """
        pad and mask columns

         :param cols: list of string, columns need to be padded with 0s.
         :param mask_cols: list of string, columns need to be masked with 1s and 0s.
         :param seq_len:  int, length of masked column

         :return: FeatureTable
         """
        df = pad(self.df, cols, seq_len, mask_cols)
        return FeatureTable(df)

    def apply(self, in_col, out_col, func, data_type):
        """
        Transform a FeatureTable using a python udf

         :param in_col: string, name of column needed to be transformed.
         :param out_col: string, name of output column.
         :param func: python function
         :param data_type: string, data type of out_col

         :return: FeatureTable
         """
        udf_func = udf(func, data_type)
        df = self.df.withColumn(out_col, udf_func(pyspark_col(in_col)))
        return FeatureTable(df)

    def join(self, table, on=None, how=None):
        """
        Join a FeatureTable with another FeatureTable, it is wrapper of spark dataframe join

        :param table: FeatureTable
        :param on: string, join on this column
        :param how: string

        :return: FeatureTable
        """
        assert isinstance(table, Table), "the joined table should be a Table"
        joined_df = self.df.join(table.df, on=on, how=how)
        return FeatureTable(joined_df)

    def add_value_features(self, key_cols, tbl, key, value):
        """
         Add features based on key_cols and another key value table,
         for each col in key_cols, it adds a value_col using key-value pairs from tbl

         :param key_cols: list[string]
         :param tbl: Table with only two columns [key, value]
         :param key: string, name of key column in tbl
         :param value: string, name of value column in tbl

         :return: FeatureTable
         """
        spark = OrcaContext.get_spark_session()
        keyvalue_bc = spark.sparkContext.broadcast(dict(tbl.df.distinct().rdd.map(
            lambda row: (row[0], row[1])).collect()))

        keyvalue_map = keyvalue_bc.value

        def gen_values(items):
            getvalue = lambda item: keyvalue_map.get(item)
            if isinstance(items, int):
                values = getvalue(items)
            elif isinstance(items, list) and isinstance(items[0], int):
                values = [getvalue(item) for item in items]
            elif isinstance(items, list) and isinstance(items[0], list) and isinstance(items[0][0],
                                                                                       int):
                values = []
                for line in items:
                    line_cats = [getvalue(item) for item in line]
                    values.append(line_cats)
            else:
                raise ValueError('only int, list[int], and list[list[int]] are supported.')
            return values

        df = self.df
        for c in key_cols:
            col_type = df.schema[c].dataType
            cat_udf = udf(gen_values, col_type)
            df = df.withColumn(c.replace("item", "category"), cat_udf(pyspark_col(c)))
        return FeatureTable(df)

    def group_by(self, columns=[], agg="count", join=False):
        """
        Group the Table with specified columns and then run aggregation. Optionally join the result
        with the original Table.

        :param columns: str or a list of str. Columns to group the Table. If it is an empty list,
               aggregation is run directly without grouping. Default is [].
        :param agg: str, list or dict. Aggregate functions to be applied to grouped Table.
               Default is "count".
               Supported aggregate functions are: "max", "min", "count", "sum", "avg", "mean",
               "sumDistinct", "stddev", "stddev_pop", "variance", "var_pop", "skewness", "kurtosis",
               "collect_list", "collect_set", "approx_count_distinct", "first", "last".
               If agg is a str, then agg is the aggregate function and the aggregation is performed
               on all columns that are not in `columns`.
               If agg is a list of str, then agg is a list of aggregate function and the aggregation
               is performed on all columns that are not in `columns`.
               If agg is a single dict mapping from str to str, then the key is the column
               to perform aggregation on, and the value is the aggregate function.
               If agg is a single dict mapping from str to list, then the key is the
               column to perform aggregation on, and the value is list of aggregate functions.

               Examples:
               agg="sum"
               agg=["last", "stddev"]
               agg={"*":"count"}
               agg={"col_1":"sum", "col_2":["count", "mean"]}
        :param join: boolean. If join is True, join the aggregation result with original Table.

        :return: A new Table with aggregated column fields.
        """
        if isinstance(columns, str):
            columns = [columns]
        assert isinstance(columns, list), "columns should be str or a list of str"
        grouped_data = self.df.groupBy(columns)

        if isinstance(agg, str):
            agg_exprs_dict = {agg_column: agg for agg_column in self.df.columns
                              if agg_column not in columns}
            agg_df = grouped_data.agg(agg_exprs_dict)
        elif isinstance(agg, list):
            agg_exprs_list = []
            for stat in agg:
                stat_func = getattr(F, stat)
                agg_exprs_list += [stat_func(agg_column) for agg_column in self.df.columns
                                   if agg_column not in columns]
            agg_df = grouped_data.agg(*agg_exprs_list)
        elif isinstance(agg, dict):
            if all(isinstance(stats, str) for agg_column, stats in agg.items()):
                agg_df = grouped_data.agg(agg)
            else:
                agg_exprs_list = []
                for agg_column, stats in agg.items():
                    if isinstance(stats, str):
                        stats = [stats]
                    assert isinstance(stats, list), "value in agg should be str or a list of str"
                    for stat in stats:
                        stat_func = getattr(F, stat)
                        agg_exprs_list += [stat_func(agg_column)]
                agg_df = grouped_data.agg(*agg_exprs_list)
        else:
            raise TypeError("agg should be str, list of str, or dict")

        if join:
            assert columns, "columns can not be empty if join is True"
            result_df = self.df.join(agg_df, on=columns, how="left")
            return FeatureTable(result_df)
        else:
            return FeatureTable(agg_df)

    def split(self, ratio, seed=None):
        """
        Split the FeatureTable into multiple FeatureTables for train, validation and test.

        :param ratio: a list of portions as weights with which to split the FeatureTable.
                      Weights will be normalized if they don't sum up to 1.0.
        :param seed: The seed for sampling.

        :return: A tuple of FeatureTables split by the given ratio.
        """
        df_list = self.df.randomSplit(ratio, seed)
        tbl_list = [FeatureTable(df) for df in df_list]
        return tuple(tbl_list)


class StringIndex(Table):
    def __init__(self, df, col_name):
        super().__init__(df)
        cols = df.columns
        assert len(cols) >= 2, "StringIndex should have >= 2 columns: col_name, id and other " \
                               "columns"
        assert "id" in cols, "id should be a column of the DataFrame"
        assert col_name in cols, col_name + " should be a column of the DataFrame"
        self.col_name = col_name

    @classmethod
    def read_parquet(cls, paths, col_name=None):
        """
        Loads Parquet files as a StringIndex.

        :param paths: str or a list of str. The path/paths to Parquet file(s).
        :param col_name: str. The column name of the corresponding categorical column. If
               col_name is None, the file name will be used as col_name.

        :return: A StringIndex.
        """
        if not isinstance(paths, list):
            paths = [paths]
        if col_name is None and len(paths) >= 1:
            col_name = os.path.basename(paths[0]).split(".")[0]
        return cls(Table._read_parquet(paths), col_name)

    @classmethod
    def from_dict(cls, indices, col_name):
        """
        Create the StringIndex from a dict of indices.

        :param indices: dict. The key is the categorical column,
                        the value is the corresponding index.
                        We assume that the key is a str and the value is a int.
        :param col_name: str. The column name of the categorical column.

        :return: A StringIndex.
        """
        spark = OrcaContext.get_spark_session()
        if not isinstance(indices, dict):
            raise ValueError('indices should be dict, but get ' + indices.__class__.__name__)
        if not col_name:
            raise ValueError('col_name should be str, but get None')
        if not isinstance(col_name, str):
            raise ValueError('col_name should be str, but get ' + col_name.__class__.__name__)
        indices = map(lambda x: {col_name: x[0], 'id': x[1]}, indices.items())
        df = spark.createDataFrame(Row(**x) for x in indices)
        return cls(df, col_name)

    def to_dict(self):
        """
        Convert the StringIndex to a dict, with the categorical features as keys and indices
        as values.
        Note that you may only call this if the StringIndex is small.

        :return: A dict for the mapping from string to index.
        """
        cols = self.df.columns
        index_id = cols.index("id")
        col_id = cols.index(self.col_name)
        rows = self.df.collect()
        res_dict = {}
        for row in rows:
            res_dict[row[col_id]] = row[index_id]
        return res_dict

    def _clone(self, df):
        return StringIndex(df, self.col_name)

    def write_parquet(self, path, mode="overwrite"):
        """
        Write the StringIndex to Parquet file.

        :param path: str. The path to the Parquet file. Note that the col_name
               will be used as basename of the Parquet file.
        :param mode: str. One of "append", "overwrite", "error" or "ignore".
               append: Append the contents of this StringIndex to the existing data.
               overwrite: Overwrite the existing data.
               error: Throw an exception if the data already exists.
               ignore: Silently ignore this operation if the data already exists.
        """
        path = path + "/" + self.col_name + ".parquet"
        write_parquet(self.df, path, mode)<|MERGE_RESOLUTION|>--- conflicted
+++ resolved
@@ -405,15 +405,11 @@
 
     def to_list(self, columns):
         """
-<<<<<<< HEAD
         Convert all values of the target columns to a list.
         Only call this if the Table is small enougth.
-=======
-        Convert all values of the target column to a list.
-        Only call this if the Table is small enough.
->>>>>>> 77e0c332
-
-        :param columns: str or a list of str, specifies the name of target columns.
+
+        :param columns: str or a list of str, specifies the name of target columns, 
+               if the columns is a list of column, then return a list of lists.
 
         :return: list, contains all values of the target columns.
         """
