#
# Copyright 2018 Analytics Zoo Authors.
#
# Licensed under the Apache License, Version 2.0 (the "License");
# you may not use this file except in compliance with the License.
# You may obtain a copy of the License at
#
#     http://www.apache.org/licenses/LICENSE-2.0
#
# Unless required by applicable law or agreed to in writing, software
# distributed under the License is distributed on an "AS IS" BASIS,
# WITHOUT WARRANTIES OR CONDITIONS OF ANY KIND, either express or implied.
# See the License for the specific language governing permissions and
# limitations under the License.
#
import itertools
import logging
import pickle

import numpy as np
import ray

from zoo.orca.data.shard import RayXShards
from zoo.orca.learn.tf2.tf_runner import TFRunner
from zoo.orca.learn.ray_estimator import Estimator as OrcaRayEstimator
from zoo.orca.learn.utils import maybe_dataframe_to_xshards, dataframe_to_xshards, \
    convert_predict_rdd_to_dataframe, convert_predict_xshards_to_dataframe, update_predict_xshards
from zoo.ray import RayContext

logger = logging.getLogger(__name__)


class Estimator(object):
    @staticmethod
    def from_keras(*,
                   model_creator,
                   config=None,
                   verbose=False,
                   workers_per_node=1,
                   compile_args_creator=None,
                   backend="tf2"
                   ):
        """
        Create an Estimator for tensorflow 2.

        :param model_creator: (dict -> Model) This function takes in the `config`
                dict and returns a compiled TF model.
        :param config: (dict) configuration passed to 'model_creator',
                'data_creator'. Also contains `fit_config`, which is passed
                into `model.fit(data, **fit_config)` and
                `evaluate_config` which is passed into `model.evaluate`.
        :param verbose: (bool) Prints output of one model if true.
        :param workers_per_node: (Int) worker number on each node. default: 1.
        :param compile_args_creator: (dict -> dict of loss, optimizer and metrics) Only used when
                the backend="horovod". This function takes in the `config` dict and returns a
                dictionary like {"optimizer": tf.keras.optimizers.SGD(lr), "loss":
                "mean_squared_error", "metrics": ["mean_squared_error"]}
        :param backend: (string) You can choose "horovod" or "tf2" as backend. Default: `tf2`.
        """
        return TensorFlow2Estimator(model_creator=model_creator, config=config,
                                    verbose=verbose, workers_per_node=workers_per_node,
                                    backend=backend, compile_args_creator=compile_args_creator)


def shards_ref_to_creator(shards_ref):
    def data_creator(config):
        return shards_ref

    return data_creator


def data_length(data):
    x = data["x"]
    if isinstance(x, np.ndarray):
        return x.shape[0]
    else:
        return x[0].shape[0]


def process_spark_xshards(spark_xshards, num_workers):
    data = spark_xshards
    if data.num_partitions() != num_workers:
        data = data.repartition(num_workers)

    # todo currently we need this information to pad the short partitions
    # so that every model run exactly the same number of steps in one epoch
    max_length = data.rdd.map(data_length) \
        .mapPartitions(lambda iterator: [sum(iterator)]).max()
    ray_xshards = RayXShards.from_spark_xshards(data)
    return max_length, ray_xshards


class TensorFlow2Estimator(OrcaRayEstimator):
    def __init__(self,
                 model_creator,
                 compile_args_creator=None,
                 config=None,
                 verbose=False,
                 backend="tf2",
                 workers_per_node=1):
        self.model_creator = model_creator
        self.compile_args_creator = compile_args_creator
        self.config = {} if config is None else config
        self.verbose = verbose

        ray_ctx = RayContext.get()
        if "inter_op_parallelism" not in self.config:
            self.config["inter_op_parallelism"] = 1

        if "intra_op_parallelism" not in self.config:
            self.config["intra_op_parallelism"] = ray_ctx.ray_node_cpu_cores // workers_per_node

        if backend == "horovod":
            assert compile_args_creator is not None, "compile_args_creator should not be None," \
                                                     " when backend is set to horovod"

        params = {
            "model_creator": model_creator,
            "compile_args_creator": compile_args_creator,
            "config": self.config,
            "verbose": self.verbose,
        }

        if backend == "tf2":
            cores_per_node = ray_ctx.ray_node_cpu_cores // workers_per_node
            num_nodes = ray_ctx.num_ray_nodes * workers_per_node

            worker_class = ray.remote(num_cpus=cores_per_node)(TFRunner)
            self.remote_workers = [worker_class.remote(**params)
                                   for i in range(0, num_nodes)]
            ips = ray.get(
                [worker.get_node_ip.remote() for worker in self.remote_workers])
            ports = ray.get(
                [worker.find_free_port.remote() for worker in self.remote_workers])

            urls = ["{ip}:{port}".format(ip=ips[i], port=ports[i])
                    for i in range(len(self.remote_workers))]

            # Get setup tasks in order to throw errors on failure
            ray.get([
                worker.setup_distributed.remote(urls, i, len(self.remote_workers))
                for i, worker in enumerate(self.remote_workers)])
        elif backend == "horovod":
            # it is necessary to call self.run first to set horovod environment
            from zoo.orca.learn.horovod.horovod_ray_runner import HorovodRayRunner
            horovod_runner = HorovodRayRunner(ray_ctx,
                                              worker_cls=TFRunner,
                                              worker_param=params,
                                              workers_per_node=workers_per_node)
            horovod_runner.run(lambda: print("worker initialized"))
            self.remote_workers = horovod_runner.remote_workers
            ray.get([
                worker.setup_horovod.remote()
                for i, worker in enumerate(self.remote_workers)])
        else:
            raise Exception("Only \"tf2\" and \"horovod\" are legal "
                            "values of backend, but got {}".format(backend))

        self.num_workers = len(self.remote_workers)

    def fit(self, data, epochs=1, batch_size=32, verbose=1,
            callbacks=None, validation_data=None, class_weight=None,
            steps_per_epoch=None, validation_steps=None, validation_freq=1,
            data_config=None, feature_cols=None,
            label_cols=None):
        """
        Train this tensorflow model with train data.

        :param data: train data. It can be XShards, Spark DataFrame or creator function which
        returns Iter or DataLoader.
        If data is XShards, each partition is a dictionary of  {'x': feature,
        'y': label}, where feature(label) is a numpy array or a tuple of numpy arrays.
        :param epochs: Number of epochs to train the model. Default: 1.
        :param batch_size: Batch size used for training. Default: 32.
        :param verbose: Prints output of one model if true.
        :param callbacks: List of Keras compatible callbacks to apply during training.
        :param validation_data_creator: validation data. Validation data type should be the same
        as train data.
        :param class_weight: Optional dictionary mapping class indices (integers) to a weight
        (float) value, used for weighting the loss function. This can be useful to tell the model
        to "pay more attention" to samples from an under-represented class.
        :param steps_per_epoch: Total number of steps (batches of samples) before declaring one
        epoch finished and starting the next epoch. If `steps_pre_epoch` is `None`, the epoch will
        run until the input dataset is exhausted. When passing an infinitely repeating dataset, you
        must specify the `step_per_epoch` argument.
        :param validation_steps: Total number of steps (batches of samples) to draw before stopping
        when performing validation at the end of every epoch. Default: None.
        :param validation_freq: Only relevant if validation data is provided. Integer of
        `collections_abc.Container` instance (e.g. list, tuple, etc.). If an integer, specifies how
        many training epochs to run before a new validation run is performed, e.g.
        `validation_freq=2` runs validation every 2 epochs. If a Container, specifies the epochs on
        which to run validation, e.g. `validation_freq=[1, 2, 10]` runs validation at the end of
        the 1st, 2nd, and 10th epochs.
        :param data_config: An optional dictionary that can be passed to data creator function.
        :param feature_cols: Feature column name(s) of data. Only used when data is a Spark
        DataFrame. Default: None.
        :param label_cols: Label column name(s) of data. Only used when data is a Spark DataFrame.
        Default: None.
        :return:
        """
        params = dict(
            epochs=epochs,
            batch_size=batch_size,
            verbose=verbose,
            callbacks=callbacks,
            class_weight=class_weight,
            steps_per_epoch=steps_per_epoch,
            validation_steps=validation_steps,
            validation_freq=validation_freq,
            data_config=data_config
        )

        from zoo.orca.data import SparkXShards
        data, validation_data = maybe_dataframe_to_xshards(data, validation_data,
                                                           feature_cols, label_cols,
                                                           mode="fit")

        if isinstance(data, SparkXShards):
            max_length, ray_xshards = process_spark_xshards(data, self.num_workers)

            if validation_data is None:
                def transform_func(worker, shards_ref):
                    params["data_creator"] = shards_ref_to_creator(shards_ref)
                    return worker.step.remote(**params)

                stats_shards = ray_xshards.transform_shards_with_actors(self.remote_workers,
                                                                        transform_func,
                                                                        gang_scheduling=True)
            else:
                val_max_length, val_ray_xshards = process_spark_xshards(validation_data,
                                                                        self.num_workers)

                def zip_func(worker, this_shards_ref, that_shards_ref):
                    params["data_creator"] = shards_ref_to_creator(this_shards_ref)
                    params["validation_data_creator"] = \
                        shards_ref_to_creator(that_shards_ref)
                    return worker.step.remote(**params)

                stats_shards = ray_xshards.zip_shards_with_actors(val_ray_xshards,
                                                                  self.remote_workers,
                                                                  zip_func,
                                                                  gang_scheduling=True)
            worker_stats = stats_shards.collect()
        else:
            params["data_creator"] = data
            params["validation_data_creator"] = validation_data
            params_list = [params] * self.num_workers

            worker_stats = ray.get([self.remote_workers[i].step.remote(**params_list[i])
                                    for i in range(self.num_workers)])
            worker_stats = list(itertools.chain.from_iterable(worker_stats))
        stats = worker_stats[0].copy()
        return stats

    def evaluate(self, data, batch_size=32, num_steps=None, verbose=1,
                 sample_weight=None, callbacks=None, data_config=None,
                 feature_cols=None, label_cols=None):
        """
        Evaluates the model on the validation data set.

        :param data: evaluate data. It can be XShards, Spark DataFrame or creator function which
        returns Iter or DataLoader.
        If data is XShards, each partition is a dictionary of  {'x': feature,
        'y': label}, where feature(label) is a numpy array or a tuple of numpy arrays.
        :param batch_size: Batch size used for evaluation. Default: 32.
        :param num_steps: Total number of steps (batches of samples) before declaring the evaluation
        round finished. Ignored with the default value of `None`.
        :param verbose: Prints output of one model if true.
        :param sample_weight: Optional Numpy array of weights for the training samples, used for
        weighting the loss function. You can either pass a flat (1D) Numpy array with the same
        length as the input samples (1:1 mapping between weights and samples), or in the case of
        temporal data, you can pass a 2D array with shape (samples, sequence_length), to apply a
        different weight to every timestep of every sample.
        :param callbacks: List of Keras compatible callbacks to apply during evaluation.
        :param data_config: An optional dictionary that can be passed to data creator function.
        :param feature_cols: Feature column name(s) of data. Only used when data is a Spark
        DataFrame. Default: None.
        :param label_cols: Label column name(s) of data. Only used when data is a Spark DataFrame.
        Default: None.
        :return: validation result
        """
        logger.info("Starting validation step.")
        params = dict(
            batch_size=batch_size,
            verbose=verbose,
            sample_weight=sample_weight,
            steps=num_steps,
            callbacks=callbacks,
            data_config=data_config,
        )
        from zoo.orca.data import SparkXShards

        data, _ = maybe_dataframe_to_xshards(data,
                                             validation_data=None,
                                             feature_cols=feature_cols,
                                             label_cols=label_cols,
                                             mode="evaluate")

        if isinstance(data, SparkXShards):
            data = data
            if data.num_partitions() != self.num_workers:
                data = data.repartition(self.num_workers)

            ray_xshards = RayXShards.from_spark_xshards(data)

            def transform_func(worker, shards_ref):
                params["data_creator"] = shards_ref_to_creator(shards_ref)
                return worker.validate.remote(**params)

            stats_shards = ray_xshards.transform_shards_with_actors(self.remote_workers,
                                                                    transform_func,
                                                                    gang_scheduling=True)
            worker_stats = stats_shards.collect()

        else:  # data_creator functions; should return Iter or DataLoader
            params["data_creator"] = data
            params_list = [params] * self.num_workers

            worker_stats = ray.get([w.validate.remote(**params_list[i])
                                    for i, w in enumerate(self.remote_workers)])
            worker_stats = list(itertools.chain.from_iterable(worker_stats))
        stats = worker_stats[0].copy()
        return stats

    def _predict_spark_xshards(self, xshards, params):
        ray_xshards = RayXShards.from_spark_xshards(xshards)

        def transform_func(worker, shards_ref):
            params["data_creator"] = shards_ref_to_creator(shards_ref)
            return worker.predict.remote(**params)

        pred_shards = ray_xshards.transform_shards_with_actors(self.remote_workers,
                                                               transform_func,
                                                               gang_scheduling=False)
        spark_xshards = pred_shards.to_spark_xshards()
        return spark_xshards

    def predict(self, data, batch_size=None, verbose=1,
                steps=None, callbacks=None, data_config=None,
                feature_cols=None):
        """
        Predict the input data

        :param data: predict input data.  It can be XShards or Spark DataFrame.
        If data is XShards, each partition is a dictionary of  {'x': feature}, where feature is a
        numpy array or a tuple of numpy arrays.
        :param batch_size: Batch size used for inference. Default: None.
        :param verbose: Prints output of one model if true.
        :param steps: Total number of steps (batches of samples) before declaring the prediction
        round finished. Ignored with the default value of None.
        :param callbacks: List of Keras compatible callbacks to apply during prediction.
        :param data_config: An optional dictionary that can be passed to data creator function.
        :param feature_cols: Feature column name(s) of data. Only used when data is a Spark
        DataFrame. Default: None.
        :return:
        """
        logger.info("Starting predict step.")
        params = dict(
            verbose=verbose,
            batch_size=batch_size,
            steps=steps,
            callbacks=callbacks,
            data_config=data_config,
        )
        from zoo.orca.data import SparkXShards
        from pyspark.sql import DataFrame

        if isinstance(data, DataFrame):
            xshards, _ = dataframe_to_xshards(data,
                                              validation_data=None,
                                              feature_cols=feature_cols,
                                              label_cols=None,
                                              mode="predict")
            pred_shards = self._predict_spark_xshards(xshards, params)
            result = convert_predict_xshards_to_dataframe(data, pred_shards)
        elif isinstance(data, SparkXShards):
            pred_shards = self._predict_spark_xshards(data, params)
            result = update_predict_xshards(data, pred_shards)
        else:
            raise ValueError("Only xshards or Spark DataFrame is supported for predict")

        return result

    def get_model(self):
<<<<<<< HEAD
        """
        Returns the learned model.

        :return: the learned model.
        """
        state = ray.get(self.remote_workers[0].get_state.remote())
=======
        """Returns the learned model."""
        state_refs = [w.get_state.remote() for w in self.remote_workers]
        state = ray.get(state_refs[0])
>>>>>>> 6809ee56
        return self._get_model_from_state(state)

    def save(self, checkpoint):
        """
        Saves the model at the provided checkpoint.

        :param checkpoint: (str) Path to the target checkpoint file.
        """

        # Some model might need to aggregate variables during checkpointing
        # which requires both the chief and workers to participate in the
        # allreduce communication protocol.
        # So we need to call get_state on every remote workers, otherwise
        # it might get stuck
        state_refs = [w.get_state.remote() for w in self.remote_workers]

        state = ray.get(state_refs[0])

        with open(checkpoint, "wb") as f:
            pickle.dump(state, f)

        return checkpoint

    def load(self, checkpoint, **kwargs):
        """
        Loads the model from the provided checkpoint.

        :param checkpoint: (str) Path to target checkpoint file.

        """
        with open(checkpoint, "rb") as f:
            state = pickle.load(f)

        state_id = ray.put(state)
        ray.get([worker.set_state.remote(state_id) for worker in self.remote_workers])

    def shutdown(self):
        """
        Shuts down workers and releases resources.
        """
        for worker in self.remote_workers:
            worker.shutdown.remote()
            worker.__ray_terminate__.remote()

    def _get_model_from_state(self, state):
        """Creates model and load weights from state"""

        # keep the same behavior as `set_state` in `load` do
        model = self.model_creator(self.config)
        model.set_weights(state["weights"])

        return model<|MERGE_RESOLUTION|>--- conflicted
+++ resolved
@@ -382,18 +382,14 @@
         return result
 
     def get_model(self):
-<<<<<<< HEAD
         """
         Returns the learned model.
 
         :return: the learned model.
         """
-        state = ray.get(self.remote_workers[0].get_state.remote())
-=======
         """Returns the learned model."""
         state_refs = [w.get_state.remote() for w in self.remote_workers]
         state = ray.get(state_refs[0])
->>>>>>> 6809ee56
         return self._get_model_from_state(state)
 
     def save(self, checkpoint):
