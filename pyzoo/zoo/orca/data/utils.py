--- conflicted
+++ resolved
@@ -90,82 +90,6 @@
                           if os.path.splitext(file)[1] == "." + file_type]
     return file_paths
 
-
-<<<<<<< HEAD
-def open_text(path):
-    # Return a list of lines
-    if path.startswith("hdfs"):  # hdfs://url:port/file_path
-        import pyarrow as pa
-        fs = pa.hdfs.connect()
-        with fs.open(path, 'rb') as f:
-            lines = f.read().decode("utf-8").split("\n")
-    elif path.startswith("s3"):  # s3://bucket/file_path
-        access_key_id = os.environ["AWS_ACCESS_KEY_ID"]
-        secret_access_key = os.environ["AWS_SECRET_ACCESS_KEY"]
-        import boto3
-        s3_client = boto3.Session(
-            aws_access_key_id=access_key_id,
-            aws_secret_access_key=secret_access_key).client('s3', verify=False)
-        path_parts = path.split("://")[1].split('/')
-        bucket = path_parts.pop(0)
-        key = "/".join(path_parts)
-        data = s3_client.get_object(Bucket=bucket, Key=key)
-        lines = data["Body"].read().decode("utf-8").split("\n")
-    else:  # Local path
-        lines = []
-        for line in open(path):
-            lines.append(line)
-    return [line.strip() for line in lines]
-
-
-def open_image(path):
-    from PIL import Image
-    if path.startswith("hdfs"):  # hdfs://url:port/file_path
-        import pyarrow as pa
-        fs = pa.hdfs.connect()
-        with fs.open(path, 'rb') as f:
-            return Image.open(f)
-    elif path.startswith("s3"):  # s3://bucket/file_path
-        access_key_id = os.environ["AWS_ACCESS_KEY_ID"]
-        secret_access_key = os.environ["AWS_SECRET_ACCESS_KEY"]
-        import boto3
-        from io import BytesIO
-        s3_client = boto3.Session(
-            aws_access_key_id=access_key_id,
-            aws_secret_access_key=secret_access_key).client('s3', verify=False)
-        path_parts = path.split("://")[1].split('/')
-        bucket = path_parts.pop(0)
-        key = "/".join(path_parts)
-        data = s3_client.get_object(Bucket=bucket, Key=key)
-        return Image.open(BytesIO(data["Body"].read()))
-    else:  # Local path
-        return Image.open(path)
-
-
-def load_numpy(path):
-    import numpy as np
-    if path.startswith("hdfs"):  # hdfs://url:port/file_path
-        import pyarrow as pa
-        fs = pa.hdfs.connect()
-        with fs.open(path, 'rb') as f:
-            return np.load(f)
-    elif path.startswith("s3"):  # s3://bucket/file_path
-        access_key_id = os.environ["AWS_ACCESS_KEY_ID"]
-        secret_access_key = os.environ["AWS_SECRET_ACCESS_KEY"]
-        import boto3
-        from io import BytesIO
-        s3_client = boto3.Session(
-            aws_access_key_id=access_key_id,
-            aws_secret_access_key=secret_access_key).client('s3', verify=False)
-        path_parts = path.split("://")[1].split('/')
-        bucket = path_parts.pop(0)
-        key = "/".join(path_parts)
-        data = s3_client.get_object(Bucket=bucket, Key=key)
-        return np.load(BytesIO(data["Body"].read()))
-    else:  # Local path
-        return np.load(path)
-
-
 def read_pd_hdfs_file_list(iterator, file_type, **kwargs):
     import pyarrow as pa
     fs = pa.hdfs.connect()
@@ -208,7 +132,8 @@
     if obj.__class__.__module__ != 'builtins':
         return '.'.join([obj.__class__.__module__, obj.__class__.__name__])
     return obj.__class__.__name__
-=======
+
+
 def get_node_ip():
     """
     This function is ported from ray to get the ip of the current node. In the settings where
@@ -233,5 +158,4 @@
                 pass
     finally:
         s.close()
-    return node_ip_address
->>>>>>> 73540371
+    return node_ip_address