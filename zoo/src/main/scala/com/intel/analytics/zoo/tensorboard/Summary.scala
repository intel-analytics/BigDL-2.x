/*
 * Copyright 2018 Analytics Zoo Authors.
 *
 * Licensed under the Apache License, Version 2.0 (the "License");
 * you may not use this file except in compliance with the License.
 * You may obtain a copy of the License at
 *
 *     http://www.apache.org/licenses/LICENSE-2.0
 *
 * Unless required by applicable law or agreed to in writing, software
 * distributed under the License is distributed on an "AS IS" BASIS,
 * WITHOUT WARRANTIES OR CONDITIONS OF ANY KIND, either express or implied.
 * See the License for the specific language governing permissions and
 * limitations under the License.
 */

package com.intel.analytics.zoo.tensorboard

import com.intel.analytics.bigdl.tensor.Tensor
import com.intel.analytics.bigdl.tensor.TensorNumericMath.TensorNumeric
import com.intel.analytics.bigdl.shaded.tensorflow

import scala.reflect.ClassTag

/**
 * Logger for tensorboard.
 * Support scalar and histogram now.
 * @param logDir
 * @param appName
 */

abstract class Summary(logDir: String,
                       appName: String) {

  protected val writer: FileWriter

  /**
   * Add a scalar summary.
   * @param tag tag name.
   * @param value tag value.
   * @param step current step.
   * @return this
   */

  def addScalar(tag: String,
                value: Float,
                step: Long): this.type = {
    writer.addSummary(
      Summary.scalar(tag, value), step
    )
    this
  }

  /**
   * Add a histogram summary.
   * @param tag tag name.
   * @param value a tensor.
   * @param step current step.
   * @return this
   */

  def addHistogram[T: ClassTag](tag: String,
                                value: Tensor[T],
                                step: Long)(implicit ev: TensorNumeric[T]): this.type = {
    writer.addSummary(
      Summary.histogram[T](tag, value), step
    )
    this
  }

  /**
   * Read scalar values to an array of triple by tag name.
   * First element of the triple is step, second is value, third is wallclocktime.
   * @param tag tag name.
   * @return an array of triple.
   */
  def readScalar(tag: String): Array[(Long, Float, Double)]

  /**
   * Close this logger.
   */
  def close(): Unit = {
    writer.close()
  }
}

object Summary {

  /**
   * Create a scalar summary.
   * @param tag tag name
   * @param scalar scalar value
   * @return
   */
  def scalar(tag: String, scalar : Float): tensorflow.framework.Summary = {
    val v = tensorflow.framework.Summary.Value.newBuilder().setTag(tag).setSimpleValue(scalar)
    tensorflow.framework.Summary.newBuilder().addValue(v).build()
  }

  private val limits = makeHistogramBuckets()

  /**
   * Create a histogram summary.
   * @param tag tag name.
   * @param values values.
   * @return
   */

  def histogram[T: ClassTag](tag: String,
<<<<<<< HEAD
                             values: Tensor[T])(implicit ev: TensorNumeric[T]): tensorflow.framework.Summary = {

=======
                             values: Tensor[T])
                            (implicit ev: TensorNumeric[T]): tensorflow.framework.Summary = {
>>>>>>> 99b68812
    val counts = new Array[Int](limits.length)

    var squares = 0.0
    values.apply1{value =>
      val v = ev.toType[Double](value)
      squares += v * v
      val index = bisectLeft(limits, v)
      counts(index) += 1
      value
    }

    val histogram = tensorflow.framework.HistogramProto.newBuilder()
      .setMin(ev.toType[Double](values.min()))
      .setMax(ev.toType[Double](values.max()))
      .setNum(values.nElement())
      .setSum(ev.toType[Double](values.sum()))
      .setSumSquares(squares)

    var i = 0
    while (i < counts.length) {
      if (counts(i) != 0) {
        histogram.addBucket(counts(i))
        histogram.addBucketLimit(limits(i))
      }
      i += 1
    }
    val v = tensorflow.framework.Summary.Value.newBuilder().setTag(tag).setHisto(histogram)
    tensorflow.framework.Summary.newBuilder().addValue(v).build()
  }

  /**
   * Find a bucket for x.
   */

  private def bisectLeft(a: Array[Double],
                         x: Double,
                         lo: Int = 0,
                         hi: Int = -1): Int = {
    require(lo >= 0)
    var high = if (hi == -1) {
      a.length
    } else {
      hi
    }
    var low = lo

    while (low < high) {
      val mid = (low + high) / 2
      if (a(mid) < x) {
        low = mid + 1
      } else {
        high = mid
      }
    }
    low
  }

  /**
   * Create a histogram buckets.
   * @return
   */
  private def makeHistogramBuckets(): Array[Double] = {
    var v = 1e-12
    val buckets = new Array[Double](1549)
    var i = 1
    buckets(774) = 0.0
    while (i <= 774) {
      buckets(774 + i) = v
      buckets(774 - i) = -v
      v *= 1.1
      i += 1
    }
    buckets
  }

}
<|MERGE_RESOLUTION|>--- conflicted
+++ resolved
@@ -107,13 +107,8 @@
    */
 
   def histogram[T: ClassTag](tag: String,
-<<<<<<< HEAD
-                             values: Tensor[T])(implicit ev: TensorNumeric[T]): tensorflow.framework.Summary = {
-
-=======
                              values: Tensor[T])
                             (implicit ev: TensorNumeric[T]): tensorflow.framework.Summary = {
->>>>>>> 99b68812
     val counts = new Array[Int](limits.length)
 
     var squares = 0.0
