--- conflicted
+++ resolved
@@ -168,11 +168,8 @@
   - TensorFlow Estimator: Orca/orca-tf-estimator.md
   - PyTorch Quickstart: Orca/orca-pytorch-quickstart.md
   - PyTorch Estimator: Orca/orca-pytorch-estimator.md
-<<<<<<< HEAD
   - OpenVINO Estimator: Orca/orca-openvino-estimator.md
-=======
   - BigDL Estimator: Orca/orca-bigdl-estimator.md
->>>>>>> 7e6cb29e
 - Powered by: powered-by.md
 - Presentations: presentations.md
 - Meetup & Webinar: meetup.md
