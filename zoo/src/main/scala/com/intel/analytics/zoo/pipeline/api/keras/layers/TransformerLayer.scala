--- conflicted
+++ resolved
@@ -90,38 +90,6 @@
       initWeight = Tensor[T](hiddenSize).view(1, hiddenSize))
 
     // g, b for layerNorm
-<<<<<<< HEAD
-    val g2 = Parameter[T](Shape(1, embeddingSize),
-      initWeight = Tensor.ones[T](embeddingSize).view(1, embeddingSize))
-    val b2 = Parameter[T](Shape(1, embeddingSize),
-      initWeight = Tensor[T](embeddingSize).view(1, embeddingSize))
-    val a = multiHeadSelfAttention(x, embeddingSize)
-    val n = TransformerLayer.layerNorm(x + a, weight = g, bias = b)
-    val m = mlp(n, embeddingSize)
-    val h = TransformerLayer.layerNorm(n + m, weight = g2, bias = b2)
-    h
-  }
-
-  def mlp(x: Variable[T], embeddingSize: Int): Variable[T] = {
-    val h = new Convolution1D(embeddingSize * 4, 1, init = RandomNormal(0.0, 0.02)).from(x)
-    val a = TransformerLayer.gelu(h)
-    val h2 = new Convolution1D(embeddingSize, 1, init = RandomNormal(0.0, 0.02)).from(a)
-    Dropout(residPdrop).from(h2)
-  }
-
-  def multiHeadSelfAttention(x: Variable[T], embeddingSize: Int): Variable[T] = {
-    val c = new Convolution1D(embeddingSize * 3, 1, init = RandomNormal(0.0, 0.02)).from(x)
-    val query = c.slice(2, 0, embeddingSize)
-    val key = c.slice(2, embeddingSize, embeddingSize)
-    val value = c.slice(2, embeddingSize * 2, embeddingSize)
-    val q = TransformerLayer.splitHeads(query, nHead)
-    val k = TransformerLayer.splitHeads(key, nHead, k = true)
-    val v = TransformerLayer.splitHeads(value, nHead)
-    val a = attn(q, k, v, true) // m: (-1, 12, 77, 64)
-    val m = TransformerLayer.mergeHeads(a) // m: (-1, 77, 768)
-    val n = new Convolution1D(embeddingSize, 1, init = RandomNormal(0.0, 0.02))
-      .from(m) // n: (-1, 77, 768)
-=======
     val g2 = Parameter[T](Shape(1, hiddenSize),
       initWeight = Tensor.ones[T](hiddenSize).view(1, hiddenSize))
     val b2 = Parameter[T](Shape(1, hiddenSize),
@@ -159,14 +127,13 @@
     val query = c.slice(2, 0, hiddenSize)
     val key = c.slice(2, hiddenSize, hiddenSize)
     val value = c.slice(2, hiddenSize * 2, hiddenSize)
-    val q = splitHeads(query)
-    val k = splitHeads(key, k = true)
-    val v = splitHeads(value)
+    val q = TransformerLayer.splitHeads(query, nHead)
+    val k = TransformerLayer.splitHeads(key, nHead, k = true)
+    val v = TransformerLayer.splitHeads(value, nHead)
     val a = attn(q, k, v, true) // m: (batch, nhead, seqLen, hiddenSize/nhead)
-    val m = mergeHeads(a) // m: (batch, seqLen, hiddenSize)
+    val m = TransformerLayer.mergeHeads(a) // m: (batch, seqLen, hiddenSize)
     val n = new Convolution1D(hiddenSize, 1, init = RandomNormal(0.0, 0.02))
       .from(m) // n: (batch, seqLen, hiddenSize)
->>>>>>> 5a25979b
     Dropout(residPdrop).from(n)
   }
 
@@ -257,7 +224,7 @@
     val sizes = x.getOutputShape().toSingle().toArray
     val u = AutoGrad.mean(x, sizes.size - 1, true)
     val s = AutoGrad.mean(AutoGrad.square(x - u), sizes.size -1, true)
-    val y = (x - u) / AutoGrad.sqrt(s + e) // y: (-1, 2, 4) g2: (1, 4)
+    val y = (x - u) / AutoGrad.sqrt(s + e)
     y * weight + bias
   }
 
