--- conflicted
+++ resolved
@@ -13,12 +13,9 @@
 # See the License for the specific language governing permissions and
 # limitations under the License.
 #
-<<<<<<< HEAD
 
 import json
-=======
 from bigdl.nn.layer import Layer
->>>>>>> 104fee32
 from pyspark.ml.param.shared import *
 from pyspark.ml.wrapper import JavaModel, JavaEstimator, JavaTransformer
 from pyspark.ml.util import MLWritable, MLReadable, JavaMLWriter, DefaultParamsReader
