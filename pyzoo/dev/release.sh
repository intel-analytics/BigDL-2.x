#!/usr/bin/env bash

#
# Copyright 2018 Analytics Zoo Authors.
#
# Licensed under the Apache License, Version 2.0 (the "License");
# you may not use this file except in compliance with the License.
# You may obtain a copy of the License at
#
#     http://www.apache.org/licenses/LICENSE-2.0
#
# Unless required by applicable law or agreed to in writing, software
# distributed under the License is distributed on an "AS IS" BASIS,
# WITHOUT WARRANTIES OR CONDITIONS OF ANY KIND, either express or implied.
# See the License for the specific language governing permissions and
# limitations under the License.
#

set -e
RUN_SCRIPT_DIR=$(cd $(dirname $0) ; pwd)
echo $RUN_SCRIPT_DIR
export ANALYTICS_ZOO_HOME="$(cd ${RUN_SCRIPT_DIR}/../../; pwd)"
echo $ANALYTICS_ZOO_HOME
ANALYTICS_ZOO_PYTHON_DIR="$(cd ${RUN_SCRIPT_DIR}/../../pyzoo; pwd)"
echo $ANALYTICS_ZOO_PYTHON_DIR

if (( $# < 3)); then
  echo "Usage: release.sh platform version upload quick_build mvn_parameters"
  echo "Usage example: bash release.sh linux default false true"
  echo "Usage example: bash release.sh mac 0.6.0.dev0 true true"
  echo "If needed, you can also add other profiles such as: -Dspark.version=2.4.3 -Dbigdl.artifactId=bigdl-SPARK_2.4 -P spark_2.4+"
  exit -1
fi

platform=$1
version=$2
quick=$3  # Whether to rebuild the jar
upload=$4  # Whether to upload the whl to pypi
profiles=${*:5}

if [ "${version}" != "default" ]; then
    echo "User specified version: ${version}"
    sed -i "s/\(__version__ =\)\(.*\)/\1 \"${version}\"/" $ANALYTICS_ZOO_PYTHON_DIR/zoo/__init__.py
fi
effect_version=`cat $ANALYTICS_ZOO_PYTHON_DIR/zoo/__init__.py | grep "__version__" | awk '{print $NF}' | tr -d '"'`
echo "The effective version is: ${effect_version}"

cd ${ANALYTICS_ZOO_HOME}
if [ "$platform" ==  "mac" ]; then
    echo "Building Analytics Zoo for mac system"
    dist_profile="-P mac -P without_bigdl $profiles"
    verbose_pname="macosx_10_11_x86_64"
elif [ "$platform" == "linux" ]; then
    echo "Building Analytics Zoo for linux system"
    dist_profile="-P linux -P without_bigdl $profiles"
    verbose_pname="manylinux1_x86_64"
else
    echo "Unsupported platform. Only linux and mac are supported for now."
fi

build_command="${ANALYTICS_ZOO_HOME}/make-dist.sh ${dist_profile}"
if [ "$quick" == "true" ]; then
    echo "Skipping rebuilding the jar for Analytics Zoo"
else
    echo "Build command: ${build_command}"
$build_command
fi

# delete org/tensorflow/util here
export ANALYTICS_ZOO_JAR=`find ${ANALYTICS_ZOO_HOME}/dist/lib -type f -name "analytics-zoo*jar-with-dependencies.jar"`
echo "analytics zoo jar location is at ${ANALYTICS_ZOO_JAR}"

cd $ANALYTICS_ZOO_PYTHON_DIR
sdist_command="python setup.py sdist"
echo "Packing source code: ${sdist_command}"
$sdist_command

if [ -d "${ANALYTICS_ZOO_HOME}/pyzoo/dist" ]; then
   rm -r ${ANALYTICS_ZOO_HOME}/pyzoo/dist
fi

wheel_command="python setup.py bdist_wheel --universal --plat-name ${verbose_pname}"
echo "Packing python distribution:   $wheel_command"
${wheel_command}

if [ -d "${ANALYTICS_ZOO_HOME}/pyzoo/build" ]; then
   echo "Removing pyzoo/build"
   rm -r ${ANALYTICS_ZOO_HOME}/pyzoo/build
fi

if [ -d "${ANALYTICS_ZOO_HOME}/pyzoo/analytics_zoo.egg-info" ]; then
   echo "Removing pyzoo/analytics_zoo.egg-info"
   rm -r ${ANALYTICS_ZOO_HOME}/pyzoo/analytics_zoo.egg-info
fi

created_whl="dist/analytics_zoo-${effect_version}-py2.py3-none-${verbose_pname}.whl"
echo "whl is created at: ${created_whl}"

if [ ${upload} == true ]; then
    upload_command="twine upload ${created_whl}"
    echo "Command for uploading to pypi: $upload_command"
    $upload_command
fi
# build and upload serving wheel
<<<<<<< HEAD
if [ "$platform" == "linux" ]; then
    cd ${ANALYTICS_ZOO_PYTHON_DIR}/zoo/serving
    if [ -d "${ANALYTICS_ZOO_PYTHON_DIR}/zoo/serving/dist" ]; then
       rm -f ${ANALYTICS_ZOO_PYTHON_DIR}/zoo/serving/dist
    fi
    python setup.py bdist_wheel --universal

    if [ -d "${ANALYTICS_ZOO_PYTHON_DIR}/zoo/serving/build" ]; then
       echo "Removing serving/build"
       rm -r ${ANALYTICS_ZOO_PYTHON_DIR}/zoo/serving/build
    fi
    if [ -d "${ANALYTICS_ZOO_PYTHON_DIR}/zoo/serving/analytics_zoo_serving.egg-info" ]; then
       echo "Removing serving/analytics_zoo_serving.egg-info"
       rm -r ${ANALYTICS_ZOO_PYTHON_DIR}/zoo/serving/analytics_zoo_serving.egg-info
    fi

    if [ ${upload} == true ]; then
        serving_whl=dist/analytics_zoo_serving-*.whl
        serving_upload_command="twine upload ${serving_whl}"
        echo "Command for uploading to pypi: $serving_upload_command"
        $serving_upload_command
    fi
    cd ${ANALYTICS_ZOO_PYTHON_DIR}
fi
=======
cd ${ANALYTICS_ZOO_PYTHON_DIR}/zoo/serving
if [ -d "${ANALYTICS_ZOO_PYTHON_DIR}/zoo/serving/dist" ]; then
   rm -r ${ANALYTICS_ZOO_PYTHON_DIR}/zoo/serving/dist
fi
python setup.py bdist_wheel --universal

if [ -d "${ANALYTICS_ZOO_PYTHON_DIR}/zoo/serving/build" ]; then
   echo "Removing serving/build"
   rm -r ${ANALYTICS_ZOO_PYTHON_DIR}/zoo/serving/build
fi
if [ -d "${ANALYTICS_ZOO_PYTHON_DIR}/zoo/serving/analytics_zoo_serving.egg-info" ]; then
   echo "Removing serving/analytics_zoo_serving.egg-info"
   rm -r ${ANALYTICS_ZOO_PYTHON_DIR}/zoo/serving/analytics_zoo_serving.egg-info
fi

if [ ${upload} == true ]; then
    serving_whl=dist/analytics_zoo_serving-*.whl
    serving_upload_command="twine upload ${serving_whl}"
    echo "Command for uploading to pypi: $serving_upload_command"
    $serving_upload_command
fi
cd ${ANALYTICS_ZOO_PYTHON_DIR}
>>>>>>> 8f3605fa
<|MERGE_RESOLUTION|>--- conflicted
+++ resolved
@@ -102,7 +102,7 @@
     $upload_command
 fi
 # build and upload serving wheel
-<<<<<<< HEAD
+
 if [ "$platform" == "linux" ]; then
     cd ${ANALYTICS_ZOO_PYTHON_DIR}/zoo/serving
     if [ -d "${ANALYTICS_ZOO_PYTHON_DIR}/zoo/serving/dist" ]; then
@@ -126,28 +126,4 @@
         $serving_upload_command
     fi
     cd ${ANALYTICS_ZOO_PYTHON_DIR}
-fi
-=======
-cd ${ANALYTICS_ZOO_PYTHON_DIR}/zoo/serving
-if [ -d "${ANALYTICS_ZOO_PYTHON_DIR}/zoo/serving/dist" ]; then
-   rm -r ${ANALYTICS_ZOO_PYTHON_DIR}/zoo/serving/dist
-fi
-python setup.py bdist_wheel --universal
-
-if [ -d "${ANALYTICS_ZOO_PYTHON_DIR}/zoo/serving/build" ]; then
-   echo "Removing serving/build"
-   rm -r ${ANALYTICS_ZOO_PYTHON_DIR}/zoo/serving/build
-fi
-if [ -d "${ANALYTICS_ZOO_PYTHON_DIR}/zoo/serving/analytics_zoo_serving.egg-info" ]; then
-   echo "Removing serving/analytics_zoo_serving.egg-info"
-   rm -r ${ANALYTICS_ZOO_PYTHON_DIR}/zoo/serving/analytics_zoo_serving.egg-info
-fi
-
-if [ ${upload} == true ]; then
-    serving_whl=dist/analytics_zoo_serving-*.whl
-    serving_upload_command="twine upload ${serving_whl}"
-    echo "Command for uploading to pypi: $serving_upload_command"
-    $serving_upload_command
-fi
-cd ${ANALYTICS_ZOO_PYTHON_DIR}
->>>>>>> 8f3605fa
+fi