#
# Copyright 2018 Analytics Zoo Authors.
#
# Licensed under the Apache License, Version 2.0 (the "License");
# you may not use this file except in compliance with the License.
# You may obtain a copy of the License at
#
#     http://www.apache.org/licenses/LICENSE-2.0
#
# Unless required by applicable law or agreed to in writing, software
# distributed under the License is distributed on an "AS IS" BASIS,
# WITHOUT WARRANTIES OR CONDITIONS OF ANY KIND, either express or implied.
# See the License for the specific language governing permissions and
# limitations under the License.
#


from zoo.pipeline.api.keras.layers import *
from zoo.models.common import ZooModel

from zoo.pipeline.api.keras.engine import ZooKerasLayer

if sys.version >= '3':
    long = int
    unicode = str


def createRNN(rnn_type, nlayers, hidden_size):
    _rnn_type = rnn_type.lower()
    if (_rnn_type == "lstm"):
        return [LSTM(hidden_size, return_sequences=True) for layer in range(nlayers)]
    elif (_rnn_type == "gru"):
        return [GRU(hidden_size, return_sequences=True) for layer in range(nlayers)]
    elif (_rnn_type == "simplernn"):
        return [SimpleRNN(hidden_size, return_sequences=True) for layer in range(nlayers)]
    else:
        raise Exception('Only support lstm|gru|simplernn')


class RNNEncoder(ZooKerasLayer):
    """
    A generic recurrent neural network encoder

    # Arguments
    rnns: rnn layers used for encoder, support stacked rnn layers
    embedding: embedding layer in encoder
    input_shape: shape of input, not including batch

    >>> encoder = RNNEncoder.initialize("lstm", 2, 3)
    creating: createZooKerasLSTM
    creating: createZooKerasLSTM
    creating: createZooKerasRNNEncoder

    >>> lstm = LSTM(3)
    creating: createZooKerasLSTM
    >>> embedding = Embedding(1000, 32, input_length=10, name="embedding1")
    creating: createZooKerasEmbedding
    >>> encoder = RNNEncoder([lstm], embedding)
    creating: createZooKerasRNNEncoder
    """
    def __init__(self, rnns, embedding=None, input_shape=None):
        super(RNNEncoder, self).__init__(None,
                                         rnns,
                                         embedding,
                                         list(input_shape) if input_shape else None)

    @classmethod
    def initialize(cls, rnn_type, nlayers, hidden_size, embedding=None, input_shape=None):
        """
        rnn_type: currently support "simplernn | lstm | gru"
        nlayers: number of layers used in encoder
        hidden_size: hidden size of encoder
        embedding: embedding layer in encoder, `None` is supported
        """
        rnns = createRNN(rnn_type, nlayers, hidden_size)
        return RNNEncoder(rnns, embedding, input_shape)


class RNNDecoder(ZooKerasLayer):
    """
    A generic recurrent neural network decoder

    # Arguments
    rnns: rnn layers used for decoder, support stacked rnn layers
    embedding: embedding layer in decoder
    input_shape: shape of input, not including batch

    >>> decoder = RNNDecoder.initialize("lstm", 2, 3)
    creating: createZooKerasLSTM
    creating: createZooKerasLSTM
    creating: createZooKerasRNNDecoder

    >>> lstm = LSTM(3)
    creating: createZooKerasLSTM
    >>> embedding = Embedding(1000, 32, input_length=10, name="embedding1")
    creating: createZooKerasEmbedding
    >>> encoder = RNNDecoder([lstm], embedding)
    creating: createZooKerasRNNDecoder
    """
    def __init__(self, rnns, embedding=None, input_shape=None):
        super(RNNDecoder, self).__init__(None,
                                         rnns,
                                         embedding,
                                         list(input_shape) if input_shape else None)

    @classmethod
    def initialize(cls, rnn_type, nlayers, hidden_size, embedding=None, input_shape=None):
        """
        rnn_type: currently support "simplernn | lstm | gru"
        nlayers: number of layers used in decoder
        hidden_size: hidden size of decoder
        embedding: embedding layer in decoder, `None` is supported
        """
        rnns = createRNN(rnn_type, nlayers, hidden_size)
        return RNNDecoder(rnns, embedding, input_shape)


class Bridge(ZooKerasLayer):
    """
    defines how to transform encoder to decoder

    # Arguments
    bridge_type: currently only support "dense | densenonlinear"
    decoder_hiddenSize: hidden size of decoder
    bridge: keras layers used to do the transformation

    >>> bridge = Bridge.initialize("dense", 2)
    creating: createZooKerasBridge
    >>> dense = Dense(3)
    creating: createZooKerasDense
    >>> bridge = Bridge.initialize_from_keras_layer(dense)
    creating: createZooKerasBridge
    """
    def __init__(self, bridge_type, decoder_hidden_size, bridge):
        super(Bridge, self).__init__(None, bridge_type, decoder_hidden_size, bridge)

    @classmethod
    def initialize(cls, bridge_type, decoder_hidden_size):
        """
        bridge_type: currently only support "dense | densenonlinear"
        decoder_hiddenSize: hidden size of decoder
        """
        return Bridge(bridge_type, decoder_hidden_size, None)

    @classmethod
    def initialize_from_keras_layer(cls, bridge):
        """
        bridge: keras layers used to do the transformation
        """
        return Bridge("customized", 0, bridge)


class Seq2seq(ZooModel):
    """
    A trainable interface for a simple, generic encoder + decoder model

    # Arguments
    encoder: an encoder object
    decoder: a decoder object
    input_shape: shape of encoder input, for variable length, please use -1 as seq len
    output_shape: shape of decoder input, for variable length, please use -1 as seq len
    bridge: connect encoder and decoder
    generator: Feeding decoder output to generator to generate final result, `None` is supported

    >>> encoder = RNNEncoder.initialize("LSTM", 1, 4)
    creating: createZooKerasLSTM
    creating: createZooKerasRNNEncoder
    >>> decoder = RNNDecoder.initialize("LSTM", 1, 4)
    creating: createZooKerasLSTM
    creating: createZooKerasRNNDecoder
    >>> bridge = Bridge.initialize("dense", 4)
    creating: createZooKerasBridge
    >>> seq2seq = Seq2seq(encoder, decoder, [2, 4], [2, 4], bridge)
    creating: createZooSeq2seq
    """

    def __init__(self, encoder, decoder, input_shape, output_shape, bridge=None,
                 generator=None, bigdl_type="float"):
        super(Seq2seq, self).__init__(None, bigdl_type,
                                      encoder,
                                      decoder,
                                      list(input_shape) if input_shape else None,
                                      list(output_shape) if output_shape else None,
                                      bridge,
                                      generator)

    def set_checkpoint(self, path, over_write=True):
        callBigDlFunc(self.bigdl_type, "seq2seqSetCheckpoint",
                      self.value,
                      path,
                      over_write)

    @staticmethod
    def load_model(path, weight_path=None, bigdl_type="float"):
        """
        Load an existing Seq2seq model (with weights).

        # Arguments
        path: The path for the pre-defined model.
              Local file system, HDFS and Amazon S3 are supported.
              HDFS path should be like 'hdfs://[host]:[port]/xxx'.
              Amazon S3 path should be like 's3a://bucket/xxx'.
        weight_path: The path for pre-trained weights if any. Default is None.
        """
        jmodel = callBigDlFunc(bigdl_type, "loadSeq2seq", path, weight_path)
        model = ZooModel._do_load(jmodel, bigdl_type)
        model.__class__ = Seq2seq
<<<<<<< HEAD
        return model
=======
        return model
>>>>>>> 31457ef0
<|MERGE_RESOLUTION|>--- conflicted
+++ resolved
@@ -205,8 +205,4 @@
         jmodel = callBigDlFunc(bigdl_type, "loadSeq2seq", path, weight_path)
         model = ZooModel._do_load(jmodel, bigdl_type)
         model.__class__ = Seq2seq
-<<<<<<< HEAD
-        return model
-=======
-        return model
->>>>>>> 31457ef0
+        return model