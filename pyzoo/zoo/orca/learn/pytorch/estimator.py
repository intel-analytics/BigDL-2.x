--- conflicted
+++ resolved
@@ -54,7 +54,7 @@
                    initialization_hook=None,
                    config=None,
                    scheduler_step_freq="batch",
-<<<<<<< HEAD
+                   use_tqdm=False,
                    backend="horovod"):
         if backend == "horovod":
             return PyTorchHorovodEstimatorWrapper(model_creator=model,
@@ -64,7 +64,8 @@
                                                   training_operator_cls=training_operator_cls,
                                                   initialization_hook=initialization_hook,
                                                   config=config,
-                                                  scheduler_step_freq=scheduler_step_freq)
+                                                  scheduler_step_freq=scheduler_step_freq, 
+                                                  use_tqdm=use_tqdm)
         elif backend == "bigdl":
             return PytorchSparkEstimatorWrapper(model=model,
                                                 loss=loss,
@@ -73,20 +74,6 @@
                                                 bigdl_type="float")
         else:
             raise ValueError("only horovod and bigdl backend are supported for now")
-=======
-                   use_tqdm=False,
-                   backend="ray"):
-        assert backend == "ray", "only ray backend is supported for now"
-        return PyTorchHorovodEstimatorWrapper(model_creator=model_creator,
-                                              optimizer_creator=optimizer_creator,
-                                              loss_creator=loss_creator,
-                                              scheduler_creator=scheduler_creator,
-                                              training_operator_cls=training_operator_cls,
-                                              initialization_hook=initialization_hook,
-                                              config=config,
-                                              scheduler_step_freq=scheduler_step_freq,
-                                              use_tqdm=use_tqdm)
->>>>>>> 5f42855b
 
 
 class PyTorchHorovodEstimatorWrapper(Estimator):
@@ -99,13 +86,9 @@
                  training_operator_cls=TrainingOperator,
                  initialization_hook=None,
                  config=None,
-<<<<<<< HEAD
-                 scheduler_step_freq="batch"):
-        from zoo.orca.learn.pytorch.pytorch_horovod_estimator import PyTorchHorovodEstimator
-=======
                  scheduler_step_freq="batch",
                  use_tqdm=False):
->>>>>>> 5f42855b
+        from zoo.orca.learn.pytorch.pytorch_horovod_estimator import PyTorchHorovodEstimator
         self.estimator = PyTorchHorovodEstimator(model_creator=model_creator,
                                                  optimizer_creator=optimizer_creator,
                                                  loss_creator=loss_creator,
