--- conflicted
+++ resolved
@@ -18,15 +18,11 @@
 import pytest
 import tempfile
 from unittest import TestCase
-from zoo.orca import init_orca_context, stop_orca_context, OrcaContext
-
-<<<<<<< HEAD
-from pyspark.sql.functions import max, min, col
-from zoo.common.nncontext import *
-=======
-from pyspark.sql.functions import col, explode, udf
+
+from pyspark.sql.functions import col, max, min
 from pyspark.sql.types import StructType, StructField, StringType, IntegerType, ArrayType
->>>>>>> bb3aa8cf
+
+from zoo.orca import OrcaContext
 from zoo.friesian.feature import FeatureTable, StringIndex
 from zoo.common.nncontext import *
 
@@ -157,7 +153,6 @@
         assert "int_cols" in merged_tbl.df.columns, "int_cols should be a column of merged_tbl"
         assert "col_1" in feature_tbl.df.columns, "col_1 should be a column of feature_tbl"
 
-<<<<<<< HEAD
     def test_norm(self):
         file_path = os.path.join(self.resource_path, "friesian/feature/parquet/data1.parquet")
         feature_tbl = FeatureTable.read_parquet(file_path).fillna(0, ["col_2"])
@@ -186,7 +181,7 @@
 
         assert max_value <= 100, "cross value shouldn't be more than 100 after cross"
         assert min_value > 0, "cross value shouldn't be less than 0 after cross"
-=======
+
     def test_add_negative_items(self):
         spark = OrcaContext.get_spark_session()
         data = [("jack", 1, "2019-07-01 12:01:19.000"),
@@ -325,5 +320,4 @@
 
 
 if __name__ == "__main__":
-    pytest.main([__file__])
->>>>>>> bb3aa8cf
+    pytest.main([__file__])